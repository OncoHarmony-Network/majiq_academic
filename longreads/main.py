--- conflicted
+++ resolved
@@ -92,29 +92,6 @@
 
     try:
 
-<<<<<<< HEAD
-=======
-    main_tsv_path = os.path.join(args.output_path, 'comparison.tsv')
-    tc = ToolComparer(args)
-    with open(main_tsv_path, 'w') as tsv:
-        fieldnames = ['gene_id']
-        if modules:
-            fieldnames.append('module_idx')
-        # for majiq in ('T', 'F'):
-        #     for flair in ('T', 'F'):
-        #         for annotated in ('T', 'F'):
-        #             fieldnames.append(f'{majiq}{flair}{annotated}')
-        for key in tc.extra_count_keys:
-            fieldnames.append(key)
-        writer = csv.writer(tsv, delimiter='\t')
-        writer.writerow(fieldnames)
-
-        skipped_from_flair = 0
-        for i, (majiq_gene_id, flair_gene_id) in enumerate(zip(majiq_gene_ids, flair_gene_ids)):
-
-            if args.debug_num_genes and i > args.debug_num_genes:
-                break
->>>>>>> f1d15e98
 
         majiqParser.parse_splicegraph(gene_id)
 
@@ -171,7 +148,7 @@
                 majiq_has_reads[set_key] = has_reads
 
 
-            counts = tc.add_data(majiq_exons, majiq_denovo, majiq_has_reads, flair_exons)
+            counts = tc.add_data(majiq_exons, majiq_denovo, majiq_has_reads, flair_exons, annotated_starts, annotated_ends)
             counts['partial'] = gene_partial_count
 
             row = [gene_id]
@@ -206,7 +183,6 @@
 
 def compare_tools(all_gene_ids, modules=False):
 
-<<<<<<< HEAD
     work_size = len(all_gene_ids)
 
     main_tsv_path = os.path.join(args.output_path, 'comparison.tsv')
@@ -261,10 +237,6 @@
                 print('Processing Genes [%d/%d]\r' % (i, work_size), end="")
         except KeyboardInterrupt:
             print('                                                  \r', end="")
-=======
-                    counts = tc.add_data(majiq_exons, majiq_denovo, majiq_has_reads, flair_exons, annotated_starts, annotated_ends)
-                    counts['partial'] = gene_partial_count
->>>>>>> f1d15e98
 
 
         print('                                                  \r', end="")
