--- conflicted
+++ resolved
@@ -1,24 +1,3 @@
-<<<<<<< HEAD
-gene_id	disabled	TTT	TTF	TFT	TFF	FTT	FTF	FFT	majiq_combination	majiq_novel	flair_only_combination	flair_novel	flair_combination_novel	flair_combination_partial	flair_novel_partial	flair_partial_combination_novel	partial	flair_novel_alt3	flair_novel_alt5	flair_novel_exon	flair_novel_intron	flair_novel_alt3_alt5	flair_novel_alt3_exon	flair_novel_alt3_intron	flair_novel_alt5_exon	flair_novel_alt5_intron	flair_novel_intron_exon	flair_novel_alt3_alt5_exon	flair_novel_alt3_alt5_intron	flair_novel_alt3_intron_exon	flair_novel_alt5_intron_exon	flair_novel_alt3_alt5_intron_exon	flair_FTF_unknown
-ENSG00000111111.5_TTF_majiq_flair		0	2	0	0	0	0	0	0	0	0	0	0	0	0	0	1	0	0	0	0	0	0	0	0	0	0	0	0	0	0	0	0
-ENSG00000111112.5_TTT_all_FFT_annoataion		1	0	0	0	0	0	1	0	0	0	0	0	0	0	0	0	0	0	0	0	0	0	0	0	0	0	0	0	0	0	0	0
-ENSG00000111113.5_FTT_flair_annotation		1	0	0	0	1	0	0	0	0	0	0	0	0	0	0	1	0	0	0	0	0	0	0	0	0	0	0	0	0	0	0	0
-ENSG00000111114.5_TFF_majiq_combination		1	0	0	1	0	0	0	1	0	0	0	0	0	0	0	0	0	0	0	0	0	0	0	0	0	0	0	0	0	0	0	0
-ENSG00000111115.5_TFF_majiq_novel		1	0	0	2	0	0	0	0	2	0	0	0	0	0	0	0	0	0	0	0	0	0	0	0	0	0	0	0	0	0	0	0
-ENSG00000111116.5_TFT_majiq_annotation		1	0	1	0	0	0	0	0	0	0	0	0	0	0	0	0	0	0	0	0	0	0	0	0	0	0	0	0	0	0	0	0
-ENSG00000111117.5_FTF_flair_novel_combinataion		1	0	0	0	0	2	0	0	0	1	1	0	0	0	0	0	1	0	0	0	0	0	0	0	0	0	0	0	0	0	0	0
-ENSG00000111118.5_FTF_flair_only_partial_combination_partial_novel_partial		1	0	0	0	0	2	0	0	0	0	0	0	1	1	0	1	1	0	0	0	0	0	0	0	0	0	0	0	0	0	0	0
-ENSG00000111119.5_FTF_flair_combination_novel_partial		1	0	1	0	0	3	0	0	0	1	0	1	0	0	1	1	2	0	0	0	0	0	0	0	0	0	0	0	0	0	0	0
-ENSG00000111120.5_FTF_flair_novel_alt3_alt5_exon_intron_one		0	0	1	0	0	15	0	0	0	0	15	0	0	0	0	0	1	1	1	1	1	1	1	1	1	1	1	1	1	1	1	0
-ENSG00000111121.5_TTT_alt_start_end		2	0	1	0	0	0	0	0	0	0	0	0	0	0	0	0	0	0	0	0	0	0	0	0	0	0	0	0	0	0	0	0
-ENSG00000111122.5_TTT_alt_start_end_partial		2	0	0	0	0	0	0	0	0	0	0	0	0	0	0	2	0	0	0	0	0	0	0	0	0	0	0	0	0	0	0	0
-ENSG00000111123.5_TTF_alt_start_end		0	2	0	0	0	0	0	0	0	0	0	0	0	0	0	0	0	0	0	0	0	0	0	0	0	0	0	0	0	0	0	0
-ENSG00000111124.5_TTF_alt_start_end_partial		0	2	0	0	0	0	0	0	0	0	0	0	0	0	0	2	0	0	0	0	0	0	0	0	0	0	0	0	0	0	0	0
-ENSG00000111125.5_FTT_alt_start_end		0	0	1	0	2	0	0	0	0	0	0	0	0	0	0	0	0	0	0	0	0	0	0	0	0	0	0	0	0	0	0	0
-ENSG00000111126.5_FTT_alt_start_end_partial		0	0	1	0	2	0	0	0	0	0	0	0	0	0	0	2	0	0	0	0	0	0	0	0	0	0	0	0	0	0	0	0
-ENSG00000111127.5_FTF_novel_speical_exon	true	0	0	1	0	0	2	0	0	0	0	2	0	0	0	0	0	0	0	2	0	0	0	0	0	0	0	0	0	0	0	0	0
-ENSG00000111128.5_FTF_novel_speical_intron_retention		0	0	2	0	0	1	0	0	0	0	1	0	0	0	0	0	0	0	0	1	0	0	0	0	0	0	0	0	0	0	0	0
-=======
 gene_id	disabled	TTT	TTF	TFT	TFF	FTT	FTF	FFT	majiq_combination	majiq_novel	flair_only_combination	flair_novel	flair_combination_novel	flair_combination_partial	flair_novel_partial	flair_partial_combination_novel	partial	flair_novel_alt3	flair_novel_alt5	flair_novel_exon	flair_novel_intron	flair_novel_alt3_alt5	flair_novel_alt3_exon	flair_novel_alt3_intron	flair_novel_alt5_exon	flair_novel_alt5_intron	flair_novel_intron_exon	flair_novel_alt3_alt5_exon	flair_novel_alt3_alt5_intron	flair_novel_alt3_intron_exon	flair_novel_alt5_intron_exon	flair_novel_alt3_alt5_intron_exon	flair_FTF_unknown
 ENSG00000111111.5_TTF_majiq_flair		0	2	0	0	0	0	0	0	0	0	0	0	0	0	0	1	0	0	0	0	0	0	0	0	0	0	0	0	0	0	0	0
 ENSG00000111112.5_TTT_all_FFT_annoataion		1	0	0	0	0	0	1	0	0	0	0	0	0	0	0	0	0	0	0	0	0	0	0	0	0	0	0	0	0	0	0	0
@@ -37,5 +16,4 @@
 ENSG00000111125.5_FTT_alt_start_end		0	0	1	0	2	0	0	0	0	0	0	0	0	0	0	0	0	0	0	0	0	0	0	0	0	0	0	0	0	0	0	0
 ENSG00000111126.5_FTT_alt_start_end_partial		0	0	1	0	2	0	0	0	0	0	0	0	0	0	0	2	0	0	0	0	0	0	0	0	0	0	0	0	0	0	0	0
 ENSG00000111127.5_FTF_novel_special_exon	TRUE	0	0	1	0	0	2	0	0	0	0	2	0	0	0	0	0	0	0	2	0	0	0	0	0	0	0	0	0	0	0	0	0
-ENSG00000111128.5_FTF_novel_special_intron_retention	TRUE	0	0	2	0	0	1	0	0	0	0	1	0	0	0	0	0	0	0	0	1	0	0	0	0	0	0	0	0	0	0	0	0
->>>>>>> bfc559ad
+ENSG00000111128.5_FTF_novel_special_intron_retention	TRUE	0	0	2	0	0	1	0	0	0	0	1	0	0	0	0	0	0	0	0	1	0	0	0	0	0	0	0	0	0	0	0	0