import argparse
from majiq.src.build import build
from majiq.src.calc_psi import calcpsi
# from majiq.src.deltapsi import deltapair, multi_dpsi

<<<<<<< HEAD
from matplotlib import use
use('Agg')
from majiq.src.basic_pipeline import builder, calcpsi
from majiq.src.deltapsi import deltapair, multi_dpsi

VERSION = '0.9.2'
=======
VERSION = '1.0.0'
>>>>>>> cf43eedd


def new_subparser():
    return argparse.ArgumentParser(add_help=False)


def main():
    """
    Main MAJIQ parser with all flags and subcommands
    """
    #REMINDER parser.add_parser(..... parents='[bla, ble]')
    parser = argparse.ArgumentParser(description="MAJIQ is a suite of tools for the analysis of Alternative "
                                                 "Splicing Events and Alternative Splicing Quantification.")
<<<<<<< HEAD
    parser.add_argument('-v', action='version', version='%s' % VERSION)
=======
    parser.add_argument('-v', action='version', version=VERSION)
>>>>>>> cf43eedd

    #common flags (first ones are required)
    common = new_subparser()
    common.add_argument('--nthreads', default=4, type=int, help='Number of threads')
    common.add_argument('--tmp', default="/tmp/", help='Path to save the temporary files. [Default: %(default)s]')
    common.add_argument('--output', required=True, help='Path to save the pickle output to.')
    common.add_argument('--logger', default=None, help='Path for the logger. Default is output directory')
    common.add_argument('--silent', action='store_true', default=False, help='Silence the logger.')
    common.add_argument('--plotpath', default=None,
                        help='Path to save the plot to, if not provided will show on a matplotlib popup window')
    common.add_argument('--debug', type=int, default=0,
                        help="Activate this flag for debugging purposes, activates logger and jumps some "
                             "processing steps.")

    buildparser = new_subparser()
    buildparser.add_argument('transcripts', action="store", help='read file in SAM format')
    buildparser.add_argument('-conf', default=None, required=True, help='Provide study configuration file with all '
                                                                        'the execution information')
    buildparser.add_argument('--nogc', dest="gcnorm", action='store_false', default=True,
                             help='psianddelta GC content normalization [Default: GC content normalization activated]')
    buildparser.add_argument('--pcr', dest='pcr_filename', action="store", help='PCR bed file as gold_standard')
    buildparser.add_argument('--gff_output', dest='gff_output', default="lsvs.gff", action="store",
                             help='Filename where a gff with the lsv events will be generated')
<<<<<<< HEAD
    buildparser.add_argument('--simplify', default=0, type=int,
                             help='Ratio for junction simplification. [Default: %(default)s]')

=======
>>>>>>> cf43eedd
    buildparser.add_argument('--min_denovo', default=2, type=int,
                             help='Minimum number of reads threshold combining all positions in a LSV to consider that'
                                  'denovo junction is real". '
                             '[Default: %(default)s]')
<<<<<<< HEAD

=======
>>>>>>> cf43eedd
    buildparser.add_argument('--minreads', default=3, type=int,
                             help='Minimum number of reads threshold combining all positions in a LSV to consider that'
                                  'the LSV "exist in the data". '
                             '[Default: %(default)s]')
    buildparser.add_argument('--min_intronic_cov', default=1.5, type=float,
                             help='Minimum number of reads on average in intronic sites, only for intron retention.'
                                  'Default: %(default)s]')
    buildparser.add_argument('--num_chunks', default=-1, type=float,
                             help='Numbers of chunks the execution will be divided. That differs of nthread in the '
                                  'concurrency. Chunks is the total chunks of the execution, nthreads set how many of '
                                  'this chunks will be executed at the same time.')
    buildparser.add_argument('--minpos', default=2, type=int, help='Minimum number of start positions with at least 1 '
                                                                   'read in a LSV to consider that the LSV "exist in '
                                                                   'the data"')

    buildparser.add_argument('--only_rna', default=False, action='store_true', help='Use only rna detected junction in '
                                                                                    'order to detect LSV. If an exon '
                                                                                    'has only one junction with '
                                                                                    'coverage, it is not going to be '
                                                                                    'detected as an LSV')
    buildparser.add_argument('--non_denovo', default=False, action='store_true', help='Avoid denovo detection of '
                                                                                      'junction, splicesites and exons.'
                                                                                      ' This will speedup the execution'
                                                                                      ' but reduce the number of LSVs '
                                                                                      'detected')
    buildparser.add_argument('--only_gather', action='store_true', dest='onlygather', default=False)
    buildparser.add_argument('--permissive_ir', action='store_true', dest='permissive', default=False)
    buildparser.add_argument('--min_experiments', default=-1, type=float, dest='min_exp')


    #flags shared by calcpsi and deltapair
    psianddelta = new_subparser()
    psianddelta.add_argument('--k', default=50, type=int,
                             help='Number of positions to sample per iteration. [Default: %(default)s]')
    psianddelta.add_argument('--m', default=100, type=int,
                             help='Number of bootstrapping samples. [Default: %(default)s]')
    psianddelta.add_argument('--minreads', default=10, type=int,
                             help='Minimum number of reads combining all positions in an event to be considered. '
                             '[Default: %(default)s]')
    psianddelta.add_argument('--minpos', default=3, type=int, help='Minimum number of start positions with at least 1 '
                                                                   'read for an event to be considered.'
                                                                   '[Default: %(default)s]')
    psianddelta.add_argument('--trimborder', default=5, type=int,
                             help='Trim the borders when sampling (keeping the ones with reads). '
                                  '[Default: %(default)s]')
    psianddelta.add_argument('--markstacks', default=0.0000001, type=float,
                             help='Mark stack positions. Expects a p-value. Use a negative value in order to '
                                  'disable it. [Default: %(default)s]')
    psianddelta.add_argument('--nodiscardb', dest="discardb", action='store_false',  default=True,
                             help='Skip biscarding the b from the NB polynomial function, since we expect our fit '
                                  'to start from x=0, y=0')
    psianddelta.add_argument('--discardzeros', default=5, type=int, dest="discardzeros",
                             help='Discarding zeroes, up to a minimum of N positions per junction. [Default: 5]')
    psianddelta.add_argument('--only_bootstrap', action='store_true', dest='only_boots', default=False)

    #deltapair and deltagroup flags
    delta = new_subparser()
    delta.add_argument('-grp1', dest="files1", nargs='+', required=True)
    delta.add_argument('-grp2', dest="files2", nargs='+', required=True)
    delta.add_argument('--default_prior', action='store_true', default=False,
                       help="Use a default prior instead of computing it using the empirical data")
    delta.add_argument('--pairwise', default=False, action='store_true', help='')
    delta.add_argument('--names', nargs='+', required=True,
                       help="The names that identify each of the experiments. [Default: %(default)s]")
    delta.add_argument('--binsize', default=0.025, type=int,
                       help='The bins for PSI values. With a --binsize of 0.025 (default), we have 40 bins')
    delta.add_argument('--priorminreads', default=20, type=int,
                       help="Minimum number of reads combining all positions in a junction to be considered "
                            "(for the 'best set' calculation). [Default: %(default)s]")
    delta.add_argument('--priorminnonzero', default=10, type=int,
                       help='Minimum number of positions for the best set.')
    delta.add_argument('--iter', default=10, type=int,
                       help='Max number of iterations of the EM')
    delta.add_argument('--breakiter', default=0.01, type=float,
                       help='If the log likelihood increases less that this flag, do not do another EM step')
    delta.add_argument('--prioruniform', default=3, type=float,
                       help="Uniform distribution to give a bit more of a chance to values out of the normal "
                            "distribution. that the synthetic prior matrix has. Only works with --synthprior. "
                            "[Default: %(default)s]")

    mdelta = new_subparser()
    mdelta.add_argument('-pairs_file', dest="deltapairs", required=True)
    mdelta.add_argument('--default_prior', action='store_true', default=False,
                       help="Use a default prior instead of computing it using the empirical data")
    mdelta.add_argument('--binsize', default=0.025, type=int,
                       help='The bins for PSI values. With a --binsize of 0.025 (default), we have 40 bins')
    mdelta.add_argument('--priorminreads', default=20, type=int,
                       help="Minimum number of reads combining all positions in a junction to be considered "
                            "(for the 'best set' calculation). [Default: %(default)s]")
    mdelta.add_argument('--priorminnonzero', default=10, type=int,
                       help='Minimum number of positions for the best set.')
    mdelta.add_argument('--iter', default=10, type=int,
                       help='Max number of iterations of the EM')
    mdelta.add_argument('--breakiter', default=0.01, type=float,
                       help='If the log likelihood increases less that this flag, do not do another EM step')
    mdelta.add_argument('--prioruniform', default=3, type=float,
                       help="Uniform distribution to give a bit more of a chance to values out of the normal "
                            "distribution. that the synthetic prior matrix has. Only works with --synthprior. "
                            "[Default: %(default)s]")

    # delta.add_argument('--fixweights1', nargs='*', type=float,
    #                    help='Manually fix the weights for the replicas [Default: Automatic weight calculation]')
    # delta.add_argument('--fixweights2', nargs='*', type=float,
    #                    help='Manually fix the weights for the replicas [Default: Automatic weight calculation]')
    # delta.add_argument('--weightsL1', action='store_true', default=False, help='Use L1 instead of DKL in the weights '
    #                                                                            'algorithm')

    #calcpsi flags
    psi = new_subparser()
    psi.add_argument('files', nargs='+', help='The experiment files to analyze. You can include more than one '
                                              '(they will all be analyzed independently though) Glob syntax supported.')
    psi.add_argument('--name', required=True, help="The names that identify each of the experiments. "
                                                   "[Default: %(default)s]")

    subparsers = parser.add_subparsers(help='')

    parser_preprocess = subparsers.add_parser('build', help='Preprocess SAM/BAM files as preparation for the rest of '
                                                            'the tools (psi, deltapsi)', parents=[common, buildparser])
    parser_preprocess.set_defaults(func=build)

    parser_calcpsi = subparsers.add_parser('psi', help="Calculate PSI values for N experiments, given a folder of "
                                                       "preprocessed events by 'majiq preprocess' or SAM/BAM files",
                                           parents=[common, psi, psianddelta])
    parser_calcpsi.set_defaults(func=calcpsi)

    # parser_deltagroup = subparsers.add_parser('deltapsi', help='Calculate Delta PSI values given a pair of experiments '
    #                                                            '(1 VS 1 conditions *with* replicas)',
    #                                           parents=[common, delta, psianddelta])
    # parser_deltagroup.set_defaults(func=deltapair)
    #
    # parser_multidelta = subparsers.add_parser('multi_delta', help='Calculate Delta PSI values given a pair of experiments '
    #                                                            '(1 VS 1 conditions *with* replicas)',
    #                                           parents=[common, mdelta, psianddelta])
    # parser_multidelta.set_defaults(func=multi_dpsi)
    args = parser.parse_args()
    args.func(args)


if __name__ == '__main__':
    main()





<|MERGE_RESOLUTION|>--- conflicted
+++ resolved
@@ -3,16 +3,7 @@
 from majiq.src.calc_psi import calcpsi
 # from majiq.src.deltapsi import deltapair, multi_dpsi
 
-<<<<<<< HEAD
-from matplotlib import use
-use('Agg')
-from majiq.src.basic_pipeline import builder, calcpsi
-from majiq.src.deltapsi import deltapair, multi_dpsi
-
-VERSION = '0.9.2'
-=======
 VERSION = '1.0.0'
->>>>>>> cf43eedd
 
 
 def new_subparser():
@@ -26,11 +17,7 @@
     #REMINDER parser.add_parser(..... parents='[bla, ble]')
     parser = argparse.ArgumentParser(description="MAJIQ is a suite of tools for the analysis of Alternative "
                                                  "Splicing Events and Alternative Splicing Quantification.")
-<<<<<<< HEAD
-    parser.add_argument('-v', action='version', version='%s' % VERSION)
-=======
     parser.add_argument('-v', action='version', version=VERSION)
->>>>>>> cf43eedd
 
     #common flags (first ones are required)
     common = new_subparser()
@@ -54,20 +41,10 @@
     buildparser.add_argument('--pcr', dest='pcr_filename', action="store", help='PCR bed file as gold_standard')
     buildparser.add_argument('--gff_output', dest='gff_output', default="lsvs.gff", action="store",
                              help='Filename where a gff with the lsv events will be generated')
-<<<<<<< HEAD
-    buildparser.add_argument('--simplify', default=0, type=int,
-                             help='Ratio for junction simplification. [Default: %(default)s]')
-
-=======
->>>>>>> cf43eedd
     buildparser.add_argument('--min_denovo', default=2, type=int,
                              help='Minimum number of reads threshold combining all positions in a LSV to consider that'
                                   'denovo junction is real". '
                              '[Default: %(default)s]')
-<<<<<<< HEAD
-
-=======
->>>>>>> cf43eedd
     buildparser.add_argument('--minreads', default=3, type=int,
                              help='Minimum number of reads threshold combining all positions in a LSV to consider that'
                                   'the LSV "exist in the data". '
