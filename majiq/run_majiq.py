import argparse
from majiq.src.build import build
from majiq.src.calc_psi import calcpsi
from majiq.src.deltapsi import deltapsi
from majiq.src.constants import *
from majiq.src.wght_pipeline import calc_weights


<<<<<<< HEAD
VERSION = '0.9.2a'
=======
class FRange01(argparse.Action):
    def __call__(self, parser, namespace, values, option_string = None):
        values = float(values)
        if values < 0 or values > 1:
            raise ValueError('must be in range [0, 1]')
        setattr(namespace, self.dest, values)
>>>>>>> dfcd6d32


def new_subparser():
    return argparse.ArgumentParser(add_help=False)


def main():
    """
    Main MAJIQ parser with all flags and subcommands
    """
    #REMINDER parser.add_parser(..... parents='[bla, ble]')
    parser = argparse.ArgumentParser(description="MAJIQ is a suite of tools for the Splicing Events "
                                                 "and Alternative Splicing Quantification.")

    parser.add_argument('-v', action='version', version=VERSION)

    #common flags (first ones are required)
    common = new_subparser()
    common.add_argument('--nthreads', default=4, type=int, help='Number of threads')
    common.add_argument('--tmp', default="/tmp/", help='Path to save the temporary files. [Default: %(default)s]')
    common.add_argument('--output', dest="outDir", required=True, help='Path to save the pickle output to.')
    common.add_argument('--logger', default=None, help='Path for the logger. Default is output directory')
    common.add_argument('--silent', action='store_true', default=False, help='Silence the logger.')
    common.add_argument('--plotpath', default=None,
                        help='Path to save the plot to, if not provided will show on a matplotlib popup window')
    common.add_argument('--debug', type=int, default=0,
                        help="Activate this flag for debugging purposes, activates logger and jumps some "
                             "processing steps.")
<<<<<<< HEAD
    common.add_argument('--min_experiments', default=-1, type=float, dest='min_exp',
                        help='Lower threshold for group filters. min_experiments is the minimum number of experiments '
                             'where the different filters check in order to pass an lsv or junction.')
=======
    common.add_argument('--min_experiments', default=-1, type=float, dest='min_exp')
>>>>>>> dfcd6d32

    buildparser = new_subparser()
    buildparser.add_argument('transcripts', action="store", help='read file in SAM format')
    buildparser.add_argument('-conf', default=None, required=True, help='Provide study configuration file with all '
                                                                        'the execution information')
    buildparser.add_argument('--nogc', dest="gcnorm", action='store_false', default=True,
                             help='psianddelta GC content normalization [Default: GC content normalization activated]')
    buildparser.add_argument('--pcr', dest='pcr_filename', action="store", help='PCR bed file as gold_standard')
    buildparser.add_argument('--gff_output', dest='gff_output', default="lsvs.gff", action="store",
                             help='Filename where a gff with the lsv events will be generated')
<<<<<<< HEAD

=======
>>>>>>> dfcd6d32
    buildparser.add_argument('--min_denovo', default=2, type=int,
                             help='Minimum number of reads threshold combining all positions in a LSV to consider that'
                                  'denovo junction is real". '
                             '[Default: %(default)s]')
    buildparser.add_argument('--minreads', default=3, type=int,
                             help='Minimum number of reads threshold combining all positions in a LSV to consider that'
                                  'the LSV "exist in the data". '
                             '[Default: %(default)s]')
    buildparser.add_argument('--min_intronic_cov', default=1.5, type=float,
                             help='Minimum number of reads on average in intronic sites, only for intron retention.'
                                  'Default: %(default)s]')
    buildparser.add_argument('--minpos', default=2, type=int, help='Minimum number of start positions with at least 1 '
                                                                   'read in a LSV to consider that the LSV "exist in '
                                                                   'the data"')

    buildparser.add_argument('--only_rna', default=False, action='store_true', help='Use only rna detected junction in '
                                                                                    'order to detect LSV. If an exon '
                                                                                    'has only one junction with '
                                                                                    'coverage, it is not going to be '
                                                                                    'detected as an LSV')
    buildparser.add_argument('--non_denovo', default=False, action='store_true', help='Avoid denovo detection of '
                                                                                      'junction, splicesites and exons.'
                                                                                      ' This will speedup the execution'
                                                                                      ' but reduce the number of LSVs '
                                                                                      'detected')
    buildparser.add_argument('--only_gather', action='store_true', dest='onlygather', default=False)
    buildparser.add_argument('--permissive_ir', action='store_true', dest='permissive_ir', default=False)
    buildparser.add_argument('--markstacks', default=0.0000001, type=float,
                             help='Mark stack positions. Expects a p-value. Use a negative value in order to '
                                  'disable it. [Default: %(default)s]')
    buildparser.add_argument('--simplify', nargs='*')

    buildparser.add_argument('--prebam', default=True,  action='store_false')

    sampling = new_subparser()
    sampling.add_argument('--k', default=50, type=int,
                             help='Number of positions to sample per iteration. [Default: %(default)s]')
    sampling.add_argument('--m', default=100, type=int,
                             help='Number of bootstrapping samples. [Default: %(default)s]')
    sampling.add_argument('--minreads', default=10, type=int,
                             help='Minimum number of reads combining all positions in an event to be considered. '
                                  '[Default: %(default)s]')
    sampling.add_argument('--minpos', default=3, type=int, help='Minimum number of start positions with at least 1 '
                                                                   'read for an event to be considered.'
                                                                   '[Default: %(default)s]')
    sampling.add_argument('--trimborder', default=5, type=int,
                             help='Trim the borders when sampling (keeping the ones with reads). '
                                  '[Default: %(default)s]')
    sampling.add_argument('--nodiscardb', dest="discardb", action='store_false', default=True,
                             help='Skip biscarding the b from the NB polynomial function, since we expect our fit '
                                  'to start from x=0, y=0')
    sampling.add_argument('--discardzeros', default=5, type=int, dest="discardzeros",
                             help='Discarding zeroes, up to a minimum of N positions per junction. [Default: 5]')


    #flags shared by calcpsi and deltapair
    weights = new_subparser()
    weights.add_argument('--weights_alpha', type=float, default=15.,
                             help='Dispersion hyperparameter (Default: %(default)0.02f)')
    weights.add_argument('--weights_threshold', action=FRange01, default=0.75,
                             help='Threshold hyperparameter (Default: %(default)0.02f)')
    weights.add_argument('--weights_local', dest='local', type=float, default=0.,
                            help='Window for computation of local weights. '
                                 'If negative, uses a parametric '
                                 'approximation instead. ('
                                 'Default: %(default)0.02f)')

    psi = new_subparser()
    psi.add_argument('files', nargs='+', help='The experiment files to analyze. You can include more than one '
                                              '(they will all be analyzed independently though) Glob syntax supported.')
    psi.add_argument('--name', required=True, help="The names that identify each of the experiments. "
                                                   "[Default: %(default)s]")
    psi.add_argument('--only_bootstrap', action='store_true', dest='only_boots', default=False)
    psi.add_argument('--weights', dest="weights", default='None',
                     help='Defines weights for each one of the replicas, for group1 and group2. The expected '
                          'value is --weights [Auto|None|<w1[,w2,..]>]\n'
                          '\t Auto will make majiq calculate the best weights, None will use uniform weights. '
                          'Select the weights manually requires specifying one weight for each replica or an '
                          'error will be triggered.')



    #deltapair and deltagroup flags
    delta = new_subparser()
    delta.add_argument('-grp1', dest="files1", nargs='+', required=True)
    delta.add_argument('-grp2', dest="files2", nargs='+', required=True)
    delta.add_argument('--default_prior', action='store_true', default=False,
                       help="Use a default prior instead of computing it using the empirical data")
    delta.add_argument('--names', nargs='+', required=True,
                       help="The names that identify each of the experiments. [Default: %(default)s]")
    delta.add_argument('--binsize', default=0.025, type=int,
                       help='The bins for PSI values. With a --binsize of 0.025 (default), we have 40 bins')
    delta.add_argument('--priorminreads', default=20, type=int,
                       help="Minimum number of reads combining all positions in a junction to be considered "
                            "(for the 'best set' calculation). [Default: %(default)s]")
    delta.add_argument('--priorminnonzero', default=10, type=int,
                       help='Minimum number of positions for the best set.')
    delta.add_argument('--iter', default=10, type=int,
                       help='Max number of iterations of the EM')
    delta.add_argument('--breakiter', default=0.01, type=float,
                       help='If the log likelihood increases less that this flag, do not do another EM step')
    delta.add_argument('--prioruniform', default=3, type=float,
                       help="Uniform distribution to give a bit more of a chance to values out of the normal "
                            "distribution. that the synthetic prior matrix has. Only works with --synthprior. "
                            "[Default: %(default)s]")
    delta.add_argument('--extra_bootstrap', action='store_true', dest='export_boots', default=False)
    delta.add_argument('--weights', dest="weights", nargs=2, default=['None', 'None'],
                       help='Defines weights for each one of the replicas, for group1 and group2. The expected '
                            'value is --weights [Auto|None|<w1[,w2,..]>] [Auto|None|<w\'1[,w\'2,..]>]\n'
                            '\t Auto will make majiq calculate the best weights, None will use uniform weights. '
                            'Select the weights manually requires specifying one weight for each replica or an '
                            'error will be triggered.')

    wght = new_subparser()
    wght.add_argument('files', nargs='+', help='The experiment files to analyze. You can include more than one '
                                              '(they will all be analyzed independently though) Glob syntax supported.')
    wght.add_argument('--name', required=True, help="The names that identify each of the experiments. "
                                                   "[Default: %(default)s]")

<<<<<<< HEAD
    mdelta = new_subparser()
    mdelta.add_argument('-pairs_file', dest="deltapairs", required=True)
    mdelta.add_argument('--default_prior', action='store_true', default=False,
                       help="Use a default prior instead of computing it using the empirical data")
    mdelta.add_argument('--binsize', default=0.025, type=int,
                       help='The bins for PSI values. With a --binsize of 0.025 (default), we have 40 bins')
    mdelta.add_argument('--priorminreads', default=20, type=int,
                       help="Minimum number of reads combining all positions in a junction to be considered "
                            "(for the 'best set' calculation). [Default: %(default)s]")
    mdelta.add_argument('--priorminnonzero', default=10, type=int,
                       help='Minimum number of positions for the best set.')
    mdelta.add_argument('--iter', default=10, type=int,
                       help='Max number of iterations of the EM')
    mdelta.add_argument('--breakiter', default=0.01, type=float,
                       help='If the log likelihood increases less that this flag, do not do another EM step')
    mdelta.add_argument('--prebootstrap', default=False, action='store_true')
    mdelta.add_argument('--onlygather', default=False, action='store_true')
    mdelta.add_argument('--prioruniform', default=3, type=float,
                       help="Uniform distribution to give a bit more of a chance to values out of the normal "
                            "distribution. that the synthetic prior matrix has. Only works with --synthprior. "
                            "[Default: %(default)s]")
=======
>>>>>>> dfcd6d32

    # mdelta = new_subparser()
    # mdelta.add_argument('-pairs_file', dest="deltapairs", required=True)
    # mdelta.add_argument('--default_prior', action='store_true', default=False,
    #                    help="Use a default prior instead of computing it using the empirical data")
    # mdelta.add_argument('--binsize', default=0.025, type=int,
    #                    help='The bins for PSI values. With a --binsize of 0.025 (default), we have 40 bins')
    # mdelta.add_argument('--priorminreads', default=20, type=int,
    #                    help="Minimum number of reads combining all positions in a junction to be considered "
    #                         "(for the 'best set' calculation). [Default: %(default)s]")
    # mdelta.add_argument('--priorminnonzero', default=10, type=int,
    #                    help='Minimum number of positions for the best set.')
    # mdelta.add_argument('--iter', default=10, type=int,
    #                    help='Max number of iterations of the EM')
    # mdelta.add_argument('--breakiter', default=0.01, type=float,
    #                    help='If the log likelihood increases less that this flag, do not do another EM step')
    # mdelta.add_argument('--prioruniform', default=3, type=float,
    #                    help="Uniform distribution to give a bit more of a chance to values out of the normal "
    #                         "distribution. that the synthetic prior matrix has. Only works with --synthprior. "
    #                         "[Default: %(default)s]")

    #calcpsi flags
    subparsers = parser.add_subparsers(help='')
    parser_preprocess = subparsers.add_parser('build', help='Preprocess SAM/BAM files as preparation for the rest of '
                                                            'the tools (psi, deltapsi)', parents=[common, buildparser])
    parser_preprocess.set_defaults(func=build)

    parser_calcpsi = subparsers.add_parser('psi', help="Calculate PSI values for N experiments, given a folder of "
                                                       "preprocessed events by 'majiq preprocess' or SAM/BAM files",
                                           parents=[common, psi, sampling, weights])
    parser_calcpsi.set_defaults(func=calcpsi)

    parser_deltagroup = subparsers.add_parser('deltapsi', help='Calculate Delta PSI values given a pair of experiments '
                                                               '(1 VS 1 conditions *with* replicas)',
                                              parents=[common, delta, sampling, weights])
    parser_deltagroup.set_defaults(func=deltapsi)

    parser_weights = subparsers.add_parser('weights', help='Calculate weights values given a group of experiment '
                                                           'replicas',
                                              parents=[common, sampling, weights, wght])
    parser_weights.set_defaults(func=calc_weights)



    # parser_multidelta = subparsers.add_parser('multi_delta', help='Calculate Delta PSI values given a pair of experiments '
    #                                                            '(1 VS 1 conditions *with* replicas)',
    #                                           parents=[common, mdelta, psianddelta])
    # parser_multidelta.set_defaults(func=multi_dpsi)
    args = parser.parse_args()
    args.func(args)


if __name__ == '__main__':
    main()





<|MERGE_RESOLUTION|>--- conflicted
+++ resolved
@@ -6,16 +6,12 @@
 from majiq.src.wght_pipeline import calc_weights
 
 
-<<<<<<< HEAD
-VERSION = '0.9.2a'
-=======
 class FRange01(argparse.Action):
     def __call__(self, parser, namespace, values, option_string = None):
         values = float(values)
         if values < 0 or values > 1:
             raise ValueError('must be in range [0, 1]')
         setattr(namespace, self.dest, values)
->>>>>>> dfcd6d32
 
 
 def new_subparser():
@@ -44,13 +40,9 @@
     common.add_argument('--debug', type=int, default=0,
                         help="Activate this flag for debugging purposes, activates logger and jumps some "
                              "processing steps.")
-<<<<<<< HEAD
     common.add_argument('--min_experiments', default=-1, type=float, dest='min_exp',
                         help='Lower threshold for group filters. min_experiments is the minimum number of experiments '
                              'where the different filters check in order to pass an lsv or junction.')
-=======
-    common.add_argument('--min_experiments', default=-1, type=float, dest='min_exp')
->>>>>>> dfcd6d32
 
     buildparser = new_subparser()
     buildparser.add_argument('transcripts', action="store", help='read file in SAM format')
@@ -61,10 +53,6 @@
     buildparser.add_argument('--pcr', dest='pcr_filename', action="store", help='PCR bed file as gold_standard')
     buildparser.add_argument('--gff_output', dest='gff_output', default="lsvs.gff", action="store",
                              help='Filename where a gff with the lsv events will be generated')
-<<<<<<< HEAD
-
-=======
->>>>>>> dfcd6d32
     buildparser.add_argument('--min_denovo', default=2, type=int,
                              help='Minimum number of reads threshold combining all positions in a LSV to consider that'
                                   'denovo junction is real". '
@@ -184,30 +172,6 @@
     wght.add_argument('--name', required=True, help="The names that identify each of the experiments. "
                                                    "[Default: %(default)s]")
 
-<<<<<<< HEAD
-    mdelta = new_subparser()
-    mdelta.add_argument('-pairs_file', dest="deltapairs", required=True)
-    mdelta.add_argument('--default_prior', action='store_true', default=False,
-                       help="Use a default prior instead of computing it using the empirical data")
-    mdelta.add_argument('--binsize', default=0.025, type=int,
-                       help='The bins for PSI values. With a --binsize of 0.025 (default), we have 40 bins')
-    mdelta.add_argument('--priorminreads', default=20, type=int,
-                       help="Minimum number of reads combining all positions in a junction to be considered "
-                            "(for the 'best set' calculation). [Default: %(default)s]")
-    mdelta.add_argument('--priorminnonzero', default=10, type=int,
-                       help='Minimum number of positions for the best set.')
-    mdelta.add_argument('--iter', default=10, type=int,
-                       help='Max number of iterations of the EM')
-    mdelta.add_argument('--breakiter', default=0.01, type=float,
-                       help='If the log likelihood increases less that this flag, do not do another EM step')
-    mdelta.add_argument('--prebootstrap', default=False, action='store_true')
-    mdelta.add_argument('--onlygather', default=False, action='store_true')
-    mdelta.add_argument('--prioruniform', default=3, type=float,
-                       help="Uniform distribution to give a bit more of a chance to values out of the normal "
-                            "distribution. that the synthetic prior matrix has. Only works with --synthprior. "
-                            "[Default: %(default)s]")
-=======
->>>>>>> dfcd6d32
 
     # mdelta = new_subparser()
     # mdelta.add_argument('-pairs_file', dest="deltapairs", required=True)
