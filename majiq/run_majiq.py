#!/usr/bin/env python
"""
run_majiq.py

Entrypoint into different MAJIQ tools. Parse options from command-line and
launch the associated MAJIQ pipeline.

Authors: Jorge Vaquero-Garcia, Juan Gonzalez-Vallinas, Joseph K Aicher
"""

import argparse
from majiq.src.build import build
from majiq.src.calc_psi import calcpsi
from majiq.src.deltapsi import deltapsi
from majiq.src.indpnt import calc_independent
import majiq.src.constants as constants
import sys


class FRange01(argparse.Action):
    def __call__(self, parser, namespace, values, option_string=None):
        values = float(values)
        if values < 0 or values > 1:
            raise ValueError("must be in range [0, 1]")
        setattr(namespace, self.dest, values)


def check_positive(value):
    """ Function for argparse.ArgumentParser(type=...) for float(x) > 0
    """
    ivalue = float(value)
    if ivalue <= 0:
        raise argparse.ArgumentTypeError(
            "%s is an invalid positive float value" % value
        )
    return ivalue


def new_subparser():
    """ Just get an empty subparser
    """
    return argparse.ArgumentParser(add_help=False)


def main():
    """
    Main MAJIQ parser with all flags and subcommands
    """
    # REMINDER parser.add_parser(..... parents='[bla, ble]')
    parser = argparse.ArgumentParser(
        description="MAJIQ is a suite of tools to detect and quantify local"
        " splicing variations (LSVs) from RNA-seq data."
    )

    parser.add_argument(
        "-v",
        action="version",
        version=f"{constants.VERSION}-{constants.get_git_version()}",
    )

    common = new_subparser()
    common.add_argument(
        "-j",
        "--nproc",
        default=4,
        type=int,
        help="Number of threads to use. [Default: %(default)s]",
    )
    common.add_argument(
        "-o",
        "--output",
        dest="outDir",
        required=True,
        help="Path for output directory to which output files will be saved.",
    )

    common.add_argument(
        "--logger",
        default=None,
        help="Path for the logger. [Default is output directory]",
    )
    common.add_argument(
        "--silent", action="store_true", default=False, help="Silence the logger."
    )

    common.add_argument(
        "--debug",
        default=False,
        action="store_true",
        help="This flag is used for debugging purposes. It activates more"
        " verbose logging and skips some processing steps. [Default: %(default)s]",
    )

    common.add_argument(
        "--mem-profile",
        default=False,
        action="store_true",
        help="Print memory usage summary at the end of program execution."
        " [Default: %(default)s]",
    )

    common.add_argument(
        "--min-experiments",
        default=0.5,
        type=check_positive,
        dest="min_exp",
        help="Threshold for group filters. This specifies the fraction"
        " (value < 1) or absolute number (value >= 1) of experiments passing"
        " per-experiment filters (i.e. minreads, minpos, etc.) that must pass"
        " individually in order to pass an LSV or junction. If greater than"
        " the total number of experiments in a group, requires all experiments"
        " to pass individually. [Default: %(default)s]",
    )

    buildparser = new_subparser()
<<<<<<< HEAD
    buildparser.add_argument('transcripts', action="store", help='Annotation db ')
    buildparser.add_argument('-c', '--conf', default=None, required=True,
                             help='Provide study configuration file with all the execution information')

    buildparser.add_argument('--disable-ir', dest="ir", action='store_false', default=True,
                             help='Disables intron retention detection [Default: ir enabled]')

    buildparser.add_argument('--disable-denovo', dest="denovo", action='store_false', default=True,
                             help='Disables denovo detection of junctions, splicesites and exons. This will speedup the '
                                  'execution but reduce the number of LSVs detected. [Default: denovo enabled]')

    buildparser.add_argument('--disable-denovo-ir', dest="denovo_ir", action='store_false', default=True,
                             help='Disables denovo detection of introns. This will speedup the '
                                  'execution but reduce the number of LSVs detected. [Default: denovo introns enabled]')

    buildparser.add_argument('--junc-files-only', dest="juncfiles_only", action='store_true', default=False,
                             help='Only extract junction information from BAMs and exports .junc file'
                                  ' [Default: ir enabled]')
    buildparser.add_argument('--incremental', dest="aggregate", action='store_true', default=False,
                             help='Uses previously generated junc files to generate a ground truth '
                                  'and unified splicegraph. Default: %(default)s]')

    buildparser.add_argument('--min-intronic-cov', default=0.01, type=float,
                             help='Minimum number of reads on average in intronic sites, only for intron retention.'
                                  'Default: %(default)s]')

    buildparser.add_argument('--min-denovo', default=5, type=int,
                             help='Minimum number of reads threshold combining all positions in a LSV to consider that'
                                  'denovo junction is real". [Default: %(default)s]')

    buildparser.add_argument('--minreads', default=3, type=int,
                             help='Minimum number of reads threshold combining all positions in a LSV to consider that'
                                  'the LSV "exist in the data". '
                             '[Default: %(default)s]')

    buildparser.add_argument('--minpos', default=2, type=int,
                             help='Minimum number of start positions with at least 1 read in a LSV to consider that '
                                  'the LSV "exist in the data". [Default: %(default)s]')

    buildparser.add_argument('--markstacks', default=0.0000001, type=float, dest="pvalue_limit",
                             help='Mark stack positions. Expects a p-value. Use a negative value in order to '
                                  'disable it. [Default: %(default)s]')

    buildparser.add_argument('--m', default=30, type=int,
                             help='Number of bootstrapping samples. [Default: %(default)s]')
    buildparser.add_argument('--irnbins', default=0.5, type=float, help='This values defines the number of bins with '
                                                                        'some coverage that an intron needs to pass '
                                                                        'to be accepted as real [Default: %(default)s]')
    buildparser.add_argument('--annotated_ir_always',  dest="annot_ir_always", action='store_true', default=False,
                             help='When this flag is set all the annotated ir will be accepted even if they do not pass the filters.')

    buildparser.add_argument('--simplify-denovo', dest="simpl_denovo", default=0, type=int,
                             help='Minimum number of reads threshold combining all positions of an denovo junction to '
                                  'consider if it will be simplified, even knowing it is real. Simplified junctions are'
                                  ' discarded from any lsv. [Default: %(default)s]')

    buildparser.add_argument('--simplify-annotated', dest="simpl_db", default=0, type=int,
                             help='Minimum number of reads threshold combining all positions of an annotated junction to '
                                  'consider if it will be simplified, even knowing it is real. Simplified junctions are'
                                  ' discarded from any lsv. [Default: %(default)s]')

    buildparser.add_argument('--simplify-ir', dest="simpl_ir", default=0, type=int,
                             help='Minimum number of reads threshold combining all positions of an ir to '
                                  'consider if it will be simplified, even knowing it is real. Simplified junctions are'
                                  ' discarded from any lsv. [Default: %(default)s]')

    buildparser.add_argument('--simplify', dest="simpl_psi", default=-1, type=float, nargs='?', const=0.01,
                             help='Minimum fraction of the usage of any junction in a LSV to consider that junction is'
                                  ' real. [Default: %(default)s]')

    buildparser.add_argument('--dump-constitutive', dest="dump_const_j", action='store_true', default=False,
                             help='With this option enabled, MAJIQ will create a constitutive_junctions.tsv file '
                                  'containing all the junctions that are structurally constitutive, the junctions pass'
                                  ' minreads and minpos filters. [Default: %(default)s]')

    buildparser.add_argument(
=======
    buildparser_required = buildparser.add_argument_group("Required arguments")
    buildparser_required.add_argument(
        "transcripts", action="store", help="Annotation database in GFF3 format",
    )
    buildparser_required.add_argument(
        "-c",
        "--conf",
        default=None,
        required=True,
        help="Path to study configuration file specifying paths to BAM/SJ"
        " files, samples for each group, and sample-specific information."
        " Format follows rules for INI files, with required/optional fields"
        " used by MAJIQ described in the MAJIQ quick start:"
        " <https://biociphers.bitbucket.io/majiq/quick.html>",
    )

    # per-experiment filters for all junctions
    buildparser_junctions = buildparser.add_argument_group("Junction filters")
    buildparser_junctions.add_argument(
        "--minreads",
        default=3,
        type=int,
        help="Threshold on the minimum total number of reads for any junction"
        " to meet per-experiment filters for the LSVs it is a part of. When"
        " the minimum numbers of reads and positions (--minpos) are both met"
        " in enough experiments for a group in any junction that is part of an"
        " LSV, the LSV is considered admissible and saved in output MAJIQ"
        " files for potential downstream quantification. [Default: %(default)s]",
    )
    buildparser_junctions.add_argument(
        "--minpos",
        default=2,
        type=int,
        help="Threshold on the minimum number of read positions with at least"
        " 1 read for any junction to meet per-experiment filters for the LSVs"
        " it is a part of. Positions are relative to the aligned query"
        " sequences, ignoring soft clipping, and the first few bases of"
        " overhang on either end are ignored. When the minimum numbers of"
        " reads (--minreads) and positions are both met in enough experiments"
        " for a group in any junction that is part of an LSV, the LSV is"
        " considered admissible and associated coverage per experiment saved"
        " in the output MAJIQ files for potential downstream quantification."
        " [Default: %(default)s]",
    )

    # denovo flags
    buildparser_denovo = buildparser.add_argument_group("Denovo junctions options")
    buildparser_denovo.add_argument(
        "--min-denovo",
        default=5,
        type=int,
        help="Threshold on the minimum total number of reads for a denovo"
        " junction to be detected for inclusion in the splicegraph. This"
        " per-experiment filter requires the --minpos filter to be satisfied"
        " at the same time. [Default: %(default)s]",
    )
    buildparser_denovo.add_argument(
        "--disable-denovo",
        dest="denovo",
        action="store_false",
        default=True,
        help="Disable denovo detection of junctions, splicesites and exons."
        " This will restrict analysis to junctions and exons found in provided"
        " annotations file, reducing the number of LSVs detected. Note that"
        " this does not disable detection of unannotated intron retention"
        " (see --disable-denovo-ir). [Default: denovo enabled]",
    )

    # intron retention flags
    buildparser_introns = buildparser.add_argument_group("Intron options")
    buildparser_introns.add_argument(
        "--irnbins",
        default=0.5,
        type=float,
        help="Threshold on fraction of intronic read positions"
        " (aggregated/normalized to match junctions) with sufficient coverage"
        " (set by --min-intronic-cov) to pass per-experiment filters on"
        " introns. [Default: %(default)s]",
    )
    buildparser_introns.add_argument(
        "--min-intronic-cov",
        default=0.01,
        type=float,
        help="Threshold on per-position normalized intronic readrate to be"
        " considered to have sufficient coverage at that position. Used with"
        " --irnbins to define per-experiment filters on introns."
        " [Default: %(default)s]",
    )
    buildparser_introns.add_argument(
        "--disable-ir",
        dest="ir",
        action="store_false",
        default=True,
        help="Disable intron retention detection. This applies to both"
        " annotated and unannotated retained introns."
        " [Default: intron retention enabled]",
    )
    buildparser_introns.add_argument(
        "--disable-denovo-ir",
        dest="denovo_ir",
        action="store_false",
        default=True,
        help="Disable detection of denovo introns only, keeping detection of"
        " annotated introns enabled. [Default: denovo introns enabled]",
    )
    buildparser_introns.add_argument(
        "--annotated_ir_always",
        dest="annot_ir_always",
        action="store_true",
        default=False,
        help="Automatically pass all annotated introns regardless of coverage."
        " By default, introns with insufficient coverage (not passing group"
        " filters) are excluded from the splicegraph and associated LSV"
        " definitions even if they are present in the annotations; this flag"
        " forces them to be kept.",
    )

    # incremental flags
    buildparser_incremental = buildparser.add_argument_group(
        "Incremental build options"
    )
    buildparser_incremental.add_argument(
        "--junc-files-only",
        dest="juncfiles_only",
        action="store_true",
        default=False,
        help="Stop MAJIQ builder execution after extracting junction"
        " information from BAM files into output SJ (*.sj) files for use in"
        " MAJIQ incremental builds. [Default: disabled]",
    )
    buildparser_incremental.add_argument(
        "--incremental",
        dest="aggregate",
        action="store_true",
        default=False,
        help="Enable use of SJ files generated by previous builds. This"
        " removes the need to reprocess the original BAM file again."
        " [Default: %(default)s]",
    )

    # simplifier flags
    buildparser_simplifier = buildparser.add_argument_group("Simplifier options")
    buildparser_simplifier.add_argument(
        "--simplify-denovo",
        dest="simpl_denovo",
        default=0,
        type=int,
        help="Minimum number of reads threshold combining all positions of an"
        " denovo junction to consider if it will be simplified, even knowing"
        " it is real. Simplified junctions are discarded from any lsv."
        " [Default: %(default)s]",
    )
    buildparser_simplifier.add_argument(
        "--simplify-annotated",
        dest="simpl_db",
        default=0,
        type=int,
        help="Minimum number of reads threshold combining all positions of an"
        "annotated junction to consider if it will be simplified, even knowing"
        " it is real. Simplified junctions are discarded from any lsv."
        " [Default: %(default)s]",
    )
    buildparser_simplifier.add_argument(
        "--simplify-ir",
        dest="simpl_ir",
        default=0,
        type=int,
        help="Minimum number of reads threshold combining all positions of an"
        " ir to consider if it will be simplified, even knowing it is real."
        " Simplified junctions are discarded from any lsv. [Default: %(default)s]",
    )
    buildparser_simplifier.add_argument(
        "--simplify",
        dest="simpl_psi",
        default=-1,
        type=float,
        nargs="?",
        const=0.01,
        help="Minimum fraction of the usage of any junction in a LSV to"
        " consider that junction is real. [Default: %(default)s]",
    )

    # bootstrapping
    buildparser_bootstrap = buildparser.add_argument_group(
        "Bootstrap coverage sampling"
    )
    buildparser_bootstrap.add_argument(
        "--markstacks",
        default=1e-7,
        type=float,
        dest="pvalue_limit",
        help="P-value threshold used for detecting and removing read stacks"
        " (outlier per-position read coverage under Poisson or"
        " negative-binomial null distribution). Use a negative value to"
        " disable stack detection/removal. [Default: %(default)s]",
    )
    buildparser_bootstrap.add_argument(
        "--m",
        default=30,
        type=int,
        help="Number of bootstrap samples of total read coverage to save in"
        " output SJ and MAJIQ files for downstream quantification."
        " [Default: %(default)s]",
    )
    buildparser_bootstrap.add_argument(
        "--k",
        default=50,
        type=int,
        help="(TO BE DEPRECATED) Number of positions to sample per iteration."
        " [Default: %(default)s]",
    )

    buildparser_advanced = buildparser.add_argument_group("Advanced options")
    # flag to save all possible LSVs
    buildparser_advanced.add_argument(
>>>>>>> 87f2f08a
        "--permissive",
        dest="lsv_strict",
        default=True,
        action="store_false",
        help="Consider all distinct LSVs, including events which are contained"
        " by other LSVs. By default, MAJIQ ignores all events for which their"
        " connections are all present in another event (def: redundant events)"
        " unless they are mutually redundant, in which case the events are"
        " equivalent (in this case the single-source event is selected)."
        " There are some cases where we would like to quantify these redundant"
        " events (excluding the equivalent mutually-redundant events); this"
        " flag enables more permissive output of splicing events.",
    )

    # flag to provide information about constitutive junctions
    buildparser_advanced.add_argument(
        "--dump-constitutive",
        dest="dump_const_j",
        action="store_true",
        default=False,
        help="Create constitutive_junctions.tsv file listing all junctions"
        " that pass group filters but are not part of any LSV because they"
        " are structurally constitutive. [Default: %(default)s]",
    )

    # flag to save per-position coverage for debugging to SJ files
    buildparser_advanced.add_argument(
        "--dump-coverage",
        dest="dump_coverage",
        action="store_true",
        default=False,
        help="Optionally dump raw junction coverage by position to created SJ"
        " files for experimental/debugging purposes",
    )

    sampling = new_subparser()

    sampling.add_argument(
        "--minreads",
        default=10,
        type=int,
        help="Threshold on the minimum total number of reads for any junction"
        " or intron to meet per-experiment filters for the LSVs it is a part"
        " of. When the minimum numbers of reads and positions (--minpos) are"
        " both met in enough experiments for a group in any one"
        " junction/intron that is part of a LSV, the LSV is considered"
        " quantifiable in that group. [Default: %(default)s]",
    )
    sampling.add_argument(
        "--minpos",
        default=3,
        type=int,
        help="Threshold on the minimum total number of read positions with at"
        " least 1 read for any junction or intron to meet per-experiment"
        " filters for the LSVs it is a part of. When the minimum number of"
        " reads (--minreads) and positions are both met in enough experiments"
        " for a group in any one junction/intron that is part of a LSV, the"
        " LSV is considered quantifiable in that group. [Default: %(default)s]",
    )

    psi = new_subparser()
    psi.add_argument(
        "files",
        nargs="+",
        help="Paths to MAJIQ files for the experiment(s) to aggregate for"
        " PSI quantification as a single group.",
    )
    psi.add_argument(
        "-n",
        "--name",
        required=True,
        help="Name used to identify the single group of experiments being"
        " quantified for output file name(s) and visualization using VOILA.",
    )

    psi.add_argument(
        "--output-type",
        choices=["voila", "tsv", "all"],
        default="all",
        help="Specify the type(s) of output files to produce: voila file to"
        " use with voila, TSV file with basic quantifications per LSV, or"
        " both. [Default: %(default)s]",
    )

    delta = new_subparser()
    delta.add_argument(
        "-grp1",
        dest="files1",
        nargs="+",
        required=True,
        help="Paths to MAJIQ files for the experiment(s) to aggregate for"
        " quantification as part of the first group",
    )
    delta.add_argument(
        "-grp2",
        dest="files2",
        nargs="+",
        required=True,
        help="Paths to MAJIQ files for the experiment(s) to aggregate for"
        " quantification as part of the second group",
    )
    delta.add_argument(
        "--default-prior",
        action="store_true",
        default=False,
        help="Use a default prior instead of computing empirical prior from"
        " the data. [Default: default prior disabled]",
    )
    delta.add_argument(
        "-n",
        "--names",
        nargs=2,
        required=True,
        help="The names that identify the groups being compared.",
    )
    delta.add_argument(
        "--binsize",
        default=0.025,
        type=int,
        help="The bins for PSI values. With a --binsize of 0.025 (default), we"
        " have 40 bins. [Default: %(default)s]",
    )
    delta.add_argument(
        "--prior-minreads",
        default=20,
        type=int,
        help="Minimum number of reads combining all positions in a junction to"
        " be considered (for the 'best set' calculation)."
        " [Default: %(default)s]",
    )
    delta.add_argument(
        "--prior-minnonzero",
        default=10,
        type=int,
        help="Minimum number of positions for the best set. [Default: %(default)s]",
    )
    delta.add_argument(
        "--prior-iter",
        default=1,
        type=int,
        dest="iter",
        help="Max number of iterations of the EM. [Default: %(default)s]",
    )
    delta.add_argument(
        "--output-type",
        choices=["voila", "tsv", "all"],
        default="all",
        help="Specify the type(s) of output files to produce: voila file to"
        " use with voila, TSV file with basic quantifications per LSV, or"
        " both. [Default: %(default)s]",
    )

    htrgen = new_subparser()
    htrgen.add_argument(
        "-grp1",
        dest="files1",
        nargs="+",
        required=True,
        help="Paths to MAJIQ files for the experiment(s) to quantify"
        " independently for statistical analysis as part of the first group",
    )
    htrgen.add_argument(
        "-grp2",
        dest="files2",
        nargs="+",
        required=True,
        help="Paths to MAJIQ files for the experiment(s) to quantify"
        " independently for statistical analysis as part of the second group",
    )
    htrgen.add_argument(
        "-n",
        "--names",
        nargs="+",
        required=True,
        help="The names that identify the groups being compared.",
    )
    htrgen.add_argument(
        "--keep-tmpfiles",
        action="store_true",
        default=False,
        dest="keep_tmpfiles",
        help="When this argument is specified, majiq heterogen will not remove"
        " the psi files that are temporary generated during the execution"
        " [Default: %(default)d]",
    )
    htrgen.add_argument(
        "--psi-samples",
        type=int,
        default=100,
        dest="psi_samples",
        help="Number of PSI samples to take per LSV junction. If equal to 1,"
        " use expected value only. [Default: %(default)d]",
    )
    htrgen.add_argument(
        "--stats",
        nargs="+",
        default=["ALL"],
        help="Test statistics to run. [Default: %(default)s]",
    )
    htrgen.add_argument(
        "--test_percentile",
        type=float,
        default=0.95,
        help="For each one of the statistical tests, we combine all pvalue per"
        " psi sample by percentile calculation. This argument allows the user"
        " define with percentile they want to use [Default: %(default)d]",
    )
    htrgen.add_argument(
        "--visualization-std",
        type=float,
        default=1e-2,
        help="Change stochastic estimation error in terms of standard deviation"
        " of discretized average posterior per group by sampling additional"
        " values of PSI when number of samples is low [Default: %(default)f]",
    )

    # calcpsi flags
    subparsers = parser.add_subparsers(help="")
    parser_preprocess = subparsers.add_parser(
        "build",
        help="Preprocess SAM/BAM files as preparation for the rest of the"
        " tools (psi, deltapsi)",
        parents=[common, buildparser],
    )
    parser_preprocess.set_defaults(func=build)

    parser_calcpsi = subparsers.add_parser(
        "psi",
        help="Calculate aggregated PSI values for N experiments as a single"
        " group using MAJIQ files produced by `majiq build`",
        parents=[common, psi, sampling],
    )
    parser_calcpsi.set_defaults(func=calcpsi)

    parser_deltagroup = subparsers.add_parser(
        "deltapsi",
        help="Calculate Delta PSI values between two groups of experiments"
        " (treated as replicates) using MAJIQ files produced by `majiq build`",
        parents=[common, delta, sampling],
    )
    parser_deltagroup.set_defaults(func=deltapsi)

    parser_heterogen = subparsers.add_parser(
        "heterogen",
        help="Perform independent quantification and statistical comparison of"
        " PSI values between experiments/samples from two groups using MAJIQ"
        " files produced by `majiq build`",
        parents=[common, sampling, htrgen],
    )
    parser_heterogen.set_defaults(func=calc_independent)

    if len(sys.argv) == 1:
        parser.print_help()
        sys.exit(1)

    args = parser.parse_args()
    args.func(args)


if __name__ == "__main__":
    main()<|MERGE_RESOLUTION|>--- conflicted
+++ resolved
@@ -113,84 +113,6 @@
     )
 
     buildparser = new_subparser()
-<<<<<<< HEAD
-    buildparser.add_argument('transcripts', action="store", help='Annotation db ')
-    buildparser.add_argument('-c', '--conf', default=None, required=True,
-                             help='Provide study configuration file with all the execution information')
-
-    buildparser.add_argument('--disable-ir', dest="ir", action='store_false', default=True,
-                             help='Disables intron retention detection [Default: ir enabled]')
-
-    buildparser.add_argument('--disable-denovo', dest="denovo", action='store_false', default=True,
-                             help='Disables denovo detection of junctions, splicesites and exons. This will speedup the '
-                                  'execution but reduce the number of LSVs detected. [Default: denovo enabled]')
-
-    buildparser.add_argument('--disable-denovo-ir', dest="denovo_ir", action='store_false', default=True,
-                             help='Disables denovo detection of introns. This will speedup the '
-                                  'execution but reduce the number of LSVs detected. [Default: denovo introns enabled]')
-
-    buildparser.add_argument('--junc-files-only', dest="juncfiles_only", action='store_true', default=False,
-                             help='Only extract junction information from BAMs and exports .junc file'
-                                  ' [Default: ir enabled]')
-    buildparser.add_argument('--incremental', dest="aggregate", action='store_true', default=False,
-                             help='Uses previously generated junc files to generate a ground truth '
-                                  'and unified splicegraph. Default: %(default)s]')
-
-    buildparser.add_argument('--min-intronic-cov', default=0.01, type=float,
-                             help='Minimum number of reads on average in intronic sites, only for intron retention.'
-                                  'Default: %(default)s]')
-
-    buildparser.add_argument('--min-denovo', default=5, type=int,
-                             help='Minimum number of reads threshold combining all positions in a LSV to consider that'
-                                  'denovo junction is real". [Default: %(default)s]')
-
-    buildparser.add_argument('--minreads', default=3, type=int,
-                             help='Minimum number of reads threshold combining all positions in a LSV to consider that'
-                                  'the LSV "exist in the data". '
-                             '[Default: %(default)s]')
-
-    buildparser.add_argument('--minpos', default=2, type=int,
-                             help='Minimum number of start positions with at least 1 read in a LSV to consider that '
-                                  'the LSV "exist in the data". [Default: %(default)s]')
-
-    buildparser.add_argument('--markstacks', default=0.0000001, type=float, dest="pvalue_limit",
-                             help='Mark stack positions. Expects a p-value. Use a negative value in order to '
-                                  'disable it. [Default: %(default)s]')
-
-    buildparser.add_argument('--m', default=30, type=int,
-                             help='Number of bootstrapping samples. [Default: %(default)s]')
-    buildparser.add_argument('--irnbins', default=0.5, type=float, help='This values defines the number of bins with '
-                                                                        'some coverage that an intron needs to pass '
-                                                                        'to be accepted as real [Default: %(default)s]')
-    buildparser.add_argument('--annotated_ir_always',  dest="annot_ir_always", action='store_true', default=False,
-                             help='When this flag is set all the annotated ir will be accepted even if they do not pass the filters.')
-
-    buildparser.add_argument('--simplify-denovo', dest="simpl_denovo", default=0, type=int,
-                             help='Minimum number of reads threshold combining all positions of an denovo junction to '
-                                  'consider if it will be simplified, even knowing it is real. Simplified junctions are'
-                                  ' discarded from any lsv. [Default: %(default)s]')
-
-    buildparser.add_argument('--simplify-annotated', dest="simpl_db", default=0, type=int,
-                             help='Minimum number of reads threshold combining all positions of an annotated junction to '
-                                  'consider if it will be simplified, even knowing it is real. Simplified junctions are'
-                                  ' discarded from any lsv. [Default: %(default)s]')
-
-    buildparser.add_argument('--simplify-ir', dest="simpl_ir", default=0, type=int,
-                             help='Minimum number of reads threshold combining all positions of an ir to '
-                                  'consider if it will be simplified, even knowing it is real. Simplified junctions are'
-                                  ' discarded from any lsv. [Default: %(default)s]')
-
-    buildparser.add_argument('--simplify', dest="simpl_psi", default=-1, type=float, nargs='?', const=0.01,
-                             help='Minimum fraction of the usage of any junction in a LSV to consider that junction is'
-                                  ' real. [Default: %(default)s]')
-
-    buildparser.add_argument('--dump-constitutive', dest="dump_const_j", action='store_true', default=False,
-                             help='With this option enabled, MAJIQ will create a constitutive_junctions.tsv file '
-                                  'containing all the junctions that are structurally constitutive, the junctions pass'
-                                  ' minreads and minpos filters. [Default: %(default)s]')
-
-    buildparser.add_argument(
-=======
     buildparser_required = buildparser.add_argument_group("Required arguments")
     buildparser_required.add_argument(
         "transcripts", action="store", help="Annotation database in GFF3 format",
@@ -395,18 +317,10 @@
         " output SJ and MAJIQ files for downstream quantification."
         " [Default: %(default)s]",
     )
-    buildparser_bootstrap.add_argument(
-        "--k",
-        default=50,
-        type=int,
-        help="(TO BE DEPRECATED) Number of positions to sample per iteration."
-        " [Default: %(default)s]",
-    )
 
     buildparser_advanced = buildparser.add_argument_group("Advanced options")
     # flag to save all possible LSVs
     buildparser_advanced.add_argument(
->>>>>>> 87f2f08a
         "--permissive",
         dest="lsv_strict",
         default=True,
