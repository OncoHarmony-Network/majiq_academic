--- conflicted
+++ resolved
@@ -30,11 +30,7 @@
 
 
 cdef int  read_gff(str filename, map[string, Gene*] all_genes, vector[string] gid_vec, bint simpl, bint enable_anot_ir,
-<<<<<<< HEAD
-                   object logging, sqlite3 * db) except -1:
-=======
-                   object logging, bint ext3prime, bint ext5prime) except -1:
->>>>>>> 125ddde3
+                   object logging, sqlite3 * db, bint ext3prime, bint ext5prime) except -1:
     """
     :param filename: GFF input filename
     :param list_of_genes: List of genes that will be updated with all the gene_id detected on the gff file
