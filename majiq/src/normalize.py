__author__ = 'jordi@biociphers.org'

import sys
from itertools import izip

import numpy as np
from numpy.ma import masked_less
from scipy import interpolate
from scipy.stats.mstats_basic import mquantiles

import majiq.src.config as majiq_config
from majiq.src.constants import *
from majiq.src import polyfitnb as majiqfit

#
# def mark_stacks(hdf5_fp, fitfunc_r, pvalue_limit, logger=None):
#     if pvalue_limit < 0:
#         return lsv_list
#     logger.debug("PCR amplification stacks normalization")
#     minstack = sys.maxint
#     # the minimum value marked as stack
#     numstacks = 0
#
#     for lidx, lsv in enumerate(hdf5_fp['LSVs']):
#         junctions = np.array(hdf5_fp[LSV_JUNCTIONS_DATASET_NAME][lsv['coverage']])
#         for i, junction in enumerate(junctions):
#             if np.count_nonzero(junction) == 0:
#                 continue
#             for j, value in enumerate(junction):
#                 if value > 0:
#                     # TODO Use masker, and marking stacks will probably be faster.
#                     copy_junc = list(junction)
#                     copy_junc.pop(j)
#                     copy_junc = np.array(copy_junc)
#                     copy_junc = copy_junc[copy_junc > 0]
#                     nzpos = np.count_nonzero(copy_junc)
#
#                     #FINISH TODO
#                     mean_rest = np.mean(copy_junc) * nzpos
#                     pval = majiqfit.get_negbinom_pval(fitfunc_r, mean_rest, value)
#                     if pval < pvalue_limit:
#                         lsv_list[0][lidx][i, j] = -2
#                         minstack = min(minstack, value)
#                         numstacks += 1
#         masked_less(lsv_list[0][lidx], 0)


def mark_stacks(lsv_list, fitfunc_r, pvalue_limit, logger=None):

    if pvalue_limit < 0:
        return lsv_list
<<<<<<< HEAD
    logger.info("Marking and masking stacks")
=======
    logger.debug("Marking and masking stacks")
>>>>>>> cf43eedd
    minstack = sys.maxint
    # the minimum value marked as stack
    numstacks = 0
    for lidx, junctions in enumerate(lsv_list[0]):

        for i, junction in enumerate(junctions):
            if np.count_nonzero(junction) == 0:
                continue
            for j, value in enumerate(junction):
                if value > 0:
                    # TODO Use masker, and marking stacks will probably be faster.
                    copy_junc = list(junction)
                    copy_junc.pop(j)
                    copy_junc = np.array(copy_junc)
                    copy_junc = copy_junc[copy_junc > 0]
                    nzpos = np.count_nonzero(copy_junc)

                    #FINISH TODO
                    mean_rest = np.mean(copy_junc) * nzpos
                    pval = majiqfit.get_negbinom_pval(fitfunc_r, mean_rest, value)
                    if pval < pvalue_limit:
                        lsv_list[0][lidx][i, j] = -2
                        minstack = min(minstack, value)
                        numstacks += 1
        masked_less(lsv_list[0][lidx], 0)

    # if logger:
    #     logger.debug("Out of %s values, %s marked as stacks with a p-value threshold of %s (%.3f%%)"
    #                   % (len(lsv_list[0]), numstacks, pvalue_limit, (float(numstacks) / len(lsv_list[0])) * 100))
    return lsv_list


def gc_normalization(output_gc_vals, logger=None):

    logger.info("Gc Content normalization")
    # factor, meanbins = gc_factor_calculation(gc_pairs, nbins=10)
    v_gcfactor_func = [None] * majiq_config.num_experiments

    for exp_n in xrange(majiq_config.num_experiments):
        # a = np.append(factor[exp_n], factor[exp_n][-1])
        factor, meanbins = output_gc_vals[exp_n]
        gc_factor = interpolate.interp1d(meanbins, factor, bounds_error=False, fill_value=1)
        v_gcfactor_func[exp_n] = np.vectorize(gc_factor)

    return v_gcfactor_func


def gc_normalization_old(lsv_list, gc_content_files, gc_pairs, logger):

    logger.info("Gc Content normalization")
    factor, meanbins = gc_factor_calculation(gc_pairs, nbins=10)
    # v_gcfactor_func = np.vectorize(_test_func)
    for exp_n in xrange(majiq_config.num_experiments):

        a = np.append(factor[exp_n], factor[exp_n][-1])
        gc_factor = interpolate.interp1d(meanbins[exp_n], factor[exp_n], bounds_error=False, fill_value=1)

        v_gcfactor_func = np.vectorize(gc_factor)
        lsv_matrix = lsv_list[exp_n][LSV_JUNCTIONS_DATASET_NAME]
        const_matrix = lsv_list[exp_n][CONST_JUNCTIONS_DATASET_NAME]
        for idx in xrange(lsv_list[exp_n][LSV_JUNCTIONS_DATASET_NAME].shape[0]):

            vals = v_gcfactor_func(gc_content_files[exp_n][LSV_GC_CONTENT][idx, :])
            lsv_matrix[idx, :] = np.multiply(lsv_matrix[idx, :], vals)

        for idx in xrange(const_matrix.shape[0]):

            vals = v_gcfactor_func(gc_content_files[exp_n][CONST_JUNCTIONS_GC_CONTENT][idx, :])
            const_matrix[idx, :] = np.multiply(const_matrix[idx, :], vals)


def gc_factor_calculation(gc_pairs, nbins=10):

    local_meanbins = np.zeros(shape=(nbins),   dtype=np.dtype('float'))
    local_factor = np.zeros(shape=(nbins),   dtype=np.dtype('float'))

    count = gc_pairs['COV']
    gc = gc_pairs['GC']

    #if len(gc) == 0: continue

    count, gc = izip(*sorted(izip(count, gc), key=lambda x: x[1]))

    num_regions = len(count)
    nperbin = num_regions / nbins

    quant_median = [0.0]*8
    bins = [0]*nbins

    for ii in range(nbins):
        lb = ii * nperbin
        if ii == nbins-1:
            ub = num_regions
        else:
            ub = (ii+1) * nperbin

        a = np.asarray(count[lb:ub])
        t = np.asarray(gc[lb:ub])

        local_meanbins[ii] = np.mean(t)
        bins[ii] = mquantiles(a, prob=np.arange(0.1, 0.9, 0.1))

    for qnt in range(8):
        qnt_bns = np.ndarray(len(bins))
        for idx, bb in enumerate(bins):
            qnt_bns[idx] = bb[qnt]
        quant_median[qnt] = np.mean(qnt_bns)

    for ii in range(nbins):
        offst = np.zeros(len(quant_median), dtype=np.dtype('float'))
        for idx, xx in enumerate(quant_median):
            offst[idx] = float(bins[ii][idx]) / float(xx)
        local_factor[ii] = 1/np.mean(offst)

    # local_meanbins[exp_n] = mean_bins
    # local_factor[exp_n] = gc_factor

    return local_factor, local_meanbins


def prepare_gc_content(gn):
    gc_pairs = {'GC': [[] for xx in xrange(majiq_config.num_experiments)],
                'COV': [[] for xx in xrange(majiq_config.num_experiments)]}

    for ex in gn.get_exon_list():
        gc_val = ex.get_gc_content()
        st, end = ex.get_coordinates()
        if gc_val == 0 or end - st < 30:
            continue
        for exp_n in xrange(majiq_config.num_experiments):
            cov = ex.get_coverage(exp_n)
            if cov < 1:
                continue
            gc_pairs['GC'][exp_n].append(gc_val)
            gc_pairs['COV'][exp_n].append(cov)

    return gc_pairs<|MERGE_RESOLUTION|>--- conflicted
+++ resolved
@@ -49,11 +49,7 @@
 
     if pvalue_limit < 0:
         return lsv_list
-<<<<<<< HEAD
-    logger.info("Marking and masking stacks")
-=======
     logger.debug("Marking and masking stacks")
->>>>>>> cf43eedd
     minstack = sys.maxint
     # the minimum value marked as stack
     numstacks = 0
