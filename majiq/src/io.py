--- conflicted
+++ resolved
@@ -238,30 +238,6 @@
 
         if intron_len > majiq_config.readLen:
             for ii in range(nchunks):
-<<<<<<< HEAD
-                start = ii * chunk_len
-                end = min(intron_len, (ii + 1) * chunk_len)
-                index_list.append((start, end))
-
-            intron_parts = np.zeros(shape=nchunks, dtype=np.float)
-            junc1 = None
-            junc2 = None
-
-            for name, ind_list in majiq_config.tissue_repl.items():
-                n_exp = 0
-                if majiq_config.min_exp == -1:
-                    repl_thresh = len(ind_list) / 2
-                    repl_thresh = repl_thresh + 1 if repl_thresh % 2 != 0 else repl_thresh
-                else:
-                    repl_thresh = majiq_config.min_exp
-
-                for idx, exp_index in enumerate(ind_list):
-                    try:
-                        read_iter = samfile[exp_index].fetch(chrom, intron_start + 8, intron_end - 8)
-                    except ValueError:
-                        # logging.info('There are no reads in %s:%d-%d' % (chrom, ex1_end, ex1_end+1))
-                        continue
-=======
                 num_positions = np.count_nonzero(bmap[index_list[ii][0]:index_list[ii][1]])
                 nii = intron_parts[ii]
                 if nii == 0:
@@ -287,7 +263,6 @@
                 if end == junc1.get_coordinates()[0]:
                     ex.add_5prime_junc(junc1)
                     break
->>>>>>> dfcd6d32
 
             junc2.add_acceptor(exon2)
             for ex in exon2.exonRead_list:
@@ -335,20 +310,6 @@
                         ex_list[ex_idx].update_coverage(nreads)
                         break
 
-<<<<<<< HEAD
-                if not is_cross:
-                    continue
-                nc = read.seq.count('C') + read.seq.count('c')
-                ng = read.seq.count('g') + read.seq.count('G')
-                gc_content = float(nc + ng) / float(len(read.seq))
-                readlen = len(read.seq)
-                for (junc_start, junc_end) in junc_list:
-                    if junc_start - r_start > readlen:
-                        r_start_offset = junc_list[0][0] - r_start
-                        r_start = junc_start - r_start_offset
-
-                    if junc_start - r_start >= readlen - 8 or junc_start - r_start <= 8 or junc_end - junc_start < 10:
-=======
             if not is_cross:
                 continue
 
@@ -361,7 +322,6 @@
                     r_start_offset = junc_list[0][0] - r_start
                     r_start = junc_start - r_start_offset
                     if junc_start - r_start >= readlen - MIN_BP_OVERLAP or junc_start - r_start <= MIN_BP_OVERLAP:
->>>>>>> dfcd6d32
                         continue
                 elif junc_start - r_start >= readlen - MIN_BP_OVERLAP or junc_start - r_start <= MIN_BP_OVERLAP:
                     continue
