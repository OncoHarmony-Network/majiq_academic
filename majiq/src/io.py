--- conflicted
+++ resolved
@@ -214,105 +214,6 @@
                         bmap[intron_idx] = False
                         continue
 
-<<<<<<< HEAD
-                    cov1 = junc1.get_coverage(exp_index).sum()
-                    cov2 = junc2.get_coverage(exp_index).sum()
-
-                    # intron_parts /= chunk_len
-
-                    intron_body_covered = True
-                    comp_chunk = nchunks
-                    intron_covered = 0
-
-                    if intron_len > readlen:
-                        for ii in range(nchunks):
-                            # for ii in intron_parts:
-                            # num_positions = np.count_nonzero(bmap[index_list[ii][0]:index_list[ii][1]])
-                            num_positions = np.count_nonzero(bmap[index_list[ii][0]:index_list[ii][1]])
-                            nii = intron_parts[ii]
-                            if nii == 0:
-                                val = 0
-                            elif num_positions == 0:
-                                continue
-                            else:
-                                val = float(nii) / num_positions
-                            if val < majiq_config.MIN_INTRON:
-                                intron_body_covered = False
-                                break
-
-                    if cov1 >= majiq_config.min_denovo and cov2 >= majiq_config.min_denovo and intron_body_covered:
-                        n_exp += 1
-
-                if n_exp >= repl_thresh:
-                    exnum = majiq_exons.new_exon_definition(intron_start, intron_end,
-                                                            None, junc1, junc2, gne, nondenovo=nondenovo,
-                                                            isintron=True)
-                    #if exnum == -1:
-                    #    for exp_index in ind_list:
-                    #        if not junc2 is None:
-                    #            junc2.reset_coverage(exp_index)
-                    #        if not junc1 is None:
-                    #            junc1.reset_coverage(exp_index)
-                    #else:
-                    if exnum != -1:
-                        junc1.add_donor(exon1)
-                        for ex in exon1.exonRead_list:
-                            st, end = ex.get_coordinates()
-                            if end == junc1.get_coordinates()[0]:
-                                ex.add_5prime_junc(junc1)
-                                break
-
-                        junc2.add_acceptor(exon2)
-                        for ex in exon2.exonRead_list:
-                            st, end = ex.get_coordinates()
-                            if st == junc2.get_coordinates()[1]:
-                                ex.add_3prime_junc(junc2)
-                                break
-
-                        if exnum == 1:
-                            logging.info("NEW INTRON RETENTION EVENT %s, %d-%d" % (gne.get_name(),
-                                                                                   intron_start,
-                                                                                   intron_end))
-                #else:
-                #    for exp_index in ind_list:
-                #        if not junc2 is None:
-                #            junc2.reset_coverage(exp_index)
-                #        if not junc1 is None:
-                #            junc1.reset_coverage(exp_index)
-        gne.prepare_exons()
-
-    for ss in samfile:
-        ss.close()
-    gc.collect()
-    return
-
-
-def read_sam_or_bam(filenames, gene_list, chnk, nondenovo=False, logging=None):
-    counter = [0] * 6
-    samfile = [pysam.Samfile(xx, "rb") for xx in filenames]
-    temp_ex = []
-    non_unique_num = 0
-    skip_gene = 0
-    non_skip = 0
-
-    for gne in gene_list:
-        junctions = []
-        strt, end = gne.get_coordinates()
-        j_list = gne.get_all_junctions()
-        ex_list = gne.get_exon_list()
-        strand = gne.get_strand()
-        chrom = gne.get_chromosome()
-
-        for exp_index in range(len(filenames)):
-
-            #readlen = config.readLen[exp_index]
-            try:
-                read_iter = samfile[exp_index].fetch(chrom, strt, end)
-            except ValueError:
-                logging.info('There are no reads in %s:%d-%d' % (chrom, strt, end))
-                continue
-            for read in read_iter:
-=======
                     if is_cross:
                         jvals = [xx for xx, yy in junc_list if not (yy < intron_start or xx > intron_end)]
                         if len(jvals) > 0:
@@ -323,7 +224,6 @@
                     gc_content = float(nc + ng) / float(len(read.seq))
                     readlen = len(read.seq)
                     offset = readlen - MIN_BP_OVERLAP
->>>>>>> cf43eedd
 
                     if intron_start - r_start > readlen:
                         r_start = intron_start - (readlen - MIN_BP_OVERLAP*2) - 1
@@ -350,18 +250,6 @@
                 samfl.close()
                 if junc1 is None or junc2 is None:
                     continue
-<<<<<<< HEAD
-                nc = read.seq.count('C') + read.seq.count('c')
-                ng = read.seq.count('g') + read.seq.count('G')
-                gc_content = float(nc + ng) / float(len(read.seq))
-                readlen = len(read.seq)
-                for (junc_start, junc_end) in junc_list:
-                    if junc_start - r_start > readlen:
-                        r_start = junc_start - (majiq_config.readLen - 16) - 1
-                    elif junc_start - r_start >= readlen - 8 or junc_start - r_start <= 8:
-                        continue
-=======
->>>>>>> cf43eedd
 
                 cov1 = junc1.get_coverage(exp_index).sum()
                 cov2 = junc2.get_coverage(exp_index).sum()
@@ -602,121 +490,7 @@
             yield GFFRecord(**normalized_info)
 
 
-<<<<<<< HEAD
-def _prepare_and_dump_old(genes, logging=None):
-    n_genes = 0
-    for chrom in genes.keys():
-        temp_ex = []
-        for strand, gg in genes[chrom].items():
-            n_genes += len(gg)
-            genes[chrom][strand] = sorted(gg)
-            for gene in genes[chrom][strand]:
-                gene.collapse_exons()
-                temp_ex.extend(gene.get_exon_list())
-        if not logging is None:
-            logging.info("Calculating gc_content chromosome %s........." % chrom)
-        majiq_exons.set_exons_gc_content(chrom, temp_ex)
-        gc.collect()
-        temp_dir = "%s/tmp/%s" % (majiq_config.outDir, chrom)
-        create_if_not_exists(temp_dir)
-        # ipdb.set_trace()
-        # objgraph.show_most_common_types(limit=20)
-        if not logging is None:
-            logging.info("Creating temporal annotation %s" % chrom)
-        fname = '%s/annot_genes.pkl' % temp_dir
-        dump_bin_file(genes[chrom], fname)
-
-    tmp_chrom = "%s/tmp/chromlist.pkl" % majiq_config.outDir
-    dump_bin_file(genes.keys(), tmp_chrom)
-    if not logging is None:
-        logging.debug("Number of Genes", n_genes)
-
-
-def __annot_dump(nthrd, temp_ex, lsv_list, logging=None):
-    for chrom, ex_list in temp_ex.items():
-        majiq_exons.set_exons_gc_content(chrom, ex_list)
-    gc.collect()
-    temp_dir = "%s/tmp/chunk_%s" % (majiq_config.outDir, nthrd)
-    create_if_not_exists(temp_dir)
-    if not logging is None:
-        logging.info("Creating temporal annotation chunk %s (%d genes)" % (nthrd, len(lsv_list)))
-    fname = '%s/annot_genes.pkl' % temp_dir
-    dump_bin_file(lsv_list, fname)
-
-
-def __get_overlaped(gn, temp_ex, dumped_genes):
-    lsv_list = []
-    num_gns = 0
-    over_genes = gn.get_overlapped_genes()
-    if not over_genes is None:
-        for extra_gn_id in over_genes:
-            if extra_gn_id in dumped_genes:
-                continue
-            extra_gn = majiq_config.gene_tlb[extra_gn_id]
-            extra_gn.collapse_exons()
-            temp_ex.extend(extra_gn.get_exon_list())
-            lsv_list.append(extra_gn)
-            dumped_genes.append(extra_gn_id)
-            a, b = __get_overlaped(extra_gn, temp_ex, dumped_genes)
-            lsv_list.extend(a)
-            num_gns += (b + 1)
-
-    return lsv_list, num_gns
-
-
-def _prepare_and_dump(logging=None):
-    list_genes = sorted(majiq_config.gene_tlb.values())
-    if not logging is None:
-        logging.debug("Number of Genes", len(list_genes))
-
-    chunk_size = len(list_genes) / majiq_config.num_final_chunks
-    temp_ex = {}
-    nthrd = 0
-    csize = chunk_size
-    lsv_list = []
-
-    dumped_genes = []
-    total = len(list_genes)
-    for gidx, gn in enumerate(list_genes):
-        if gn.get_id() in dumped_genes:
-            continue
-        gn.collapse_exons()
-        if len(gn.exons) == 0:
-            total -= 1
-            if total <=0:
-                raise RuntimeError('There are no valid genes in the genome')
-            continue
-
-        csize -= 1
-        chrom = gn.get_chromosome()
-        if not chrom in temp_ex:
-            temp_ex[chrom] = []
-        temp_ex[chrom].extend(gn.get_exon_list())
-        lsv_list.append(gn)
-        dumped_genes.append(gn.get_id())
-        a, b = __get_overlaped(gn, temp_ex[chrom], dumped_genes)
-        csize -= b
-        lsv_list.extend(a)
-
-        if csize <= 0:
-            __annot_dump(nthrd, temp_ex, lsv_list, logging)
-
-            lsv_list = []
-            csize = chunk_size - 1
-            nthrd += 1
-            temp_ex = {}
-            if not chrom in temp_ex:
-                temp_ex[chrom] = []
-            temp_ex[chrom].extend(gn.get_exon_list()) 
-
-    if len(lsv_list) > 0:
-        __annot_dump(nthrd, temp_ex, lsv_list, logging)
-    
-
-def read_gff(filename, pcr_filename, nthreads, logging=None):
-=======
 def read_gff(filename, list_of_genes, sam_list, logging=None):
->>>>>>> cf43eedd
     """
     :param filename: GFF input filename
     :param list_of_genes: List of genes that will be updated with all the gene_id detected on the gff file
@@ -735,18 +509,12 @@
         strand = record.strand
         start = record.start
         end = record.end
+
         if record.type == 'gene':
+            gene_name = record.attributes['Name']
             gene_id = record.attributes['ID']
-<<<<<<< HEAD
-            if 'Name' in record.attributes:
-                gene_name = record.attributes['Name']
-            else:
-                gene_name = gene_id
-            if not chrom in all_genes:
-=======
 
             if chrom not in all_genes:
->>>>>>> cf43eedd
                 all_genes[chrom] = {'+': [], '-': []}
 
             gn = Gene(gene_id, gene_name, chrom, strand, start, end)
@@ -759,7 +527,7 @@
             all_genes[chrom][strand].append(gn)
             gene_id_dict[record.attributes['ID']] = gn
 
-        elif record.type in ['mRNA','tRNA', 'transcript']:
+        elif record.type == 'mRNA' or record.type == 'transcript':
             transcript_name = record.attributes['ID']
             parent = record.attributes['Parent']
             try:
@@ -772,7 +540,7 @@
                 if logging is not None:
                     logging.info("Error, incorrect gff. mRNA %s doesn't have valid gene %s"
                                  % (transcript_name, parent))
-                continue
+                raise
 
         elif record.type == 'exon':
             parent_tx_id = record.attributes['Parent']
@@ -784,15 +552,9 @@
 
             except KeyError:
                 if not logging is None:
-<<<<<<< HEAD
-                    logging.info("Error, incorrect gff. exon %s doesn't have valid mRNA %s" % (record.attributes['ID'],
-                                                                                               parent_tx_id))
-                continue
-=======
 
                     logging.WARNING("Error, incorrect gff. exon at line %s doesn't have valid mRNA %s" % (0,
                                                                                                           parent_tx_id))
->>>>>>> cf43eedd
                     # end elif
     # end for
     for tid, trcpt in trcpt_id_dict.items():
@@ -811,22 +573,6 @@
             pre_txex = ex
 
         junc = gn.new_annotated_junctions(pre_end, None, trcpt)
-<<<<<<< HEAD
-        pre_txex.add_5prime_junc(junc)  
-    # end for
-
-    try:
-        _prepare_and_dump(logging)
-    except RuntimeError:
-        if not logging is None:
-            logging.info("There are no valid genes in the genome")
-        raise
-
-    if pcr_filename is not None:
-        read_bed_pcr(pcr_filename, all_genes)
-    
-    chr_list = all_genes.keys()
-=======
         pre_txex.add_5prime_junc(junc)
 
     for chrom in all_genes.keys():
@@ -847,7 +593,6 @@
 
     _prepare_and_dump(filename="%s/tmp/db.hdf5" % majiq_config.outDir, logging=logging)
     majiq_utils.monitor('POST_GFF')
->>>>>>> cf43eedd
     del all_genes
 
 
