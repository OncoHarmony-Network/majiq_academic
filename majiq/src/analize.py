--- conflicted
+++ resolved
@@ -91,91 +91,7 @@
                 count += 1
                 wrap_result_file(ss, name, gc_vfunc=gc_vfunc, lsv_list=lsv_list, rna_files=rna_files, lock_per_file=locks)
 
-<<<<<<< HEAD
-    return lsv_list, const_set
-
-
-def lsv_detection_old(gene_list, chrom, only_real_data=False, logging=None):
-
-    num_ss_var = [[0] * 20, [0] * 20, 0]
-
-    const_set = [set() for xx in range(config.num_experiments)]
-    lsv_list = [[] for xx in range(config.num_experiments)]
-    jun = {}
-    for xx in config.tissue_repl.keys():
-        jun[xx] = set()
-
-    for gn in gene_list:
-        gn.check_exons()
-
-        mat, exon_list, tlb, var_ss = gn.get_rnaseq_mat(const_set, use_annot=not only_real_data)
-        vip = []
-        for idx, ex in enumerate(exon_list):
-            sc = ex.get_pcr_score()
-            if sc is None:
-                continue
-            vip.append(idx)
-
-        for ss in range(2):
-            for ssnum in range(20):
-                num_ss_var[ss][ssnum] += var_ss[ss][ssnum]
-        num_ss_var[2] += var_ss[2]
-        # num_ss_var [1]+= var_ss[1]
-
-        # print "---------------- %s --------------"%gn.get_id()
-        # utils.print_junc_matrices(mat, tlb=tlb, fp=True)
-        SS, ST = lsv_matrix_detection(mat, tlb, (False, False, False), vip)
-        dummy = {}
-        group_thresh = {}
-        for name, ind_list in config.tissue_repl.items():
-            dummy[name] = [[], []]
-            group_thresh[name] = config.min_exp
-            if group_thresh[name] == -1:
-                group_thresh[name] = min((len(ind_list) * 0.5), 2)
-
-        for lsv_index, lsv_lst in enumerate((SS, ST)):
-            lsv_type = (SSOURCE, STARGET)[lsv_index]
-            sstype = ['5prime', '3prime'][lsv_index]
-            # print lsv_lst
-
-
-            for idx in lsv_lst:
-                jlist = exon_list[idx].get_junctions(sstype)
-                jlist = [x for x in jlist if x is not None]
-                if len(jlist) == 0:
-                    continue
-
-                lsv_in = gn.new_lsv_definition(exon_list[idx], jlist, lsv_type)
-                if lsv_in is None:
-                    continue
-
-                for name, ind_list in config.tissue_repl.items():
-                    counter = 0
-                    e_data = 0
-                    for jj in jlist:
-                        for exp_idx in ind_list:
-                            if reliable_in_data(jj, exp_idx):
-                                counter += 1
-                        if counter < group_thresh[name]:
-                            continue
-                        e_data += 1
-                        jun[name].add(jj)
-                    if e_data == 0:
-                        continue
-
-                    dummy[name][lsv_index].append(lsv_in)
-                    # for exp_idx in ind_list:
-                    # for lsvinlist in lsv_list[exp_idx]:
-                    # if lsv_in.is_equivalent(lsvinlist):
-                    #             break
-                    #     else:
-                    #         if lsv_in.get_junctions_list().shape[0] >= 2:
-                    #             lsv_list[exp_idx].append(lsv_in)
-
-        for name, ind_list in config.tissue_repl.items():
-=======
         for st in dummy[name][1]:
->>>>>>> dfcd6d32
             for ss in dummy[name][0]:
                 if st.contained(ss):
                     break
