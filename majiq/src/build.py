import os
import sys
import psutil
from majiq.src.basic_pipeline import BasicPipeline, pipeline_run
from majiq.src.config import Config
from majiq.src.constants import *
import majiq.src.logger as majiq_logger
from majiq.src.internals.seq_parse import core_build

def build(args):
    pipeline_run(Builder(args))

<<<<<<< HEAD

def find_new_junctions(file_list, chunk, conf, logger):

    majiq_config = Config()
    list_exons = {}
    dict_junctions = {}
    logger.info('Reading DB')

    for gne_id, gene_obj in conf.genes_dict.items():
        dict_junctions[gne_id] = {}
        list_exons[gne_id] = []

        majiq_io.from_matrix_to_objects(gne_id, conf.elem_dict[gne_id], dict_junctions[gne_id], list_exons[gne_id])
        detect_exons(dict_junctions[gne_id], list_exons[gne_id])

    td = create_lt(conf.genes_dict)
    for exp_name, is_junc_file, name in file_list:
        fname = '%s/%s' % (majiq_config.sam_dir, exp_name)
        if is_junc_file:
            fname += '.%s' % JUNC_FILE_FORMAT
        else:
            fname += '.%s' % SEQ_FILE_FORMAT
        logger.info('READ JUNCS from %s' % fname)
        read_juncs(fname, is_junc_file, list_exons, conf.genes_dict, td, dict_junctions,
                   majiq_config.strand_specific[exp_name], conf.queue, gname=name, logger=logger)


def find_new_introns(file_list, chunk, conf, logger):

    majiq_config = Config()
    list_introns = {}

    num_bins = 10
    logger.info('Reading DB')

    for gne_id, gene_obj in conf.genes_dict.items():
        list_exons = []
        dict_junctions = {}
        introns = []
        majiq_io.from_matrix_to_objects(gne_id, conf.elem_dict[gne_id], dict_junctions, list_exons, introns)

        detect_exons(dict_junctions, list_exons)

        range_introns = IntervalTree()
        nir = len(introns)
        [range_introns.add(xx.start, xx.end+1) for xx in introns]
        del introns

        list_introns = dict()
        for id_ex, ex in enumerate(list_exons[:-1]):
            if (ex.end + 3 < list_exons[id_ex + 1].start - 1 and ex.end != -1
               and list_exons[id_ex + 1].start != -1):

                if nir > 0 and len(range_introns.search(ex.end + 1, ex.end + 2)) != 0:
                    continue

                ilen = (list_exons[id_ex + 1].start - 1) - (ex.end + 1)
                nchunks = 1 if ilen <= MIN_INTRON_LEN else num_bins
                chunk_len = int(ilen / nchunks)+1

                try:
                    list_introns[gene_obj['chromosome']].add(ex.end + MIN_BP_OVERLAP + 1,
                                                             list_exons[id_ex + 1].start - (MIN_BP_OVERLAP + 1),
                                                             (gne_id, gene_obj['strand'], nchunks, chunk_len))

                except KeyError:
                    list_introns[gene_obj['chromosome']] = IntervalTree()
                    list_introns[gene_obj['chromosome']].add(ex.end + MIN_BP_OVERLAP + 1,
                                                             list_exons[id_ex + 1].start - (MIN_BP_OVERLAP + 1),
                                                             (gne_id, gene_obj['strand'], nchunks, chunk_len))

        del range_introns

    for exp_name, is_junc_file, name in file_list:
        fname = '%s/%s' % (majiq_config.sam_dir, exp_name)
        if is_junc_file:
            fname += '.%s' % JUNC_FILE_FORMAT
        else:
            fname += '.%s' % SEQ_FILE_FORMAT
        logger.info('READ introns from %s' % fname)
        find_introns(fname, list_introns, majiq_config.min_intronic_cov, conf.queue,
                     gname=name, stranded=majiq_config.strand_specific[exp_name])


def parsing_files(sam_file_list, chnk, conf, logger):

    majiq_config = Config()
    effective_len = (majiq_config.readLen - 2*MIN_BP_OVERLAP) + 1
    nthreads = min(conf.nthreads, len(majiq_config.sam_list))
    list_exons = {}
    dict_junctions = {}
    list_introns = {}
    logger.info('Reading DB')

    ngenes = len(conf.genes_dict)
    loop_step = max(1, int(ngenes/10))

    for gne_id, gene_obj in conf.genes_dict.items():
        dict_junctions[gne_id] = {}
        list_exons[gne_id] = []
        list_introns[gne_id] = []
        majiq_io.from_matrix_to_objects(gne_id, conf.elem_dict[gne_id], dict_junctions[gne_id], list_exons[gne_id],
                                        list_introns[gne_id], default_index=0)
        detect_exons(dict_junctions[gne_id], list_exons[gne_id])
        if majiq_config.ir:
            expand_introns(gne_id, list_introns[gne_id], list_exons[gne_id], dict_junctions[gne_id], default_index=0)

    for sam_file, dd1, dd2 in sam_file_list:
        logger.info("[%s] Starting new file" % sam_file)
        loop_id = sam_file
        samfl = majiq_io_bam.open_rnaseq("%s/%s.bam" % (majiq_config.sam_dir, sam_file))
        junc_mtrx = [[0] * effective_len]

        for gne_idx, (gne_id, gene_obj) in enumerate(conf.genes_dict.items()):
            if gne_idx % loop_step == 0:
                logger.info("[%s] Progress %s/%s" % (loop_id, gne_idx, ngenes))

            logger.debug("[%s] Reading BAM files" % gne_id)
            gene_reads = majiq_io_bam.read_sam_or_bam(gene_obj, samfl, junc_mtrx, dict_junctions[gne_id],
                                                      list_exons[gne_id], list_introns[gne_id],
                                                      stranded=majiq_config.strand_specific[sam_file] ,
                                                      info_msg=loop_id, logging=logger)

            if gene_reads == 0:
                continue

            # for jj in dict_junctions[gne_id].values():
            #     qm = QueueMessage(QUEUE_MESSAGE_SPLICEGRAPH,
            #                       (gne_id, jj.start, jj.end, np.sum(junc_mtrx[jj.index]), sam_file), chnk)
            #     conf.queue.put(qm, block=True)

        majiq_io_bam.close_rnaseq(samfl)

        conf.lock_sgraph.acquire()
        conf.lock_sgraph.release()
        with SpliceGraph(get_builder_splicegraph_filename(majiq_config.outDir), nprocs=nthreads) as sg:
            for gne_id in conf.genes_dict.keys():
                for jj in dict_junctions[gne_id].values():
                    update_splicegraph_junction(sg, gne_id, jj.start, jj.end, np.sum(junc_mtrx[jj.index]), sam_file)

        junc_mtrx = np.array(junc_mtrx, dtype=np.float)

        indx = np.arange(junc_mtrx.shape[0])[junc_mtrx.sum(axis=1) >= majiq_config.minreads]
        logger.debug("[%s] Fitting NB function with constitutive events..." % sam_file)
        fitfunc_r = fit_nb(junc_mtrx[indx, :], "%s/nbfit" % majiq_config.outDir, logger=logger)

        logger.info('Detecting lsvs')
        lsv_type_list = []
        lsv_dict = {}
        junc_info = []

        detect_lsvs(conf.genes_dict, dict_junctions, list_exons, junc_mtrx, fitfunc_r, majiq_config, lsv_dict,
                    lsv_type_list, junc_info, logger)

        logger.info('dump samples')
        fname = '%s/%s.majiq' % (majiq_config.outDir, sam_file)
        majiq_io.dump_lsv_coverage(fname, lsv_dict, lsv_type_list, junc_info, sam_file)

        del lsv_type_list
        del lsv_dict


class Builder(BasicPipeline):

    def store_results(self, output, results, msg_type, extra={}):
        if msg_type == QUEUE_MESSAGE_BUILD_JUNCTION:

            info_junc = results[:-1]
            gidx = extra['group_names'][results[-1]]
            try:
                extra['gen_dict'][info_junc][gidx] += 1
            except KeyError:
                extra['gen_dict'][info_junc] = np.zeros(len(extra['group_names']))
                extra['gen_dict'][info_junc][gidx] = 1

            if extra['gen_dict'][info_junc][gidx] == extra['min_exps'][results[-1]] and info_junc not in extra['found']:
                try:
                    extra['elem_dict'][info_junc[0]].append([info_junc[1], info_junc[2], 0, J_TYPE])
                except KeyError:
                    extra['elem_dict'][info_junc[0]] = [[info_junc[1], info_junc[2], 0, J_TYPE]]
                extra['found'][info_junc] = 1

        elif msg_type == QUEUE_MESSAGE_BUILD_INTRON:
            info_intron =results[:-1]
            gidx = extra['group_names'][results[-1]]
            try:
                extra['gen_dict'][info_intron][gidx] += 1
            except KeyError:
                extra['gen_dict'][info_intron] = np.zeros(len(extra['group_names']))
                extra['gen_dict'][info_intron][gidx] = 1

            if extra['gen_dict'][info_intron][gidx] == extra['min_exps'][results[-1]] and info_intron not in extra['found']:
                try:
                    extra['elem_dict'][info_intron[0]].append([info_intron[1], info_intron[2], 0, IR_TYPE])
                except KeyError:
                    extra['elem_dict'][info_intron[0]] = [[info_intron[1], info_intron[2], 0, IR_TYPE]]
                extra['found'][info_intron] = 1

        elif msg_type == QUEUE_MESSAGE_SPLICEGRAPH:
            info = results
            update_splicegraph_junction(output, info[0], info[1], info[2], info[3], info[4])

    def parse_denovo_elements(self, logger):

        majiq_config = Config()

        elem_dict = {}

        if majiq_config.denovo:
            logger.info("Retrieve denovo features")
            nthreads = min(self.nthreads, len(majiq_config.sam_list))
            logger.info("Create %s processes" % nthreads)
            self.lock = [mp.Lock() for _ in range(nthreads)]

            pool1 = mp.Pool(processes=nthreads, initializer=majiq_multi.process_conf,
                            initargs=[find_new_junctions, self], maxtasksperchild=1)
            if majiq_config.ir:
                pool2 = mp.Pool(processes=nthreads, initializer=majiq_multi.process_conf,
                                initargs=[find_new_introns, self], maxtasksperchild=1)

            [xx.acquire() for xx in self.lock]
            pool1.imap_unordered(majiq_multi.process_wrapper,
                                 majiq_multi.chunks(majiq_config.sam_list, nthreads))
            pool1.close()

            group_names = {xx: xidx for xidx, xx in enumerate(majiq_config.tissue_repl.keys())}
            queue_manager(None, self.lock, self.queue, num_chunks=nthreads, func=self.store_results, logger=logger,
                          elem_dict=elem_dict, group_names=group_names, min_exps=majiq_config.min_experiments)
            pool1.join()

            logger.info('Updating DB')
            majiq_io.add_elements_mtrx(elem_dict, self.elem_dict)

            if majiq_config.ir:
                elem_dict = {}
                [xx.acquire() for xx in self.lock]
                pool2.imap_unordered(majiq_multi.process_wrapper,
                                     majiq_multi.chunks(majiq_config.sam_list, nthreads))
                pool2.close()
                queue_manager(None, self.lock, self.queue, num_chunks=nthreads, func=self.store_results, logger=logger,
                              elem_dict=elem_dict, group_names=group_names, min_exps=majiq_config.min_experiments)
                pool2.join()
                majiq_io.add_elements_mtrx(elem_dict, self.elem_dict)

        majiq_io.dump_db(self.genes_dict, self.elem_dict, self.outDir)

=======
class Builder(BasicPipeline):

>>>>>>> cd59f3b6
    def run(self):
        # if self.simplify is not None and len(self.simplify) not in (0, 2):
        #     raise RuntimeError('Simplify requires 2 values type of junctions afected and E(PSI) threshold.')
        if not os.path.exists(self.conf):
            raise RuntimeError("Config file %s does not exist" % self.conf)
        majiq_config = Config(self.conf, self)
        self.builder(majiq_config)

    def builder(self, majiq_config):

        logger = majiq_logger.get_logger("%s/majiq.log" % majiq_config.outDir, silent=False, debug=self.debug)
        logger.info("Majiq Build v%s" % VERSION)
        logger.info("Command: %s" % " ".join(sys.argv))
<<<<<<< HEAD
        manager = mp.Manager()
        self.queue = manager.Queue()

        self.elem_dict = manager.dict()
        self.genes_dict = manager.dict()

        if self.mem_profile:
            mem_allocated = int(psutil.Process().memory_info().rss)/(1024**2)
            logger.info("PRE DB %.2f MB" % mem_allocated)

        if not os.path.exists(self.transcripts):
            logger.error('File %s is not accessible' % self.transcripts)

        if self.use_db:
            logger.info("Loading previously generated db %s" % self.transcripts)
            majiq_io.load_db(self.transcripts, self.elem_dict, self.genes_dict)
        else:

            #majiq_io.parse_annot(self.transcripts, majiq_config.outDir, self.elem_dict, self.genes_dict, logger)
            p = mp.Process(target=majiq_multi.parallel_lsv_child_calculation,
                           args=(majiq_io.parse_annot, [self.transcripts, majiq_config.outDir,
                                                        self.elem_dict, self.genes_dict],
                                 '%s/tmp' % majiq_config.outDir, 0))

            logger.info("... waiting gff3 parsing")
            p.start()
            p.join()

        if self.mem_profile:
            mem_allocated = int(psutil.Process().memory_info().rss)/(1024**2)
            logger.info("PRE parsed %.2f MB" % mem_allocated)

        self.parse_denovo_elements(logger)

        if self.mem_profile:
            mem_allocated = int(psutil.Process().memory_info().rss) / (1024 ** 2)
            logger.info("POST parsed %.2f MB" % mem_allocated)

        logger.info("Parsing seq files")
        #self.queue = None
        if self.nthreads > 1:
            nthreads = min(self.nthreads, len(majiq_config.sam_list))
            self.lock = [mp.Lock() for _ in range(nthreads)]
            [xx.acquire() for xx in self.lock]
            self.lock_sgraph = mp.Lock()
            self.lock_sgraph.acquire()
            pool = mp.Pool(processes=nthreads,
                           initializer=majiq_multi.process_conf,
                           initargs=[parsing_files, self],
                           maxtasksperchild=1)

            pool.imap_unordered(majiq_multi.process_wrapper,
                                majiq_multi.chunks(majiq_config.sam_list, nthreads))
            pool.close()
            generate_splicegraph(majiq_config, self.elem_dict, self.genes_dict)
            self.lock_sgraph.release()
            # with SpliceGraph(get_builder_splicegraph_filename(majiq_config.outDir)) as sg:
            err = queue_manager(None, self.lock, self.queue, num_chunks=nthreads, func=None, logger=logger)

            pool.join()
        else:
            parsing_files(majiq_config.sam_list, 0, conf=self, logger=logger)
=======
>>>>>>> cd59f3b6

        core_build(self.transcripts, majiq_config.sam_list, majiq_config, logger)

        if self.mem_profile:
            mem_allocated = int(psutil.Process().memory_info().rss)/(1024**2)
            logger.info("Max Memory used %.2f MB" % mem_allocated)

        if not err:
            logger.info("MAJIQ Builder is ended succesfully!")
        else:
            logger.error('Error Ocurred during child execution, please check child logs')<|MERGE_RESOLUTION|>--- conflicted
+++ resolved
@@ -10,257 +10,8 @@
 def build(args):
     pipeline_run(Builder(args))
 
-<<<<<<< HEAD
-
-def find_new_junctions(file_list, chunk, conf, logger):
-
-    majiq_config = Config()
-    list_exons = {}
-    dict_junctions = {}
-    logger.info('Reading DB')
-
-    for gne_id, gene_obj in conf.genes_dict.items():
-        dict_junctions[gne_id] = {}
-        list_exons[gne_id] = []
-
-        majiq_io.from_matrix_to_objects(gne_id, conf.elem_dict[gne_id], dict_junctions[gne_id], list_exons[gne_id])
-        detect_exons(dict_junctions[gne_id], list_exons[gne_id])
-
-    td = create_lt(conf.genes_dict)
-    for exp_name, is_junc_file, name in file_list:
-        fname = '%s/%s' % (majiq_config.sam_dir, exp_name)
-        if is_junc_file:
-            fname += '.%s' % JUNC_FILE_FORMAT
-        else:
-            fname += '.%s' % SEQ_FILE_FORMAT
-        logger.info('READ JUNCS from %s' % fname)
-        read_juncs(fname, is_junc_file, list_exons, conf.genes_dict, td, dict_junctions,
-                   majiq_config.strand_specific[exp_name], conf.queue, gname=name, logger=logger)
-
-
-def find_new_introns(file_list, chunk, conf, logger):
-
-    majiq_config = Config()
-    list_introns = {}
-
-    num_bins = 10
-    logger.info('Reading DB')
-
-    for gne_id, gene_obj in conf.genes_dict.items():
-        list_exons = []
-        dict_junctions = {}
-        introns = []
-        majiq_io.from_matrix_to_objects(gne_id, conf.elem_dict[gne_id], dict_junctions, list_exons, introns)
-
-        detect_exons(dict_junctions, list_exons)
-
-        range_introns = IntervalTree()
-        nir = len(introns)
-        [range_introns.add(xx.start, xx.end+1) for xx in introns]
-        del introns
-
-        list_introns = dict()
-        for id_ex, ex in enumerate(list_exons[:-1]):
-            if (ex.end + 3 < list_exons[id_ex + 1].start - 1 and ex.end != -1
-               and list_exons[id_ex + 1].start != -1):
-
-                if nir > 0 and len(range_introns.search(ex.end + 1, ex.end + 2)) != 0:
-                    continue
-
-                ilen = (list_exons[id_ex + 1].start - 1) - (ex.end + 1)
-                nchunks = 1 if ilen <= MIN_INTRON_LEN else num_bins
-                chunk_len = int(ilen / nchunks)+1
-
-                try:
-                    list_introns[gene_obj['chromosome']].add(ex.end + MIN_BP_OVERLAP + 1,
-                                                             list_exons[id_ex + 1].start - (MIN_BP_OVERLAP + 1),
-                                                             (gne_id, gene_obj['strand'], nchunks, chunk_len))
-
-                except KeyError:
-                    list_introns[gene_obj['chromosome']] = IntervalTree()
-                    list_introns[gene_obj['chromosome']].add(ex.end + MIN_BP_OVERLAP + 1,
-                                                             list_exons[id_ex + 1].start - (MIN_BP_OVERLAP + 1),
-                                                             (gne_id, gene_obj['strand'], nchunks, chunk_len))
-
-        del range_introns
-
-    for exp_name, is_junc_file, name in file_list:
-        fname = '%s/%s' % (majiq_config.sam_dir, exp_name)
-        if is_junc_file:
-            fname += '.%s' % JUNC_FILE_FORMAT
-        else:
-            fname += '.%s' % SEQ_FILE_FORMAT
-        logger.info('READ introns from %s' % fname)
-        find_introns(fname, list_introns, majiq_config.min_intronic_cov, conf.queue,
-                     gname=name, stranded=majiq_config.strand_specific[exp_name])
-
-
-def parsing_files(sam_file_list, chnk, conf, logger):
-
-    majiq_config = Config()
-    effective_len = (majiq_config.readLen - 2*MIN_BP_OVERLAP) + 1
-    nthreads = min(conf.nthreads, len(majiq_config.sam_list))
-    list_exons = {}
-    dict_junctions = {}
-    list_introns = {}
-    logger.info('Reading DB')
-
-    ngenes = len(conf.genes_dict)
-    loop_step = max(1, int(ngenes/10))
-
-    for gne_id, gene_obj in conf.genes_dict.items():
-        dict_junctions[gne_id] = {}
-        list_exons[gne_id] = []
-        list_introns[gne_id] = []
-        majiq_io.from_matrix_to_objects(gne_id, conf.elem_dict[gne_id], dict_junctions[gne_id], list_exons[gne_id],
-                                        list_introns[gne_id], default_index=0)
-        detect_exons(dict_junctions[gne_id], list_exons[gne_id])
-        if majiq_config.ir:
-            expand_introns(gne_id, list_introns[gne_id], list_exons[gne_id], dict_junctions[gne_id], default_index=0)
-
-    for sam_file, dd1, dd2 in sam_file_list:
-        logger.info("[%s] Starting new file" % sam_file)
-        loop_id = sam_file
-        samfl = majiq_io_bam.open_rnaseq("%s/%s.bam" % (majiq_config.sam_dir, sam_file))
-        junc_mtrx = [[0] * effective_len]
-
-        for gne_idx, (gne_id, gene_obj) in enumerate(conf.genes_dict.items()):
-            if gne_idx % loop_step == 0:
-                logger.info("[%s] Progress %s/%s" % (loop_id, gne_idx, ngenes))
-
-            logger.debug("[%s] Reading BAM files" % gne_id)
-            gene_reads = majiq_io_bam.read_sam_or_bam(gene_obj, samfl, junc_mtrx, dict_junctions[gne_id],
-                                                      list_exons[gne_id], list_introns[gne_id],
-                                                      stranded=majiq_config.strand_specific[sam_file] ,
-                                                      info_msg=loop_id, logging=logger)
-
-            if gene_reads == 0:
-                continue
-
-            # for jj in dict_junctions[gne_id].values():
-            #     qm = QueueMessage(QUEUE_MESSAGE_SPLICEGRAPH,
-            #                       (gne_id, jj.start, jj.end, np.sum(junc_mtrx[jj.index]), sam_file), chnk)
-            #     conf.queue.put(qm, block=True)
-
-        majiq_io_bam.close_rnaseq(samfl)
-
-        conf.lock_sgraph.acquire()
-        conf.lock_sgraph.release()
-        with SpliceGraph(get_builder_splicegraph_filename(majiq_config.outDir), nprocs=nthreads) as sg:
-            for gne_id in conf.genes_dict.keys():
-                for jj in dict_junctions[gne_id].values():
-                    update_splicegraph_junction(sg, gne_id, jj.start, jj.end, np.sum(junc_mtrx[jj.index]), sam_file)
-
-        junc_mtrx = np.array(junc_mtrx, dtype=np.float)
-
-        indx = np.arange(junc_mtrx.shape[0])[junc_mtrx.sum(axis=1) >= majiq_config.minreads]
-        logger.debug("[%s] Fitting NB function with constitutive events..." % sam_file)
-        fitfunc_r = fit_nb(junc_mtrx[indx, :], "%s/nbfit" % majiq_config.outDir, logger=logger)
-
-        logger.info('Detecting lsvs')
-        lsv_type_list = []
-        lsv_dict = {}
-        junc_info = []
-
-        detect_lsvs(conf.genes_dict, dict_junctions, list_exons, junc_mtrx, fitfunc_r, majiq_config, lsv_dict,
-                    lsv_type_list, junc_info, logger)
-
-        logger.info('dump samples')
-        fname = '%s/%s.majiq' % (majiq_config.outDir, sam_file)
-        majiq_io.dump_lsv_coverage(fname, lsv_dict, lsv_type_list, junc_info, sam_file)
-
-        del lsv_type_list
-        del lsv_dict
-
-
 class Builder(BasicPipeline):
 
-    def store_results(self, output, results, msg_type, extra={}):
-        if msg_type == QUEUE_MESSAGE_BUILD_JUNCTION:
-
-            info_junc = results[:-1]
-            gidx = extra['group_names'][results[-1]]
-            try:
-                extra['gen_dict'][info_junc][gidx] += 1
-            except KeyError:
-                extra['gen_dict'][info_junc] = np.zeros(len(extra['group_names']))
-                extra['gen_dict'][info_junc][gidx] = 1
-
-            if extra['gen_dict'][info_junc][gidx] == extra['min_exps'][results[-1]] and info_junc not in extra['found']:
-                try:
-                    extra['elem_dict'][info_junc[0]].append([info_junc[1], info_junc[2], 0, J_TYPE])
-                except KeyError:
-                    extra['elem_dict'][info_junc[0]] = [[info_junc[1], info_junc[2], 0, J_TYPE]]
-                extra['found'][info_junc] = 1
-
-        elif msg_type == QUEUE_MESSAGE_BUILD_INTRON:
-            info_intron =results[:-1]
-            gidx = extra['group_names'][results[-1]]
-            try:
-                extra['gen_dict'][info_intron][gidx] += 1
-            except KeyError:
-                extra['gen_dict'][info_intron] = np.zeros(len(extra['group_names']))
-                extra['gen_dict'][info_intron][gidx] = 1
-
-            if extra['gen_dict'][info_intron][gidx] == extra['min_exps'][results[-1]] and info_intron not in extra['found']:
-                try:
-                    extra['elem_dict'][info_intron[0]].append([info_intron[1], info_intron[2], 0, IR_TYPE])
-                except KeyError:
-                    extra['elem_dict'][info_intron[0]] = [[info_intron[1], info_intron[2], 0, IR_TYPE]]
-                extra['found'][info_intron] = 1
-
-        elif msg_type == QUEUE_MESSAGE_SPLICEGRAPH:
-            info = results
-            update_splicegraph_junction(output, info[0], info[1], info[2], info[3], info[4])
-
-    def parse_denovo_elements(self, logger):
-
-        majiq_config = Config()
-
-        elem_dict = {}
-
-        if majiq_config.denovo:
-            logger.info("Retrieve denovo features")
-            nthreads = min(self.nthreads, len(majiq_config.sam_list))
-            logger.info("Create %s processes" % nthreads)
-            self.lock = [mp.Lock() for _ in range(nthreads)]
-
-            pool1 = mp.Pool(processes=nthreads, initializer=majiq_multi.process_conf,
-                            initargs=[find_new_junctions, self], maxtasksperchild=1)
-            if majiq_config.ir:
-                pool2 = mp.Pool(processes=nthreads, initializer=majiq_multi.process_conf,
-                                initargs=[find_new_introns, self], maxtasksperchild=1)
-
-            [xx.acquire() for xx in self.lock]
-            pool1.imap_unordered(majiq_multi.process_wrapper,
-                                 majiq_multi.chunks(majiq_config.sam_list, nthreads))
-            pool1.close()
-
-            group_names = {xx: xidx for xidx, xx in enumerate(majiq_config.tissue_repl.keys())}
-            queue_manager(None, self.lock, self.queue, num_chunks=nthreads, func=self.store_results, logger=logger,
-                          elem_dict=elem_dict, group_names=group_names, min_exps=majiq_config.min_experiments)
-            pool1.join()
-
-            logger.info('Updating DB')
-            majiq_io.add_elements_mtrx(elem_dict, self.elem_dict)
-
-            if majiq_config.ir:
-                elem_dict = {}
-                [xx.acquire() for xx in self.lock]
-                pool2.imap_unordered(majiq_multi.process_wrapper,
-                                     majiq_multi.chunks(majiq_config.sam_list, nthreads))
-                pool2.close()
-                queue_manager(None, self.lock, self.queue, num_chunks=nthreads, func=self.store_results, logger=logger,
-                              elem_dict=elem_dict, group_names=group_names, min_exps=majiq_config.min_experiments)
-                pool2.join()
-                majiq_io.add_elements_mtrx(elem_dict, self.elem_dict)
-
-        majiq_io.dump_db(self.genes_dict, self.elem_dict, self.outDir)
-
-=======
-class Builder(BasicPipeline):
-
->>>>>>> cd59f3b6
     def run(self):
         # if self.simplify is not None and len(self.simplify) not in (0, 2):
         #     raise RuntimeError('Simplify requires 2 values type of junctions afected and E(PSI) threshold.')
@@ -274,79 +25,10 @@
         logger = majiq_logger.get_logger("%s/majiq.log" % majiq_config.outDir, silent=False, debug=self.debug)
         logger.info("Majiq Build v%s" % VERSION)
         logger.info("Command: %s" % " ".join(sys.argv))
-<<<<<<< HEAD
-        manager = mp.Manager()
-        self.queue = manager.Queue()
-
-        self.elem_dict = manager.dict()
-        self.genes_dict = manager.dict()
-
-        if self.mem_profile:
-            mem_allocated = int(psutil.Process().memory_info().rss)/(1024**2)
-            logger.info("PRE DB %.2f MB" % mem_allocated)
-
-        if not os.path.exists(self.transcripts):
-            logger.error('File %s is not accessible' % self.transcripts)
-
-        if self.use_db:
-            logger.info("Loading previously generated db %s" % self.transcripts)
-            majiq_io.load_db(self.transcripts, self.elem_dict, self.genes_dict)
-        else:
-
-            #majiq_io.parse_annot(self.transcripts, majiq_config.outDir, self.elem_dict, self.genes_dict, logger)
-            p = mp.Process(target=majiq_multi.parallel_lsv_child_calculation,
-                           args=(majiq_io.parse_annot, [self.transcripts, majiq_config.outDir,
-                                                        self.elem_dict, self.genes_dict],
-                                 '%s/tmp' % majiq_config.outDir, 0))
-
-            logger.info("... waiting gff3 parsing")
-            p.start()
-            p.join()
-
-        if self.mem_profile:
-            mem_allocated = int(psutil.Process().memory_info().rss)/(1024**2)
-            logger.info("PRE parsed %.2f MB" % mem_allocated)
-
-        self.parse_denovo_elements(logger)
-
-        if self.mem_profile:
-            mem_allocated = int(psutil.Process().memory_info().rss) / (1024 ** 2)
-            logger.info("POST parsed %.2f MB" % mem_allocated)
-
-        logger.info("Parsing seq files")
-        #self.queue = None
-        if self.nthreads > 1:
-            nthreads = min(self.nthreads, len(majiq_config.sam_list))
-            self.lock = [mp.Lock() for _ in range(nthreads)]
-            [xx.acquire() for xx in self.lock]
-            self.lock_sgraph = mp.Lock()
-            self.lock_sgraph.acquire()
-            pool = mp.Pool(processes=nthreads,
-                           initializer=majiq_multi.process_conf,
-                           initargs=[parsing_files, self],
-                           maxtasksperchild=1)
-
-            pool.imap_unordered(majiq_multi.process_wrapper,
-                                majiq_multi.chunks(majiq_config.sam_list, nthreads))
-            pool.close()
-            generate_splicegraph(majiq_config, self.elem_dict, self.genes_dict)
-            self.lock_sgraph.release()
-            # with SpliceGraph(get_builder_splicegraph_filename(majiq_config.outDir)) as sg:
-            err = queue_manager(None, self.lock, self.queue, num_chunks=nthreads, func=None, logger=logger)
-
-            pool.join()
-        else:
-            parsing_files(majiq_config.sam_list, 0, conf=self, logger=logger)
-=======
->>>>>>> cd59f3b6
 
         core_build(self.transcripts, majiq_config.sam_list, majiq_config, logger)
 
         if self.mem_profile:
             mem_allocated = int(psutil.Process().memory_info().rss)/(1024**2)
             logger.info("Max Memory used %.2f MB" % mem_allocated)
-
-        if not err:
-            logger.info("MAJIQ Builder is ended succesfully!")
-        else:
-            logger.error('Error Ocurred during child execution, please check child logs')+        logger.info("MAJIQ Builder is ended succesfully!")
