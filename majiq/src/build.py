import multiprocessing as mp
import os
import sys

import h5py

import majiq.src.io as majiq_io
from majiq.src.io_bam import read_juncs, find_introns
import majiq.src.io_bam as majiq_io_bam

from majiq.src.multiproc import QueueMessage, process_conf, queue_manager, process_wrapper

import majiq.src.logger as majiq_logger
import majiq.src.multiproc as majiq_multi
from majiq.grimoire.exon import detect_exons, expand_introns
from majiq.grimoire.lsv import detect_lsvs, sample_junctions
from majiq.src.basic_pipeline import BasicPipeline, pipeline_run
from majiq.src.config import Config
from majiq.src.constants import *
from majiq.src.polyfitnb import fit_nb
from majiq.src.voila_wrapper import generate_splicegraph
from voila.api import SpliceGraph

import math
import datetime


def build(args):
    pipeline_run(Builder(args))

def find_new_junctions(file_list, chunk, conf, logger):

    majiq_config = Config()
    list_exons = {}
    dict_junctions = {}
    logger.info('Reading DB')

    for gne_id, gene_obj in conf.genes_dict.items():
        dict_junctions[gne_id] = {}
        list_exons[gne_id] = []

        majiq_io.from_matrix_to_objects(gne_id, conf.elem_dict[gne_id], dict_junctions[gne_id], list_exons[gne_id])
        detect_exons(dict_junctions[gne_id], list_exons[gne_id])

    for is_junc_file, fname, name in file_list:
        logger.info('READ JUNCS from %s, %s' % (fname, majiq_config.strand_specific))
        read_juncs(fname, is_junc_file, list_exons, conf.genes_dict, dict_junctions,
                   majiq_config.strand_specific, process_conf.queue, gname=name)


def find_new_introns(file_list, chunk, conf, logger):

    majiq_config = Config()
    list_introns = {}

    num_bins = 10
    logger.info('Reading DB')

    for gne_id, gene_obj in conf.genes_dict.items():
        list_exons = []
        dict_junctions = {}
        introns = []
        majiq_io.from_matrix_to_objects(gne_id, conf.elem_dict[gne_id], dict_junctions, list_exons, introns)

        detect_exons(dict_junctions, list_exons)
        range_introns = [range(xx.start, xx.end+1) for xx in introns]
        del introns

        for id_ex, ex in enumerate(list_exons[:-1]):
            if (ex.end + 3 < list_exons[id_ex + 1].start - 1 and ex.end != -1
                and list_exons[id_ex + 1].start != -1
               and not np.any([(ex.end + 1) in xx for xx in range_introns])):

                ilen = (list_exons[id_ex + 1].start - 1) - (ex.end + 1)
                nchunks = 1 if ilen <= MIN_INTRON_LEN else num_bins
                chunk_len = int(ilen / nchunks)+1

                try:
                    list_introns[gene_obj['chromosome']].append((gne_id, gene_obj['strand'], ex.end + 1,
                                                                list_exons[id_ex + 1].start - 1, nchunks, chunk_len))
                except KeyError:
                    list_introns[gene_obj['chromosome']] = [(gne_id, gene_obj['strand'], ex.end + 1,
                                                            list_exons[id_ex + 1].start - 1, nchunks, chunk_len)]

    for is_junc_file, fname, name in file_list:
        logger.info('READ introns from %s' % fname)
        find_introns(fname, list_introns, majiq_config.min_intronic_cov, conf.queue, gname=name)


def parse_denovo_elements(pself, logger):

    majiq_config = Config()
    min_experiments = 2 if majiq_config.min_exp == -1 else majiq_config.min_exp

    elem_dict = {}

    if majiq_config.denovo:
        nthreads = min(pself.nthreads, len(majiq_config.sam_list))
        logger.info("Create %s processes" % nthreads)
        pself.lock = [mp.Lock() for _ in range(nthreads)]

        pool1 = mp.Pool(processes=nthreads, initializer=majiq_multi.process_conf,
                        initargs=[find_new_junctions, pself], maxtasksperchild=1)
        if majiq_config.ir:
            pool2 = mp.Pool(processes=nthreads, initializer=majiq_multi.process_conf,
                            initargs=[find_new_introns, pself], maxtasksperchild=1)

        [xx.acquire() for xx in pself.lock]
        pool1.imap_unordered(majiq_multi.process_wrapper,
                             majiq_multi.chunks(majiq_config.juncfile_list, nthreads))
        pool1.close()

        group_names = {xx: xidx for xidx, xx in enumerate(majiq_config.tissue_repl.keys())}
        queue_manager(None, pself.lock, pself.queue, num_chunks=nthreads, logger=logger,
                      elem_dict=elem_dict, group_names=group_names, min_experients=min_experiments)
        pool1.join()

        logger.info('Updating DB')
        majiq_io.add_elements_mtrx(elem_dict, pself.elem_dict)

        if majiq_config.ir:
            elem_dict = {}
            [xx.acquire() for xx in pself.lock]
            pool2.imap_unordered(majiq_multi.process_wrapper,
                                 majiq_multi.chunks(majiq_config.juncfile_list, nthreads))
            pool2.close()
            queue_manager(None, pself.lock, pself.queue, num_chunks=nthreads, logger=logger,
                          elem_dict=elem_dict, group_names=group_names, min_experients=min_experiments)
            pool2.join()
            majiq_io.add_elements_mtrx(elem_dict, pself.elem_dict)

    majiq_io.dump_elements(pself.genes_dict, pself.elem_dict)


def parsing_files(sam_file_list, chnk, conf, logger):

    majiq_config = Config()
    effective_len = (majiq_config.readLen - 2*MIN_BP_OVERLAP) + 1

<<<<<<< HEAD
    # dict_of_genes = majiq_io.retrieve_db_genes(majiq_config.outDir)

    effective_len = (majiq_config.readLen - 2*MIN_BP_OVERLAP) + 1

    list_exons = []
    dict_junctions = {}
    list_introns = []
    dict_of_genes = majiq_io.retrieve(majiq_config.outDir, dict_junctions, list_exons,
                                      list_introns, default_index=0)
    ngenes = len(dict_of_genes)

    for gne_id, gene_obj in dict_of_genes.items():

=======
    list_exons = {}
    dict_junctions = {}
    list_introns = {}
    logger.info('Reading DB')

    ngenes = len(conf.genes_dict)
    for gne_id, gene_obj in conf.genes_dict.items():
        dict_junctions[gne_id] = {}
        list_exons[gne_id] = []
        list_introns[gne_id] = []
        majiq_io.from_matrix_to_objects(gne_id, conf.elem_dict[gne_id], dict_junctions[gne_id], list_exons[gne_id],
                                        list_introns[gne_id], default_index=0)
>>>>>>> c887a6e0
        detect_exons(dict_junctions[gne_id], list_exons[gne_id])
        if majiq_config.ir:
            expand_introns(gne_id, list_introns[gne_id], list_exons[gne_id], dict_junctions[gne_id], default_index=0)
    #     list_exons[gne_id] = []
    #     dict_junctions[gne_id] = {}
    #     list_introns[gne_id] = []
    #     majiq_io.retrieve_db(gne_id, majiq_config.outDir, dict_junctions[gne_id], list_exons[gne_id],
    #                               list_introns[gne_id], default_index=0)
    #     detect_exons(dict_junctions[gne_id], list_exons[gne_id])
    #     if majiq_config.ir:
    #         expand_introns(gne_id, list_introns[gne_id], list_exons[gne_id], dict_junctions[gne_id], default_index=0)

    for sam_file in sam_file_list:
        logger.info("[%s] Starting new file" % sam_file)
        loop_id = sam_file
        samfl = majiq_io_bam.open_rnaseq("%s/%s.bam" % (majiq_config.sam_dir, sam_file))
        junc_mtrx = [[0] * effective_len]

        for gne_idx, (gne_id, gene_obj) in enumerate(conf.genes_dict.items()):
            if gne_idx % int(ngenes/10) == 0:
                logger.info("[%s] Progress %s/%s" % (loop_id, gne_idx, ngenes))

            logger.debug("[%s] Reading BAM files" % gne_id)
            gene_reads = majiq_io_bam.read_sam_or_bam(gene_obj, samfl, junc_mtrx, dict_junctions[gne_id],
                                                      list_exons[gne_id], list_introns[gne_id],
                                                      info_msg=loop_id, logging=logger)
            # gene_obj['nreads'] = gene_reads
            if gene_reads == 0:
                continue

            for jj in dict_junctions[gne_id].values():
                qm = QueueMessage(QUEUE_MESSAGE_SPLICEGRAPH,
                                  (gne_id, jj.start, jj.end, np.sum(junc_mtrx[jj.index]), sam_file), chnk)
                conf.queue.put(qm, block=True)

        majiq_io_bam.close_rnaseq(samfl)
        junc_mtrx = np.array(junc_mtrx, dtype=np.float)

        indx = np.arange(junc_mtrx.shape[0])[junc_mtrx.sum(axis=1) >= majiq_config.minreads]
        logger.debug("[%s] Fitting NB function with constitutive events..." % sam_file)
        fitfunc_r = fit_nb(junc_mtrx[indx, :], "%s/nbfit" % majiq_config.outDir, logger=logger)

        with h5py.File('%s/%s.majiq' % (majiq_config.outDir, sam_file), 'w') as out_f:
            out_f.attrs['m_samples'] = process_conf.m
            out_f.attrs['sample_id'] = sam_file
            out_f.attrs['date'] = datetime.datetime.utcnow().strftime('%Y-%m-%d %H:%M:%S')
            out_f.attrs['VERSION'] = VERSION
            out_f.attrs['lsv_idx'] = 0
            out_f.attrs['num_lsvs'] = 0
            out_f.attrs['genome'] = majiq_config.genome
            out_f.attrs['one_over_r'] = fitfunc_r

            logger.info('Detecting lsvs')
            np_jjlist = [np.zeros(effective_len)]

            detect_lsvs(conf.genes_dict, dict_junctions, list_exons, junc_mtrx, fitfunc_r, majiq_config, out_f,
                        np_jjlist, logger)

            logger.info('dump samples')
            vals = sample_junctions(np.array(np_jjlist), fitfunc_r, majiq_config)
            majiq_io.dump_lsv_coverage(out_f, vals[0], vals[1])
            del np_jjlist


class Builder(BasicPipeline):

    def run(self):
        if self.simplify is not None and len(self.simplify) not in (0, 2):
            raise RuntimeError('Simplify requires 2 values type of junctions afected and E(PSI) threshold.')
        if not os.path.exists(self.conf):
            raise RuntimeError("Config file %s does not exist" % self.conf)
        majiq_config = Config(self.conf, self)
        self.builder(majiq_config)

    def builder(self, majiq_config):

        logger = majiq_logger.get_logger("%s/majiq.log" % majiq_config.outDir, silent=False,
                                        debug=self.debug)
        logger.info("Majiq Build v%s" % VERSION)
        logger.info("Command: %s" % " ".join(sys.argv))
        self.queue = mp.Queue()


        manager = mp.Manager()
        self.elem_dict = manager.dict()
        self.genes_dict = manager.dict()

        if self.use_db:
            logger.info("Loading previously generated db %s" % self.transcripts)
            majiq_io.load_db(self.transcripts, self.elem_dict, self.genes_dict)
        else:
            p = mp.Process(target=majiq_multi.parallel_lsv_child_calculation,
                           args=(majiq_io.parse_annot, [self.transcripts, majiq_config.outDir,
                                                        self.elem_dict, self.genes_dict],
                                 '%s/tmp' % majiq_config.outDir, 0))

            logger.info("... waiting gff3 parsing")
            p.start()
            p.join()

        p = mp.Process(target=majiq_multi.parallel_lsv_child_calculation,
                       args=(parse_denovo_elements, [self], majiq_config.outDir, 0))
        logger.info("... retrieve denovo features")
        p.start()
        p.join()

        logger.info("Parsing seq files")
        if self.nthreads > 1:
            nthreads = min(self.nthreads, len(majiq_config.sam_list))
            self.lock = [mp.Lock() for _ in range(nthreads)]
            [xx.acquire() for xx in self.lock]
            pool = mp.Pool(processes=nthreads,
                           initializer=majiq_multi.process_conf,
                           initargs=[parsing_files, self],
                           maxtasksperchild=1)

            pool.imap_unordered(majiq_multi.process_wrapper,
                                majiq_multi.chunks(majiq_config.sam_list, nthreads))
            pool.close()
            generate_splicegraph(majiq_config, self.elem_dict, self.genes_dict)
            with SpliceGraph(get_builder_splicegraph_filename(majiq_config.outDir), 'r+') as sg:
                queue_manager(sg, self.lock, self.queue, num_chunks=nthreads, logger=logger)

            pool.join()
        else:
            parsing_files(majiq_config.sam_list, 0, conf=self, logger=logger)

        for exp_idx, sam_file in enumerate(majiq_config.sam_list):
            with h5py.File('%s/%s.majiq' % (majiq_config.outDir, sam_file), 'r+') as f:
                logger.info('%s LSVs found in %s' % (f.attrs['num_lsvs'], sam_file))

        logger.info("MAJIQ Builder is ended succesfully!")
        logger.info("Alakazam! Done.")<|MERGE_RESOLUTION|>--- conflicted
+++ resolved
@@ -137,21 +137,6 @@
     majiq_config = Config()
     effective_len = (majiq_config.readLen - 2*MIN_BP_OVERLAP) + 1
 
-<<<<<<< HEAD
-    # dict_of_genes = majiq_io.retrieve_db_genes(majiq_config.outDir)
-
-    effective_len = (majiq_config.readLen - 2*MIN_BP_OVERLAP) + 1
-
-    list_exons = []
-    dict_junctions = {}
-    list_introns = []
-    dict_of_genes = majiq_io.retrieve(majiq_config.outDir, dict_junctions, list_exons,
-                                      list_introns, default_index=0)
-    ngenes = len(dict_of_genes)
-
-    for gne_id, gene_obj in dict_of_genes.items():
-
-=======
     list_exons = {}
     dict_junctions = {}
     list_introns = {}
@@ -164,18 +149,9 @@
         list_introns[gne_id] = []
         majiq_io.from_matrix_to_objects(gne_id, conf.elem_dict[gne_id], dict_junctions[gne_id], list_exons[gne_id],
                                         list_introns[gne_id], default_index=0)
->>>>>>> c887a6e0
         detect_exons(dict_junctions[gne_id], list_exons[gne_id])
         if majiq_config.ir:
             expand_introns(gne_id, list_introns[gne_id], list_exons[gne_id], dict_junctions[gne_id], default_index=0)
-    #     list_exons[gne_id] = []
-    #     dict_junctions[gne_id] = {}
-    #     list_introns[gne_id] = []
-    #     majiq_io.retrieve_db(gne_id, majiq_config.outDir, dict_junctions[gne_id], list_exons[gne_id],
-    #                               list_introns[gne_id], default_index=0)
-    #     detect_exons(dict_junctions[gne_id], list_exons[gne_id])
-    #     if majiq_config.ir:
-    #         expand_introns(gne_id, list_introns[gne_id], list_exons[gne_id], dict_junctions[gne_id], default_index=0)
 
     for sam_file in sam_file_list:
         logger.info("[%s] Starting new file" % sam_file)
