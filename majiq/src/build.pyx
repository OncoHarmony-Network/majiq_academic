--- conflicted
+++ resolved
@@ -103,11 +103,6 @@
                 irbool  = junc_ids[i][5]
                 chrom   = jid.split(b':')[0]
 
-<<<<<<< HEAD
-            #jobj_ptr = new Jinfo(i, sreads, npos)
-=======
-
->>>>>>> f9f87506
             find_gene_from_junc(gList, chrom, coord1, coord2, gene_l, irbool)
             if irbool == 0:
                 for gneObj in gene_l:
@@ -190,10 +185,7 @@
     # with gil:
     logger.info("Dump majiq file")
     majiq_io.dump_lsv_coverage_mat(out_file, cov_l, type_list, junc_info, experiment_name.decode('utf-8'))
-    logger.info("END DUMP")
-
     free_JinfoVec(jobj_vec) 
-    logger.info("KKKK3")
     nlsv = len(type_list)
 
     return nlsv
