import os
import sys
import psutil

from majiq.src.internals.grimoire cimport Junction, Gene, Exon, LSV, Jinfo, Intron
from majiq.src.internals.io_bam cimport IOBam, prepare_genelist, overGene_vect_t, free_genelist
from majiq.src.internals.grimoire cimport find_intron_retention, find_gene_from_junc, isNullJinfo, fill_junc_tlb
from majiq.src.internals.grimoire cimport key_format, free_JinfoVec, Gene_vect_t, free_lsvlist
from majiq.src.basic_pipeline import BasicPipeline, pipeline_run
from majiq.src.polyfitnb cimport fit_nb
from majiq.src.config import Config
import majiq.src.logger as majiq_logger
cimport majiq.src.io as majiq_io
from majiq.src.constants import *
from voila.c.splice_graph_sql cimport open_db, close_db
from voila.c.splice_graph_sql cimport gene as sg_gene
from voila.c.splice_graph_sql cimport junction as sg_junction
from voila.c.splice_graph_sql cimport exon as sg_exon
from voila.c.splice_graph_sql cimport intron_retention as sg_intron_retention
from voila.c.splice_graph_sql cimport alt_start as sg_alt_start
from voila.c.splice_graph_sql cimport alt_end as sg_alt_end
from voila.c.splice_graph_sql cimport junction_reads as sg_junction_reads
from voila.c.splice_graph_sql cimport intron_retention_reads as sg_intron_retention_reads
from voila.api import SpliceGraph
from libcpp.string cimport string
from libcpp.map cimport map
from libcpp.pair cimport pair
from libcpp.vector cimport vector
from cython.parallel import prange
import cython
from cython import parallel
import numpy as np
cimport numpy as np


cdef extern from "sqlite3.h":
    struct sqlite3

cdef int C_FIRST_LAST_JUNC = FIRST_LAST_JUNC


cdef _store_junc_file(np.ndarray boots, list junc_ids, str experiment_name, str outDir):

    cdef str out_file = "%s/%s.juncs" % (outDir, experiment_name)
    cdef dict vals = {'bootstrap': boots}
    dt = np.dtype('S250, u4, u4, f4, f4, u4')
    vals['junc_info'] = np.array(junc_ids, dtype=dt)
    with open(out_file, 'w+b') as ofp:
        np.savez(ofp, **vals)


cdef void update_splicegraph_junction(sqlite3 *db, string gene_id, int start, int end, int nreads, string exp) nogil:
    if C_FIRST_LAST_JUNC != start and C_FIRST_LAST_JUNC != end:
        sg_junction_reads(db, nreads, exp, gene_id, start, end)

ctypedef vector[Jinfo *] jinfoptr_vec_t

@cython.boundscheck(False)  # Deactivate bounds checking
@cython.wraparound(False)   # Deactivate negative indexing.
cdef int _output_majiq_file(vector[LSV*] lsvlist, map[string, overGene_vect_t] gList, map[string, int] j_tlb,
                            string experiment_name, string outDir, sqlite3* db, unsigned int msamples,
                            bint irb, bint simpl, object logger, int nthreads) except -1:

    cdef unsigned int irbool, coord1, coord2, sreads, npos
    cdef unsigned int nlsv = lsvlist.size()
    cdef list cov_l, type_list = []
    cdef list junc_info = []
    cdef str out_file, junc_file
    cdef int njunc = 0
    cdef np.float32_t[:, :] boots
    # cdef np.ndarray[np.float32_t, ndim=2, mode="c"] boots
    cdef np.ndarray junc_ids
    cdef int i, j, njlsv = j_tlb.size()
    cdef unsigned int junc_idx, m
    cdef jinfoptr_vec_t jobj_vec
    cdef Gene_vect_t gene_l
    cdef string key, chrom, lsvid, gid, jid
    cdef Jinfo* jobj_ptr
    cdef vector[np.float32_t] x
    cdef vector[vector[int]] tmp_juncinfo
    cdef vector[vector[np.float32_t]] tmp_boots
    cdef vector[Junction*] tmp_juncvec
    cdef char strand

    cdef int thread_id = -1

    logger.info('DUMP file %s' % experiment_name)
    jobj_vec = jinfoptr_vec_t(njlsv)

    # sg_filename = get_builder_splicegraph_filename(outDir.decode('utf-8')).encode('utf-8')
    junc_file = "%s/%s.juncs" % (outDir.decode('utf-8'), experiment_name.decode('utf-8'))
    out_file = "%s/%s.majiq" % (outDir.decode('utf-8'), experiment_name.decode('utf-8'))
    with open(junc_file, 'rb') as fp:
        junc_ids = np.load(fp)['junc_info']
    njunc = junc_ids.shape[0]

#TODO: CHECK THE  with gil statement if it is necessary
    for i in prange(njunc, nogil=True, num_threads=nthreads):
        gene_l = Gene_vect_t()
        with gil:
            jid     = junc_ids[i][0]
            coord1  = junc_ids[i][1]
            coord2  = junc_ids[i][2]
            sreads  = junc_ids[i][3]
            npos    = junc_ids[i][4]
            irbool  = junc_ids[i][5]
            chrom   = jid.split(b':')[0]
            strand  = <char> jid.split(b':')[1][0]

        find_gene_from_junc(gList, chrom, strand, coord1, coord2, gene_l, irbool, simpl)
        if irbool == 0:
            for gneObj in gene_l:
                update_splicegraph_junction(db, gneObj.get_id(), coord1, coord2, sreads, experiment_name)
                with gil:
                    key = key_format(gneObj.get_id(), coord1, coord2, False)
                    if j_tlb.count(key) > 0:
                        jobj_ptr = new Jinfo(i, sreads, npos)
                        jobj_vec[j_tlb[key]] = jobj_ptr

        elif irb:
            with gil:
                gid = b':'.join(jid.split(b':')[3:])
            for gneObj in gene_l:
                if gneObj.get_id() != gid:
                    continue
                irv = find_intron_retention(gneObj, coord1, coord2)
                for ir_ptr in irv:
                    sg_intron_retention_reads(db, sreads, experiment_name,  gneObj.get_id(),
                                              ir_ptr.get_start(), ir_ptr.get_end())
                    with gil:
                        key = key_format(gneObj.get_id(), ir_ptr.get_start(), ir_ptr.get_end(), True)
                        if j_tlb.count(key) > 0:
                            jobj_ptr = new Jinfo(i, sreads, npos)
                            jobj_vec[j_tlb[key]] = jobj_ptr

        gene_l.clear()

    del junc_ids
    logger.info("Create majiq file")

    with open(junc_file, 'rb') as fp:
        boots = np.load(fp)['bootstrap']
    cov_l = list()
    junc_info = []
    type_list = []

    for j in prange(nlsv, nogil=True, num_threads=nthreads):
        thread_id = parallel.threadid()
        lsv_ptr = lsvlist[j]
        njunc = lsv_ptr.get_num_variations()
        if njunc<2: continue
        lsvid = lsv_ptr.get_id()
        with gil:
            type_list.append((lsvid.decode('utf-8'), lsv_ptr.get_type()))

        tmp_juncinfo = vector[vector[int]](njunc, vector[int](4))
        tmp_boots    = vector[vector[np.float32_t]](njunc, vector[np.float32_t](msamples))
        tmp_juncvec  = lsv_ptr.get_junctions()

        for junc_idx in range(tmp_juncvec.size()):
            junc = tmp_juncvec[junc_idx]
            key = junc.get_key(lsv_ptr.get_gene())
            tmp_juncinfo[junc_idx][0] = junc.get_start()
            tmp_juncinfo[junc_idx][1] = junc.get_end()

            if j_tlb.count(key) > 0 and not isNullJinfo(jobj_vec[j_tlb[key]]):
                jobj_ptr = jobj_vec[j_tlb[key]]
                tmp_juncinfo[junc_idx][2] = jobj_ptr.sreads
                tmp_juncinfo[junc_idx][3] = jobj_ptr.npos
                for m in range(msamples):
                    tmp_boots[junc_idx][m] = boots[jobj_ptr.index][m]

        ir_ptr = lsv_ptr.get_intron()

        if irb and ir_ptr != <Intron * > 0:
            key = key_format(lsv_ptr.get_gene().get_id(), ir_ptr.get_start(), ir_ptr.get_end(), True)
            tmp_juncinfo[njunc-1][0] = ir_ptr.get_start()
            tmp_juncinfo[njunc-1][1] = ir_ptr.get_end()

            if j_tlb.count(key) > 0 and not isNullJinfo(jobj_vec[j_tlb[key]]):
                jobj_ptr = jobj_vec[j_tlb[key]]
                tmp_juncinfo[njunc-1][2] = jobj_ptr.sreads
                tmp_juncinfo[njunc-1][3] = jobj_ptr.npos
                for m in range(msamples):
                    tmp_boots[njunc-1][m] = boots[jobj_ptr.index][m]

        with gil:
            for i in range(njunc):
                junc_info.append((lsvid.decode('utf-8'), tmp_juncinfo[i][0], tmp_juncinfo[i][1],
                                  tmp_juncinfo[i][2],tmp_juncinfo[i][3]))
                tc = []
                for m in range(msamples):
                    tc.append(tmp_boots[i][m])
                cov_l.append(tuple(tc))

    logger.info("Dump majiq file")
    majiq_io.dump_lsv_coverage_mat(out_file, cov_l, type_list, junc_info, experiment_name.decode('utf-8'))
    free_JinfoVec(jobj_vec)
    nlsv = len(type_list)

    return nlsv

cdef _parse_junction_file(tuple filetp, map[string, Gene*]& gene_map, vector[string] gid_vec,
                          map[string, overGene_vect_t] gene_list, int min_experiments, bint last_in_group, bint reset,
                          object conf, object logger):

    cdef int nthreads = conf.nthreads
    cdef int strandness = conf.strand_specific[filetp[0]]
    cdef unsigned int minreads = conf.minreads
    cdef unsigned int denovo_thresh= conf.min_denovo
    cdef bint denovo = conf.denovo
    cdef IOBam c_iobam
    cdef int njunc, i, j
    cdef np.ndarray junc_ids
    cdef object fp
    cdef Gene_vect_t gene_l
    cdef string key, chrom, lsvid, gid, jid
    # cdef int coord1, coord2, sreads, npos, strand
    cdef unsigned int irbool, coord1, coord2, sreads, npos
    cdef int n = gene_map.size()
    cdef char strand

    c_iobam = IOBam(filetp[1], strandness, 1, nthreads, gene_list)

    with open(filetp[1], 'rb') as fp:
        junc_ids = np.load(fp)['junc_info']
    njunc = junc_ids.shape[0]

    for j in prange(njunc, nogil=True, num_threads=nthreads):
        gene_l = Gene_vect_t()
        with gil:
            jid     = junc_ids[j][0]
            coord1  = junc_ids[j][1]
            coord2  = junc_ids[j][2]
            sreads  = junc_ids[j][3]
            npos    = junc_ids[j][4]
            irbool  = junc_ids[j][5]
            chrom   = jid.split(b':')[0]
            strand  = <char> jid.split(b':')[1][0]

        c_iobam.parseJuncEntry(gene_list, chrom, strand, coord1, coord2, sreads, gene_l, irbool, min_experiments, reset)


    for i in prange(n, nogil=True, num_threads=nthreads):
        gg = gene_map[gid_vec[i]]
        gg.update_junc_flags(1, last_in_group, minreads, 0, denovo_thresh, min_experiments, denovo)

    c_iobam.free_iobam()
    logger.info('Done Reading file %s' %(filetp[0]))



cdef _find_junctions(list file_list, map[string, Gene*]& gene_map, vector[string] gid_vec,
                     map[string, overGene_vect_t] gene_list, object conf, object logger):

    cdef int n = gene_map.size()
    cdef int nthreads = conf.nthreads

    cdef unsigned int minpos = conf.minpos
    cdef unsigned int minreads = conf.minreads
    cdef unsigned int denovo_thresh= conf.min_denovo
    cdef bint denovo = conf.denovo
    cdef float min_ir_cov = conf.min_intronic_cov
    cdef int k=conf.k, m=conf.m
    cdef float pvalue_limit=conf.pvalue_limit
    cdef unsigned int min_experiments
    cdef unsigned int eff_len = conf.readLen - 2*MIN_BP_OVERLAP + 1
    cdef bint ir = conf.ir
    cdef bint bsimpl = (conf.simpl_psi >= 0)
    cdef float ir_numbins=conf.irnbins

    cdef int i, j
    cdef int strandness, njunc
    cdef list group_list
    cdef int last_it_grp

    cdef Gene * gg
    cdef IOBam c_iobam
    cdef string name, bamfile
    cdef str tmp_str
    cdef np.ndarray[np.float32_t, ndim=2, mode="c"] boots
    cdef list junc_ids
    cdef float fitfunc_r
    cdef unsigned int jlimit
    cdef int* jvec
    cdef map[string, unsigned int] j_ids
    cdef pair[string, unsigned int] it

<<<<<<< HEAD

=======
>>>>>>> 4731bdc4
    for tmp_str, group_list in conf.tissue_repl.items():
        name = tmp_str.encode('utf-8')
        last_it_grp = group_list[len(group_list) - 1]
        min_experiments = conf.min_experiments[tmp_str]
        logger.info('Group %s, number of experiments: %s, minexperiments: %s' % (tmp_str,
                                                                                  len(group_list), min_experiments))
        for j in group_list:
<<<<<<< HEAD
=======
            logger.info('Reading file %s' %(file_list[j][0]))
            bamfile = ('%s' % (file_list[j][1])).encode('utf-8')
            strandness = conf.strand_specific[file_list[j][0]]

            with nogil:
                c_iobam = IOBam(bamfile, strandness, eff_len, nthreads, gene_list, bsimpl)
                c_iobam.ParseJunctionsFromFile(False)
                n_junctions = c_iobam.get_njuncs()
                if ir:
                    with gil:
                        logger.info('Detect Intron retention %s' %(file_list[j][0]))
                    c_iobam.detect_introns(min_ir_cov, min_experiments, ir_numbins, (j==last_it_grp))

                njunc = c_iobam.get_njuncs()
                with gil:
                    logger.debug('Total Junctions and introns %s' %(njunc))
>>>>>>> 4731bdc4

            if file_list[j][2]:
                logger.info('Reading %s file %s' %(JUNC_FILE_FORMAT, file_list[j][0]))
                pass
            else:
                logger.info('Reading %s file %s' %(SEQ_FILE_FORMAT, file_list[j][0]))
                bamfile = ('%s' % (file_list[j][1])).encode('utf-8')
                strandness = conf.strand_specific[file_list[j][0]]

                with nogil:
                    c_iobam = IOBam(bamfile, strandness, eff_len, nthreads, gene_list)
                    c_iobam.ParseJunctionsFromFile(False)
                    n_junctions = c_iobam.get_njuncs()
                    if ir:
                        with gil:
                            logger.info('Detect Intron retention %s' %(file_list[j][0]))
                        c_iobam.detect_introns(min_ir_cov, min_experiments, ir_numbins, (j==last_it_grp))
                    njunc = c_iobam.get_njuncs()
                    with gil:
                        logger.debug('Total Junctions and introns %s' %(njunc))

                if n_junctions == 0 or pvalue_limit <= 0:
                    if n_junctions == 0:
                        logger.warning('No junctions where found on sample %s' % bamfile)
                    fitfunc_r = 0
                else:
                    fitfunc_r = fit_nb(c_iobam.junc_vec, n_junctions, eff_len, nbdisp=0.1, logger=logger)

                boots = np.zeros(shape=(njunc, m), dtype=np.float32)
                with nogil:
                    c_iobam.boostrap_samples(m, k, <np.float32_t *> boots.data, fitfunc_r, pvalue_limit)
                    j_ids  = c_iobam.get_junc_map()
                    jvec   = c_iobam.get_junc_vec_summary()
                    jlimit = c_iobam.get_junc_limit_index()

                logger.debug("Update flags")
                for i in prange(n, nogil=True, num_threads=nthreads):
                    gg = gene_map[gid_vec[i]]
                    gg.update_junc_flags(eff_len, (j==last_it_grp), minreads, minpos, denovo_thresh, min_experiments, denovo)

                logger.debug("Done Update flags")
                junc_ids = [0] * njunc
                for it in j_ids:
                    tmp_str = it.first.decode('utf-8').split(':')[2]
                    start, end = (int(xx) for xx in tmp_str.split('-'))
                    junc_ids[it.second] = (it.first.decode('utf-8'), start, end, jvec[it.second], jvec[it.second + njunc],
                                           int(it.second>= jlimit))

                logger.info('Done Reading file %s' %(file_list[j][0]))
                _store_junc_file(boots, junc_ids, file_list[j][0], conf.outDir)
                c_iobam.free_iobam()
                del boots

cdef init_splicegraph(string filename, object conf):

    with SpliceGraph(filename.decode('utf-8'), delete=True) as sg:
        sg.experiment_names = conf.exp_list
        sg.genome = conf.genome

cdef void gene_to_splicegraph(Gene * gne, sqlite3 * db) nogil:

    cdef pair[string, Junction *] jj_pair
    cdef Junction * jj
    cdef pair[string, Exon *] ex_pair
    cdef Exon * ex
    cdef string gne_id = gne.get_id()

    sg_gene(db, gne_id, gne.get_name(), string(1, gne.get_strand()), gne.get_chromosome())
    for jj_pair in gne.junc_map_:

        jj = jj_pair.second
        if not jj.get_denovo_bl(): continue
        if jj.get_start() == C_FIRST_LAST_JUNC:
            sg_alt_start(db, gne_id, jj.get_end())
            continue

        if jj.get_end() == C_FIRST_LAST_JUNC:
            sg_alt_end(db, gne_id, jj.get_start())
            continue
        # with gil:
        #     print("## ", gne_id, jj.get_start(), jj.get_end(), jj.get_annot(), jj.get_simpl_fltr())
        sg_junction(db, gne_id, jj.get_start(), jj.get_end(), jj.get_annot(), jj.get_simpl_fltr())

    for ex_pair in gne.exon_map_:
        ex = ex_pair.second
        # with gil:
        #     print(ex_pair.first, ex.get_start(), ex.get_end())
        sg_exon(db, gne_id, ex.get_start(), ex.get_end(), ex.db_start_, ex.db_end_, ex.annot_ )
        if ex.has_out_intron():
            ir = ex.ob_irptr
            if ir.get_ir_flag():
                # with gil:
                #     print(gne_id, ir.get_start(), ir.get_end(), ir.get_annot(), ir.is_connected())
                sg_intron_retention(db, gne_id, ir.get_start(), ir.get_end(), ir.get_annot(), ir.get_simpl_fltr())


cdef int simplify(list file_list, map[string, Gene*] gene_map, vector[string] gid_vec,
                   map[string, overGene_vect_t] gene_list, object conf, object logger) except -1 :

    cdef int nsamples = len(file_list)
    cdef int nthreads = conf.nthreads
    cdef int denovo_simpl = conf.simpl_denovo
    cdef int db_simple = conf.simpl_db
    cdef int ir_simpl = conf.simpl_ir
    cdef int i, j
    cdef int n = gene_map.size()
    cdef int njunc
    cdef int strandness
    cdef unsigned int irbool, coord1, coord2, sreads, npos
    cdef unsigned int min_experiments
    cdef map[string, int] junc_tlb
    cdef Gene * gg
    cdef Gene_vect_t gene_l
    cdef np.float32_t simpl_fltr = conf.simpl_psi
    cdef bint irb =  conf.ir
    cdef bint val = True ;
    cdef bint bsimpl = (conf.simpl_psi >= 0)
    cdef int last_it_grp;
    cdef Intron * ir_ptr;
    cdef string chrom, gid, key, jid
    cdef char strand

    logger.info('Starting simplification %s' % bsimpl)
    for tmp_str, group_list in conf.tissue_repl.items():
        name = tmp_str.encode('utf-8')
        last_it_grp = group_list[len(group_list) - 1]
        min_experiments = conf.min_experiments[tmp_str]

        for i in group_list:

            strandness = conf.strand_specific[file_list[i][0]]
            junc_file = "%s/%s.juncs" % (conf.outDir, file_list[i][0])

            with open(junc_file, 'rb') as fp:
                junc_ids = np.load(fp)['junc_info']
                njunc = junc_ids.shape[0]

                for j in prange(njunc, nogil=True, num_threads=nthreads):
                    gene_l = Gene_vect_t()
                    with gil:
                        jid     = junc_ids[j][0]
                        coord1  = junc_ids[j][1]
                        coord2  = junc_ids[j][2]
                        sreads  = junc_ids[j][3]
                        irbool  = junc_ids[j][5]
                        chrom   = jid.split(b':')[0]
                        strand  = <char> jid.split(b':')[1][0]

                    if irbool == 0:
                        junc_tlb[jid] = sreads

                    elif irb:
                        find_gene_from_junc(gene_list, chrom, strand, coord1, coord2, gene_l, irbool, bsimpl)
                        with gil:
                            gid = b':'.join(jid.split(b':')[3:])
                        for gg in gene_l:
                            if gg.get_id() != gid:
                                continue
                            irv = find_intron_retention(gg, coord1, coord2)
                            for ir_ptr in irv:
                                key = key_format(gg.get_id(), ir_ptr.get_start(), ir_ptr.get_end(), val)
                                with gil:
                                    junc_tlb[key] = sreads
                    gene_l.clear()
                del junc_ids
            logger.debug('Simplifying file %s %s %s %s' %(file_list[i][0], (i==last_it_grp), last_it_grp, i))
            for j in prange(n, nogil=True, num_threads=nthreads):
                gg = gene_map[gid_vec[j]]
                gg.simplify(junc_tlb, simpl_fltr, strandness, denovo_simpl, db_simple, ir_simpl,
                            (i==last_it_grp), min_experiments)
    logger.info('Finished simplification')



## OPEN API FOR PYTHON
cdef _core_build(str transcripts, list file_list, object conf, object logger):
    cdef int n, i
    cdef int nthreads = conf.nthreads
    # cdef map[string, vector[string]] gene_junc_tlb
    cdef map[string, int] lsv_juncs_tlb
    cdef vector[LSV*] out_lsvlist
    cdef int nsamples = len(file_list)
    cdef int k=conf.k, m=conf.m
    cdef bint ir = conf.ir
    cdef int nlsv
    cdef map[string, Gene*] gene_map
    cdef map[string, overGene_vect_t] gene_list

    cdef vector[string] gid_vec
    cdef string sg_filename = get_builder_splicegraph_filename(conf.outDir).encode('utf-8')
    cdef string fname
    cdef string outDir = conf.outDir.encode('utf-8')
    cdef int strandness, cnt
    cdef sqlite3* db
    cdef bint bsimpl = (conf.simpl_psi >= 0)

    logger.info("Parsing GFF3")
    majiq_io.read_gff(transcripts, gene_map, gid_vec, bsimpl, logger)

    prepare_genelist(gene_map, gene_list)
    n = gene_map.size()
    init_splicegraph(sg_filename, conf)
    logger.info("Reading bamfiles")
    _find_junctions(file_list, gene_map, gid_vec, gene_list, conf, logger)

    if conf.mem_profile:
        mem_allocated = int(psutil.Process().memory_info().rss)/(1024**2)
        logger.info("PRE LOOP Memory used %.2f MB" % mem_allocated)

    if conf.juncfiles_only:
        return
    logger.info("Detecting LSVs ngenes: %s " % n)
    open_db(sg_filename, &db)

    for i in prange(n, nogil=True, num_threads=nthreads):
        gg = gene_map[gid_vec[i]]
        with gil:
            logger.debug("%s] Detect exons" % gg.get_id())
        gg.detect_exons()
        if ir:
            with gil:
                logger.debug("%s] Connect introns" % gg.get_id())
            gg.connect_introns()
<<<<<<< HEAD
=======

    if bsimpl:
        simplify(file_list, gene_map, gid_vec, gene_list, conf, logger)
    for i in prange(n, nogil=True, num_threads=nthreads):
        gg = gene_map[gid_vec[i]]
>>>>>>> 4731bdc4
        gene_to_splicegraph(gg, db)
        with gil:
            logger.debug("[%s] Detect LSVs" % gg.get_id())
        nlsv = gg.detect_lsvs(out_lsvlist)


    logger.debug("Generate TLB")
    fill_junc_tlb(out_lsvlist, lsv_juncs_tlb)

    logger.info("%s LSV found" % out_lsvlist.size())
    if conf.mem_profile:
        mem_allocated = int(psutil.Process().memory_info().rss)/(1024**2)
        logger.info("POST LOOP Memory used %.2f MB" % mem_allocated)

    for i in range(nsamples):
        fname = file_list[i][0].encode('utf-8')
        strandness = conf.strand_specific[file_list[i][0]]
        if conf.mem_profile:
            mem_allocated = int(psutil.Process().memory_info().rss)/(1024**2)
            logger.info("PRE OUT Memory used %.2f MB" % mem_allocated)
        cnt  = _output_majiq_file(out_lsvlist, gene_list, lsv_juncs_tlb, fname, outDir, db, m, ir, bsimpl,
                                  logger, nthreads)

        logger.info('%s: %d LSVs' %(fname.decode('utf-8'), cnt))
        if conf.mem_profile:
            mem_allocated = int(psutil.Process().memory_info().rss)/(1024**2)
            logger.info("POST OUT  Memory used %.2f MB" % mem_allocated)

    close_db(db)
    free_genelist(gene_list)
    free_lsvlist(out_lsvlist)


def build(args):
    pipeline_run(Builder(args))

class Builder(BasicPipeline):

    def run(self):
        # if self.simplify is not None and len(self.simplify) not in (0, 2):
        #     raise RuntimeError('Simplify requires 2 values type of junctions afected and E(PSI) threshold.')
        if not os.path.exists(self.conf):
            raise RuntimeError("Config file %s does not exist" % self.conf)
        majiq_config = Config(self.conf, self)
        self.builder(majiq_config)

    def builder(self, majiq_config):

        logger = majiq_logger.get_logger("%s/majiq.log" % majiq_config.outDir, silent=False, debug=self.debug)
        logger.info("Majiq Build v%s-%s" % (VERSION, get_git_version()))
        logger.info("Command: %s" % " ".join(sys.argv))

        _core_build(self.transcripts, majiq_config.sam_list, majiq_config, logger)

        if self.mem_profile:
            mem_allocated = int(psutil.Process().memory_info().rss)/(1024**2)
            logger.info("Max Memory used %.2f MB" % mem_allocated)
        logger.info("MAJIQ Builder is ended successfully!")<|MERGE_RESOLUTION|>--- conflicted
+++ resolved
@@ -286,10 +286,7 @@
     cdef map[string, unsigned int] j_ids
     cdef pair[string, unsigned int] it
 
-<<<<<<< HEAD
-
-=======
->>>>>>> 4731bdc4
+
     for tmp_str, group_list in conf.tissue_repl.items():
         name = tmp_str.encode('utf-8')
         last_it_grp = group_list[len(group_list) - 1]
@@ -297,8 +294,6 @@
         logger.info('Group %s, number of experiments: %s, minexperiments: %s' % (tmp_str,
                                                                                   len(group_list), min_experiments))
         for j in group_list:
-<<<<<<< HEAD
-=======
             logger.info('Reading file %s' %(file_list[j][0]))
             bamfile = ('%s' % (file_list[j][1])).encode('utf-8')
             strandness = conf.strand_specific[file_list[j][0]]
@@ -315,7 +310,6 @@
                 njunc = c_iobam.get_njuncs()
                 with gil:
                     logger.debug('Total Junctions and introns %s' %(njunc))
->>>>>>> 4731bdc4
 
             if file_list[j][2]:
                 logger.info('Reading %s file %s' %(JUNC_FILE_FORMAT, file_list[j][0]))
@@ -539,14 +533,11 @@
             with gil:
                 logger.debug("%s] Connect introns" % gg.get_id())
             gg.connect_introns()
-<<<<<<< HEAD
-=======
 
     if bsimpl:
         simplify(file_list, gene_map, gid_vec, gene_list, conf, logger)
     for i in prange(n, nogil=True, num_threads=nthreads):
         gg = gene_map[gid_vec[i]]
->>>>>>> 4731bdc4
         gene_to_splicegraph(gg, db)
         with gil:
             logger.debug("[%s] Detect LSVs" % gg.get_id())
