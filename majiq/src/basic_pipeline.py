import majiq.src.io as majiq_io
from majiq.src.polyfitnb import fit_nb
import abc
import numpy as np
from numpy.ma import masked_less
import majiq.src.utils as majiq_utils
from majiq.src.psi import divs_from_bootsamples, calc_rho_from_divs, calc_local_weights
from majiq.src.multiproc import QueueMessage, quantification_init, queue_manager
from majiq.src.constants import *
import sys
import traceback
import multiprocessing as mp
import collections

# ###############################
# Data loading and Boilerplate #
################################


def get_clean_raw_reads(matched_info, matched_lsv, outdir, names, num_exp):
    res = []
    for eidx in xrange(num_exp):
        for ldx, lsv in enumerate(matched_info):
            jlist = masked_less(matched_lsv[ldx][eidx], 0)

            num = jlist.sum(axis=1)
            res.append([lsv[1], num.data])
    majiq_io.dump_bin_file(res, '%s/clean_reads.%s.pkl' % (outdir, names))


def bootstrap_samples_with_divs(args_vals):

    try:
        list_of_lsv, chnk = args_vals
        logger = majiq_utils.get_logger("%s/%s.majiq.log" % (quantification_init.output, chnk),
                                        silent=quantification_init.silent, debug=quantification_init.debug)

        lsvs_to_work, fitfunc_r = majiq_io.get_extract_lsv_list(list_of_lsv, quantification_init.files)

        divs = divs_from_bootsamples(lsvs_to_work, fitfunc_r=fitfunc_r,
                                     n_replica=len(quantification_init.files), pnorm=1, m_samples=quantification_init.m,
                                     k_positions=quantification_init.k, discardzeros=quantification_init.discardzeros,
                                     trimborder=quantification_init.trimborder, debug=False,
                                     nbins=quantification_init.nbins, store_bootsamples=True,
                                     lock_array=quantification_init.lock_per_file,
                                     outdir=quantification_init.output, name=quantification_init.names)

        qm = QueueMessage(QUEUE_MESSAGE_BOOTSTRAP, (lsvs_to_work, divs), chnk)
        quantification_init.queue.put(qm, block=True)

        qm = QueueMessage(QUEUE_MESSAGE_END_WORKER, None, chnk)
        quantification_init.queue.put(qm, block=True)
        quantification_init.lock[chnk].acquire()
        quantification_init.lock[chnk].release()

    except Exception as e:
        traceback.print_exc()
        sys.stdout.flush()
        raise()


def pipeline_run(pipeline):
    """ Exception catching for all the pipelines """
    try:
        return pipeline.run()
    except KeyboardInterrupt:
        if pipeline.logger:
            pipeline.logger.info("MAJIQ manually interrupted. Avada kedavra...")


class BasicPipeline:
    #
    # boots_conf = collections.namedtuple('boots_conf', 'm, k, discardzeros, trimborder')
    # basic_conf = collections.namedtuple('basic_conf', 'output, nbins, silent, debug')

    def __init__(self, args):
        """Basic configuration shared by all pipelines"""

        self.__dict__.update(args.__dict__)

        if self.plotpath:
            majiq_utils.create_if_not_exists(self.plotpath)
        self.logger_path = self.logger
        if not self.logger_path:
            self.logger_path = self.outDir

        self.nthreads = args.nthreads
        self.psi_paths = []
        self.nchunks = self.nthreads
        try:
            self.replica_len = [len(self.files1), len(self.files2)]
        except AttributeError:
            pass

    def fitfunc(self, const_junctions):
        """Calculate the Negative Binomial function to sample from using the Constitutive events"""
        if self.debug:
            if self.logger is not None:
                self.logger.debug("Skipping fitfunc because --debug!")
            return np.poly1d([1, 0])
        else:
            if self.logger is not None:
                self.logger.debug("Fitting NB function with constitutive events...")
            return fit_nb(const_junctions, "%s/nbfit" % self.outDir, self.plotpath, logger=self.logger)

    def calc_weights(self, weight_type, file_list, list_of_lsv, lock_arr, lchnksize, q, name, store=True):

        if weight_type.lower() == WEIGTHS_AUTO and len(file_list) >= 3:
            """ Calculate bootstraps samples and weights """
            file_locks = [mp.Lock() for xx in file_list]

            majiq_io.create_bootstrap_file(file_list, self.outDir, name, m=self.m)

            pool = mp.Pool(processes=self.nthreads, initializer=quantification_init,
                           initargs=[q, lock_arr, self.outDir, name, self.silent, self.debug, self.nbins,
                                     self.m, self.k, self.discardzeros, self.trimborder, file_list, None,
                                     None, file_locks],
                           maxtasksperchild=1)

            [xx.acquire() for xx in lock_arr]
            pool.map_async(bootstrap_samples_with_divs,
                           majiq_utils.chunks2(list_of_lsv, lchnksize, extra=range(self.nthreads)))
            pool.close()
            divs = []
            lsvs = []
            queue_manager(input_h5dfp=None, output_h5dfp=None, lock_array=lock_arr, result_queue=q,
                          num_chunks=self.nthreads, out_inplace=(lsvs, divs),
                          logger=self.logger)
            pool.join()
            lsvs = {xx: vv for xx, vv in enumerate(lsvs)}
            divs = np.array(divs)
            rho = calc_rho_from_divs(divs, thresh=self.weights_threshold, alpha=self.weights_alpha,
                                     nreps=len(file_list), logger=self.logger)

            wgts = calc_local_weights(divs, rho, self.local)
            if store:

                majiq_io.store_weights_bootstrap(lsvs, wgts, file_list, self.outDir, name)
                wgts = None
            else:
                wgts = rho

        elif weight_type.lower() == WEIGTHS_NONE or len(file_list) < 3:
            wgts = np.ones(shape=(len(file_list)))

<<<<<<< HEAD
class CalcPsi(BasicPipeline):
    def run(self):
        self.calcpsi()

    def pre_psi(self, nchunks, logger=None):

        if logger is None:
            logger = get_logger("%s/majiq.log" % self.output, silent=False)

        self.logger = logger

        num_exp = len(self.files)
        meta_info = [0] * num_exp
        filtered_lsv = [None] * num_exp
        fitfunc = [None] * num_exp
        for ii, fname in enumerate(self.files):
            meta_info[ii], lsv_junc, const = majiq_io.load_data_lsv(fname, self.name, logger)
            #fitting the function
            #lsv_junc, const = self.gc_content_norm(lsv_junc, const)
            fitfunc[ii] = self.fitfunc(const[0])
            filtered_lsv[ii] = majiq_norm.mark_stacks(lsv_junc, fitfunc[ii], self.markstacks, self.logger)

        matched_lsv, matched_info = majiq_filter.quantifiable_in_group(filtered_lsv, self.minpos, self.minreads,
                                                                       min_exp=self.min_exp, logger=logger)

        get_clean_raw_reads(matched_info, matched_lsv, self.output, self.name, num_exp)

        csize = len(matched_lsv) / nchunks
        outfdir = '%s/tmp/chunks/' % self.output
        if not os.path.exists(outfdir):
            os.makedirs(outfdir)

        logger.info("Saving meta info for %s..." % self.name)
        tout = open("%s/tmp/%s_metainfo.pickle" % (self.output, self.name), 'w+')
        pickle.dump(meta_info, tout)
        tout.close()

        logger.info("Creating %s chunks with <= %s lsv" % (nchunks, csize))
        for nthrd in xrange(nchunks):
            lb = nthrd * csize
            ub = min((nthrd + 1) * csize, len(matched_lsv))
            if nthrd == nchunks - 1:
                ub = len(matched_lsv)
            lsv_list = matched_lsv[lb:ub]
            lsv_info = matched_info[lb:ub]

            out_file = '%s/chunk_%d.pickle' % (outfdir, nthrd)
            tout = open(out_file, 'w+')
            pickle.dump([lsv_list, lsv_info, num_exp, fitfunc], tout)
            tout.close()

        gc.collect()

    def calcpsi(self):
        """
        Given a file path with the junctions, return psi distributions.
        write_pickle indicates if a .pickle should be saved in disk
        """

        logger = get_logger("%s/majiq.log" % self.logger_path, silent=self.silent, debug=self.debug)
        logger.info("")
        logger.info("Running Psi ...")
        logger.info("GROUP: %s" % self.files)

        conf = {'minnonzero': self.minpos,
                'minreads': self.minreads,
                'm': self.m,
                'k': self.k,
                'discardzeros': self.discardzeros,
                'trimborder': self.trimborder,
                'debug': self.debug,
                'nbins': 40,
                'name': self.name}

        nchunks = self.nthreads
        if self.nthreads > 1:
            p = Process(target=self.pre_psi, args=[nchunks])
            p.start()
            p.join()

            pool = Pool(processes=self.nthreads)
=======
>>>>>>> dfcd6d32
        else:
            wgts = np.array([float(xx) for xx in weight_type.split(',')])
            if len(wgts) != len(file_list):
                self.logger.error('weights wrong arguments number of weights values is different than number of '
                                  'specified replicas for that group')

        return wgts



    @abc.abstractmethod
    def run(self):
        """This is the entry point for all pipelines"""
        return<|MERGE_RESOLUTION|>--- conflicted
+++ resolved
@@ -143,90 +143,6 @@
         elif weight_type.lower() == WEIGTHS_NONE or len(file_list) < 3:
             wgts = np.ones(shape=(len(file_list)))
 
-<<<<<<< HEAD
-class CalcPsi(BasicPipeline):
-    def run(self):
-        self.calcpsi()
-
-    def pre_psi(self, nchunks, logger=None):
-
-        if logger is None:
-            logger = get_logger("%s/majiq.log" % self.output, silent=False)
-
-        self.logger = logger
-
-        num_exp = len(self.files)
-        meta_info = [0] * num_exp
-        filtered_lsv = [None] * num_exp
-        fitfunc = [None] * num_exp
-        for ii, fname in enumerate(self.files):
-            meta_info[ii], lsv_junc, const = majiq_io.load_data_lsv(fname, self.name, logger)
-            #fitting the function
-            #lsv_junc, const = self.gc_content_norm(lsv_junc, const)
-            fitfunc[ii] = self.fitfunc(const[0])
-            filtered_lsv[ii] = majiq_norm.mark_stacks(lsv_junc, fitfunc[ii], self.markstacks, self.logger)
-
-        matched_lsv, matched_info = majiq_filter.quantifiable_in_group(filtered_lsv, self.minpos, self.minreads,
-                                                                       min_exp=self.min_exp, logger=logger)
-
-        get_clean_raw_reads(matched_info, matched_lsv, self.output, self.name, num_exp)
-
-        csize = len(matched_lsv) / nchunks
-        outfdir = '%s/tmp/chunks/' % self.output
-        if not os.path.exists(outfdir):
-            os.makedirs(outfdir)
-
-        logger.info("Saving meta info for %s..." % self.name)
-        tout = open("%s/tmp/%s_metainfo.pickle" % (self.output, self.name), 'w+')
-        pickle.dump(meta_info, tout)
-        tout.close()
-
-        logger.info("Creating %s chunks with <= %s lsv" % (nchunks, csize))
-        for nthrd in xrange(nchunks):
-            lb = nthrd * csize
-            ub = min((nthrd + 1) * csize, len(matched_lsv))
-            if nthrd == nchunks - 1:
-                ub = len(matched_lsv)
-            lsv_list = matched_lsv[lb:ub]
-            lsv_info = matched_info[lb:ub]
-
-            out_file = '%s/chunk_%d.pickle' % (outfdir, nthrd)
-            tout = open(out_file, 'w+')
-            pickle.dump([lsv_list, lsv_info, num_exp, fitfunc], tout)
-            tout.close()
-
-        gc.collect()
-
-    def calcpsi(self):
-        """
-        Given a file path with the junctions, return psi distributions.
-        write_pickle indicates if a .pickle should be saved in disk
-        """
-
-        logger = get_logger("%s/majiq.log" % self.logger_path, silent=self.silent, debug=self.debug)
-        logger.info("")
-        logger.info("Running Psi ...")
-        logger.info("GROUP: %s" % self.files)
-
-        conf = {'minnonzero': self.minpos,
-                'minreads': self.minreads,
-                'm': self.m,
-                'k': self.k,
-                'discardzeros': self.discardzeros,
-                'trimborder': self.trimborder,
-                'debug': self.debug,
-                'nbins': 40,
-                'name': self.name}
-
-        nchunks = self.nthreads
-        if self.nthreads > 1:
-            p = Process(target=self.pre_psi, args=[nchunks])
-            p.start()
-            p.join()
-
-            pool = Pool(processes=self.nthreads)
-=======
->>>>>>> dfcd6d32
         else:
             wgts = np.array([float(xx) for xx in weight_type.split(',')])
             if len(wgts) != len(file_list):
