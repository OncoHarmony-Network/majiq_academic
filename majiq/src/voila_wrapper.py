--- conflicted
+++ resolved
@@ -1,21 +1,7 @@
-from majiq.src.config import Config, get_builder_splicegraph_filename
-from majiq.src.constants import FIRST_LAST_JUNC
+from majiq.src.config import Config
+from majiq.src.constants import *
+import majiq.src.io as majiq_io
 from voila.api import SpliceGraph
-<<<<<<< HEAD
-
-
-def update_splicegraph_junctions(dict_junctions, junc_mtrx, outDir, exp, lock):
-    jsum = junc_mtrx.sum(axis=1)
-
-    with SpliceGraph(get_builder_splicegraph_filename(outDir)) as sg:
-        for gid, jlist in dict_junctions.items():
-            for xx in jlist.values():
-                jg = sg.junction(gid, xx.start, xx.end)
-
-                if xx.index > 0:
-                    cov = jsum[xx.index]
-                    jg.update_reads(cov, exp)
-=======
 from majiq.grimoire.exon import detect_exons, expand_introns
 
 
@@ -40,79 +26,93 @@
 
     jg = sg.junction("%s:%s-%s" % (gene_id, start, end))
     jg.update_reads(exp, nreads)
->>>>>>> c887a6e0
 
 
 def init_splicegraph(filename):
     majiq_config = Config()
     # erase splice graph file
-    with SpliceGraph(filename, delete=True) as sg:
+    with SpliceGraph(filename, 'w') as sg:
         sg.add_experiment_names(majiq_config.exp_list)
 
 
+# def gene_to_splicegraph(dict_of_genes, dict_junctions, exon_dict, list_introns, majiq_config, lock):
 def gene_to_splicegraph(gne_id, gne, dict_junctions, exon_dict, list_introns, majiq_config):
-    alt_empty_starts = []
-    alt_empty_ends = []
+    # for gne_id, gne in dict_of_genes.items():
+        junc_list = []
+        junc_l = {}
+        alt_empty_starts = []
+        alt_empty_ends = []
+        jidx = 0
 
-    with SpliceGraph(get_builder_splicegraph_filename(majiq_config.outDir)) as sg:
+        with SpliceGraph(get_builder_splicegraph_filename(majiq_config.outDir), 'a') as sg:
+            for jid in sorted(dict_junctions.keys()):
+                jj = dict_junctions[jid]
 
-        sg.gene(gne_id).add(
-            name=gne['name'],
-            strand=gne['strand'],
-            chromosome=gne['chromosome']
-        )
+                if jj.start == FIRST_LAST_JUNC:
+                    alt_empty_starts.append(jj.end)
+                    continue
+                if jj.end == FIRST_LAST_JUNC:
+                    alt_empty_ends.append(jj.start)
+                    continue
 
-        for jid in sorted(dict_junctions.keys()):
-            jj = dict_junctions[jid]
+                # TODO: add transcripts
+                junc_l[(jj.start, jj.end)] = jidx
+                read_list = [0] * majiq_config.num_experiments
 
-            if jj.start == FIRST_LAST_JUNC:
-                alt_empty_starts.append(jj.end)
-                continue
-            if jj.end == FIRST_LAST_JUNC:
-                alt_empty_ends.append(jj.start)
-                continue
+                junc_list.append(
+                    sg.junction('{0}:{1}-{2}'.format(gne_id, jj.start, jj.end), start=jj.start, end=jj.end,
+                                reads_list=read_list, transcripts=[], annotated=jj.annot, intron_retention=jj.intronic))
+                jidx += 1
 
-            # TODO: add transcripts
+            exon_list = []
+            for ex in sorted(exon_dict, key=lambda x: (x.start, x.end)):
+                if ex.intron:
+                    continue
 
-            sg.junction(gne_id, jj.start, jj.end).add(
-                annotated=jj.annot,
-                intron_retention=jj.intronic
-            )
+                covered = False
+                a3 = []
+                alt_start = []
+                for jj in set(ex.ib):
+                    covered = covered or (jj.nreads > 0)
+                    if jj.end in alt_empty_starts:
+                        alt_start.append(jj.end)
+                    if jj.start != FIRST_LAST_JUNC:
+                        a3.append(junc_l[(jj.start, jj.end)])
 
-        for ex in sorted(exon_dict, key=lambda x: (x.start, x.end)):
-            if ex.intron:
-                continue
+                a5 = []
+                alt_ends = []
+                for jj in set(ex.ob):
+                    covered = covered or (jj.nreads > 0)
+                    if jj.start in alt_empty_ends:
+                        alt_ends.append(jj.start)
+                    if jj.end != FIRST_LAST_JUNC:
+                        a5.append(junc_l[(jj.start, jj.end)])
 
-            covered = False
-            alt_start = []
-            for jj in set(ex.ib):
-                covered = covered or (jj.nreads > 0)
-                if jj.end in alt_empty_starts:
-                    alt_start.append(jj.end)
+                extra_coords = []
+                if ex.annot:
+                    if ex.start < ex.db_coords[0]:
+                        extra_coords.append([ex.start, ex.db_coords[0] - 1])
+                    if ex.end > ex.db_coords[1]:
+                        extra_coords.append([ex.db_coords[1] + 1, ex.end])
 
-            alt_ends = []
-            for jj in set(ex.ob):
-                covered = covered or (jj.nreads > 0)
-                if jj.start in alt_empty_ends:
-                    alt_ends.append(jj.start)
+                ex_start = ex.start if ex.start > -1 else ex.end-10
+                ex_end = ex.end if ex.end > -1 else ex.start + 10
+                exon_list.append(
+                    sg.exon('{0}:{1}-{2}'.format(gne_id, ex.start, ex.end),
+                            a3=a3, a5=a5, start=ex_start, end=ex_end, coords_extra=extra_coords, intron_retention=False,
+                            annotated=ex.annot, alt_starts=alt_start, alt_ends=alt_ends)
+                )
 
-            extra_coords = []
-            if ex.annot:
-                if ex.start < ex.db_coords[0]:
-                    extra_coords.append([ex.start, ex.db_coords[0] - 1])
-                if ex.end > ex.db_coords[1]:
-                    extra_coords.append([ex.db_coords[1] + 1, ex.end])
+            for info in list_introns:
+                if info.skip:
+                    continue
+                intr_coord = int(info.start)-1
+                a3 = [junc_l[(intr_coord, info.start)]]
+                intr_coord = int(info.end) + 1
+                a5 = [junc_l[(info.end, intr_coord)]]
+                eg = sg.exon('{0}:{1}-{2}'.format(gne_id, info.start, info.end), annotated=info.annot,
+                             a3=a3, a5=a5, start=info.start, end=info.end, coords_extra=(), intron_retention=True)
 
-            sg.exon(gne_id, ex.start, ex.end).add(
-                coords_extra=extra_coords,
-                intron_retention=False,
-                annotated=ex.annot,
-                alt_starts=alt_start,
-                alt_ends=alt_ends
-            )
-
-        for info in list_introns:
-            sg.exon(gne_id, info.start, info.end).add(
-                annotated=info.annot,
-                intron_retention=True
-            )+                exon_list.append(eg)
+            sg.gene(gne_id, name=gne['name'], strand=gne['strand'], exons=exon_list,
+                    junctions=junc_list, chromosome=gne['chromosome'])
