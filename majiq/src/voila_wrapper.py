from majiq.src.config import Config
from majiq.src.constants import *
from voila.api import SpliceGraph

<<<<<<< HEAD

=======
>>>>>>> 07884650
def update_splicegraph_junctions(dict_junctions, junc_mtrx, outDir, exp, lock):
    jsum = junc_mtrx.sum(axis=1)

    with SpliceGraph(get_builder_splicegraph_filename(outDir)) as sg:
        for gid, jlist in dict_junctions.items():
            for xx in jlist.values():
                jg = sg.junction(gid, xx.start, xx.end)

                if xx.index > 0:
                    cov = jsum[xx.index]
                    jg.update_reads(cov, exp)


def init_splicegraph(filename):
    majiq_config = Config()
    with SpliceGraph(filename, delete=True) as sg:
        sg.add_experiment_names(majiq_config.exp_list)


<<<<<<< HEAD
def gene_to_splicegraph(dict_of_genes, dict_junctions, exon_dict, list_introns, majiq_config, lock):
    for gne_id, gne in dict_of_genes.items():
=======
# def gene_to_splicegraph(dict_of_genes, dict_junctions, exon_dict, list_introns, majiq_config, lock):
def gene_to_splicegraph(gne_id, gne, dict_junctions, exon_dict, list_introns, majiq_config, lock):
    # for gne_id, gne in dict_of_genes.items():
        junc_list = []
>>>>>>> 07884650
        junc_l = {}
        alt_empty_starts = []
        alt_empty_ends = []
        jidx = 0

<<<<<<< HEAD
        with SpliceGraph(get_builder_splicegraph_filename(majiq_config.outDir)) as sg:
            sg.gene(gne_id).add(
                name=gne['name'],
                strand=gne['strand'],
                chromosome=gne['chromosome']
            )

            for jid in sorted(dict_junctions[gne_id].keys()):
                jj = dict_junctions[gne_id][jid]
                # if jj.intronic: continue
=======
        with SpliceGraph(get_builder_splicegraph_filename(majiq_config.outDir), 'a') as sg:
            for jid in sorted(dict_junctions.keys()):
                jj = dict_junctions[jid]

>>>>>>> 07884650
                if jj.start == FIRST_LAST_JUNC:
                    alt_empty_starts.append(jj.end)
                    continue
                if jj.end == FIRST_LAST_JUNC:
                    alt_empty_ends.append(jj.start)
                    continue

                # TODO: add transcripts
                junc_l[(jj.start, jj.end)] = jidx

                sg.junction(gne_id, jj.start, jj.end).add(
                    annotated=jj.annot,
                    intron_retention=jj.intronic
                )

                jidx += 1

<<<<<<< HEAD
            for ex in sorted(exon_dict[gne_id], key=lambda x: (x.start, x.end)):
=======
            exon_list = []
            for ex in sorted(exon_dict, key=lambda x: (x.start, x.end)):
                if ex.intron:
                    continue
>>>>>>> 07884650

                covered = False
                a3 = []
                alt_start = []
                for jj in set(ex.ib):
                    covered = covered or (jj.nreads > 0)
                    if jj.end in alt_empty_starts:
                        alt_start.append(jj.end)
                    if jj.start != FIRST_LAST_JUNC:
                        a3.append(junc_l[(jj.start, jj.end)])

                a5 = []
                alt_ends = []
                for jj in set(ex.ob):
                    covered = covered or (jj.nreads > 0)
                    if jj.start in alt_empty_ends:
                        alt_ends.append(jj.start)
                    if jj.end != FIRST_LAST_JUNC:
                        a5.append(junc_l[(jj.start, jj.end)])

                extra_coords = []
                if ex.annot:
                    if ex.start < ex.db_coords[0]:
                        extra_coords.append([ex.start, ex.db_coords[0] - 1])
                    if ex.end > ex.db_coords[1]:
                        extra_coords.append([ex.db_coords[1] + 1, ex.end])

                # ex_start = ex.start if ex.start > -1 else ex.end - 10
                # ex_end = ex.end if ex.end > -1 else ex.start + 10
                sg.exon(gne_id, ex.start, ex.end).add(
                    coords_extra=extra_coords,
                    intron_retention=ex.intron,
                    annotated=ex.annot,
                    alt_starts=alt_start,
                    alt_ends=alt_ends
                )

<<<<<<< HEAD
            # for info in list_introns[gne_id]:
            #     # intr_coord = int(info.start) - 1
            #     # junc_list.append(sg.junction('%s:%s-%s' % (gne_id, intr_coord, info.start), start=intr_coord,
            #     #                              end=info.start, transcripts=[],
            #     #                              intron_retention=voila_const.IR_TYPE_START))
            #     #
            #     # a3 = [len(junc_list)-1]
            #     # intr_coord = int(info.end)+1
            #     # junc_list.append(sg.junction('%s:%s-%s' % (gne_id, info.end, intr_coord), start=info.end, end=intr_coord,
            #     #                  transcripts=[], intron_retention=voila_const.IR_TYPE_END))
            #     #
            #     # a5 = [len(junc_list)-1]
            #
            #     # intr_coord = int(info.start) - 1
            #     # a3 = [junc_l[(intr_coord, info.start)]]
            #     # intr_coord = int(info.end) + 1
            #     # a5 = [junc_l[(info.end, intr_coord)]]
            #
            #     eg = sg.exon(gne_id, info.start, info.end)
            #     if not eg:
            #         eg.add(
            #             annotated=info.annot,
            #             intron_retention=True
            #         )
            #     else:
            #         print(dict(eg))

                    # exon_list.append(eg)

                    # todo: review this code edit.
                    # ggraph = GeneGraphic(gene_id=gne_id, name=gne['name'], strand=gne['strand'], exons=exon_list,
                    #                      junctions=junc_list, chromosome=gne['chromosome'])
                    #
                    # # lock.acquire()
                    # with SpliceGraph(get_builder_splicegraph_filename(majiq_config.outDir), 'r+') as sg:
                    #     sg.add_gene(ggraph)
                    # # lock.release()

                    # sg.gene(gne_id).add(
                    #     name=gne['name'],
                    #     strand=gne['strand'],
                    #     exons=exon_list,
                    #     junctions=junc_list,
                    #     chromosome=gne['chromosome']
                    # )

                    # gene.junctions = junc_list
                    # gene.exons = exon_list
=======
            for info in list_introns:

                intr_coord = int(info.start)-1
                a3 = [junc_l[(intr_coord, info.start)]]
                intr_coord = int(info.end) + 1
                a5 = [junc_l[(info.end, intr_coord)]]
                eg = sg.exon('{0}:{1}-{2}'.format(gne_id, info.start, info.end), annotated=info.annot,
                             a3=a3, a5=a5, start=info.start, end=info.end, coords_extra=(), intron_retention=True)

                exon_list.append(eg)
            sg.gene(gne_id, name=gne['name'], strand=gne['strand'], exons=exon_list,
                    junctions=junc_list, chromosome=gne['chromosome'])
>>>>>>> 07884650
<|MERGE_RESOLUTION|>--- conflicted
+++ resolved
@@ -1,61 +1,44 @@
 from majiq.src.config import Config
 from majiq.src.constants import *
+from voila import constants as voila_const
 from voila.api import SpliceGraph
 
-<<<<<<< HEAD
+def update_splicegraph_junctions(dict_junctions, junc_mtrx, outDir, exp, lock):
 
-=======
->>>>>>> 07884650
-def update_splicegraph_junctions(dict_junctions, junc_mtrx, outDir, exp, lock):
     jsum = junc_mtrx.sum(axis=1)
 
-    with SpliceGraph(get_builder_splicegraph_filename(outDir)) as sg:
+    lock.acquire()
+    with SpliceGraph(get_builder_splicegraph_filename(outDir), 'r+') as sg:
         for gid, jlist in dict_junctions.items():
             for xx in jlist.values():
-                jg = sg.junction(gid, xx.start, xx.end)
+                jg = sg.junction("%s:%s-%s" % (gid, xx.start, xx.end))
 
                 if xx.index > 0:
                     cov = jsum[xx.index]
-                    jg.update_reads(cov, exp)
+                    jg.update_reads(exp, cov)
+    lock.release()
 
 
 def init_splicegraph(filename):
     majiq_config = Config()
-    with SpliceGraph(filename, delete=True) as sg:
+    # erase splice graph file
+    with SpliceGraph(filename, 'w') as sg:
         sg.add_experiment_names(majiq_config.exp_list)
 
 
-<<<<<<< HEAD
-def gene_to_splicegraph(dict_of_genes, dict_junctions, exon_dict, list_introns, majiq_config, lock):
-    for gne_id, gne in dict_of_genes.items():
-=======
 # def gene_to_splicegraph(dict_of_genes, dict_junctions, exon_dict, list_introns, majiq_config, lock):
 def gene_to_splicegraph(gne_id, gne, dict_junctions, exon_dict, list_introns, majiq_config, lock):
     # for gne_id, gne in dict_of_genes.items():
         junc_list = []
->>>>>>> 07884650
         junc_l = {}
         alt_empty_starts = []
         alt_empty_ends = []
         jidx = 0
 
-<<<<<<< HEAD
-        with SpliceGraph(get_builder_splicegraph_filename(majiq_config.outDir)) as sg:
-            sg.gene(gne_id).add(
-                name=gne['name'],
-                strand=gne['strand'],
-                chromosome=gne['chromosome']
-            )
-
-            for jid in sorted(dict_junctions[gne_id].keys()):
-                jj = dict_junctions[gne_id][jid]
-                # if jj.intronic: continue
-=======
         with SpliceGraph(get_builder_splicegraph_filename(majiq_config.outDir), 'a') as sg:
             for jid in sorted(dict_junctions.keys()):
                 jj = dict_junctions[jid]
 
->>>>>>> 07884650
                 if jj.start == FIRST_LAST_JUNC:
                     alt_empty_starts.append(jj.end)
                     continue
@@ -65,22 +48,17 @@
 
                 # TODO: add transcripts
                 junc_l[(jj.start, jj.end)] = jidx
+                read_list = [1] * majiq_config.num_experiments
 
-                sg.junction(gne_id, jj.start, jj.end).add(
-                    annotated=jj.annot,
-                    intron_retention=jj.intronic
-                )
-
+                junc_list.append(
+                    sg.junction('{0}:{1}-{2}'.format(gne_id, jj.start, jj.end), start=jj.start, end=jj.end,
+                                reads_list=read_list, transcripts=[], annotated=jj.annot, intron_retention=jj.intronic))
                 jidx += 1
 
-<<<<<<< HEAD
-            for ex in sorted(exon_dict[gne_id], key=lambda x: (x.start, x.end)):
-=======
             exon_list = []
             for ex in sorted(exon_dict, key=lambda x: (x.start, x.end)):
                 if ex.intron:
                     continue
->>>>>>> 07884650
 
                 covered = False
                 a3 = []
@@ -108,66 +86,14 @@
                     if ex.end > ex.db_coords[1]:
                         extra_coords.append([ex.db_coords[1] + 1, ex.end])
 
-                # ex_start = ex.start if ex.start > -1 else ex.end - 10
-                # ex_end = ex.end if ex.end > -1 else ex.start + 10
-                sg.exon(gne_id, ex.start, ex.end).add(
-                    coords_extra=extra_coords,
-                    intron_retention=ex.intron,
-                    annotated=ex.annot,
-                    alt_starts=alt_start,
-                    alt_ends=alt_ends
+                ex_start = ex.start if ex.start > -1 else ex.end-10
+                ex_end = ex.end if ex.end > -1 else ex.start + 10
+                exon_list.append(
+                    sg.exon('{0}:{1}-{2}'.format(gne_id, ex.start, ex.end),
+                            a3=a3, a5=a5, start=ex_start, end=ex_end, coords_extra=extra_coords, intron_retention=False,
+                            annotated=ex.annot, alt_starts=alt_start, alt_ends=alt_ends)
                 )
 
-<<<<<<< HEAD
-            # for info in list_introns[gne_id]:
-            #     # intr_coord = int(info.start) - 1
-            #     # junc_list.append(sg.junction('%s:%s-%s' % (gne_id, intr_coord, info.start), start=intr_coord,
-            #     #                              end=info.start, transcripts=[],
-            #     #                              intron_retention=voila_const.IR_TYPE_START))
-            #     #
-            #     # a3 = [len(junc_list)-1]
-            #     # intr_coord = int(info.end)+1
-            #     # junc_list.append(sg.junction('%s:%s-%s' % (gne_id, info.end, intr_coord), start=info.end, end=intr_coord,
-            #     #                  transcripts=[], intron_retention=voila_const.IR_TYPE_END))
-            #     #
-            #     # a5 = [len(junc_list)-1]
-            #
-            #     # intr_coord = int(info.start) - 1
-            #     # a3 = [junc_l[(intr_coord, info.start)]]
-            #     # intr_coord = int(info.end) + 1
-            #     # a5 = [junc_l[(info.end, intr_coord)]]
-            #
-            #     eg = sg.exon(gne_id, info.start, info.end)
-            #     if not eg:
-            #         eg.add(
-            #             annotated=info.annot,
-            #             intron_retention=True
-            #         )
-            #     else:
-            #         print(dict(eg))
-
-                    # exon_list.append(eg)
-
-                    # todo: review this code edit.
-                    # ggraph = GeneGraphic(gene_id=gne_id, name=gne['name'], strand=gne['strand'], exons=exon_list,
-                    #                      junctions=junc_list, chromosome=gne['chromosome'])
-                    #
-                    # # lock.acquire()
-                    # with SpliceGraph(get_builder_splicegraph_filename(majiq_config.outDir), 'r+') as sg:
-                    #     sg.add_gene(ggraph)
-                    # # lock.release()
-
-                    # sg.gene(gne_id).add(
-                    #     name=gne['name'],
-                    #     strand=gne['strand'],
-                    #     exons=exon_list,
-                    #     junctions=junc_list,
-                    #     chromosome=gne['chromosome']
-                    # )
-
-                    # gene.junctions = junc_list
-                    # gene.exons = exon_list
-=======
             for info in list_introns:
 
                 intr_coord = int(info.start)-1
@@ -180,4 +106,3 @@
                 exon_list.append(eg)
             sg.gene(gne_id, name=gne['name'], strand=gne['strand'], exons=exon_list,
                     junctions=junc_list, chromosome=gne['chromosome'])
->>>>>>> 07884650
