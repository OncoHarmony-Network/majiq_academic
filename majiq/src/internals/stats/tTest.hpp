--- conflicted
+++ resolved
@@ -11,19 +11,7 @@
 #include <vector>
 #include <iostream>
 #include "testStats.hpp"
-<<<<<<< HEAD
-#include "scythestat/distributions.h"
-=======
 #include "boost/math/distributions/students_t.hpp"
-#include <random>
-#include <algorithm>
-#include <string>
-#include <assert.h>
-#include <unordered_map>
-#include <iostream>
-
-#define MAXCLASS 2
->>>>>>> 9ec8e008
 
 namespace MajiqStats{
     namespace details {
@@ -143,10 +131,10 @@
              * @note does not check for invalid degrees of freedom
              */
             double TwoSidedPValue(double dof, double t) {
-                return 2 * scythe::pt(-std::fabs(t), dof);
+                const boost::math::students_t_distribution<double> t_dist(dof);
+                return 2 * boost::math::cdf(t_dist, -std::fabs(t));
             }
 
-<<<<<<< HEAD
             /** Calculate two-sided p-value for t-test given data/labels
              */
             double Calc_pval(
@@ -163,15 +151,6 @@
                 } else {
                     return 1.;  // if not enough data, set p-value to 1
                 }
-=======
-                double U = fabs(_Stat) ;
-//                double P, Q ;
-//                cumt( &U, &_Deg, &P, &Q ) ;
-                const boost::math::students_t_distribution<double> t_dist(_Deg);
-                double Q = boost::math::cdf(t_dist, U);
-//                double Q = 0 ;
-                return (1-Q) ;
->>>>>>> 9ec8e008
             }
     };
 }
