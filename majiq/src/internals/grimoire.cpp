#include <getopt.h>
#include <iostream>
#include <iomanip>
#include <sstream>
#include <stdexcept>
#include <list>
#include <set>
#include <random>
#include <algorithm>
#include <string>
#include <functional>
#include "grimoire.hpp"
#include "io_bam.hpp"

#include <omp.h>

using namespace std;

namespace grimoire {

    bool positive(lsvtype a, lsvtype b){
        return ( a.ref_coord<b.ref_coord ||
                (a.ref_coord == b.ref_coord && a.coord<b.coord)) ;
    }

    bool reverse(lsvtype a, lsvtype b){
        return ( a.ref_coord>b.ref_coord ||
                (a.ref_coord == b.ref_coord && a.coord>b.coord)) ;
    }

    bool fless(unsigned int lhs, unsigned int rhs) { return lhs<rhs ; }
    bool fgrt(unsigned int lhs, unsigned int rhs) { return lhs>rhs ; }


    bool sort_ss(const Ssite &a, const Ssite &b){

        bool crd =  (a.coord<b.coord) ;
        bool r = (a.coord == b.coord) && (a.donor_ss < b.donor_ss);  // acceptors before donors if given same coordinate
        bool same = (a.coord == b.coord) && (a.donor_ss == b.donor_ss) && ((a.j->length()) < b.j->length()) ;
        return  crd || r || same ;
    }

    Exon* addExon (map<string, Exon*> &exon_map, int start, int end, bool in_db){

        Exon * ex ;
        unsigned int start1 = (start == EMPTY_COORD) ? end - 10 : start ;
        unsigned int end1 = (end == EMPTY_COORD) ? start + 10 : end ;
        const string key = to_string(start1) + "-" + to_string(end1) ;
        if (exon_map.count(key) > 0){
            ex = exon_map[key];
        } else {
            ex = new Exon(start, end, in_db) ;
            exon_map[key] = ex ;
        }
        return (ex) ;
    }

    inline Exon* exonOverlap(map<string, Exon*> &exon_map, int start, int end){

        map<string, Exon*>::iterator exon_mapIt ;
        for (exon_mapIt = exon_map.begin(); exon_mapIt != exon_map.end(); ++exon_mapIt) {
            Exon *x = exon_mapIt->second ;
            if (   ( x->get_start() != EMPTY_COORD ) && ( x->get_end() != EMPTY_COORD )
                && ( start <= x->get_end() ) && ( end >= x->get_start()) ) {
                return x ;
            }
        }
        return nullptr;
    }


    string  Junction::get_key(Gene * gObj, int strandness) {

        string strand = (UNSTRANDED == strandness) ? "." : to_string(gObj->get_strand()) ;
        return(gObj->get_chromosome() + ":" + strand + ":" + to_string(start_) + "-" + to_string(end_)) ;
    }

    string  Junction::get_key(Gene * gObj) {
        return(gObj->get_id() + ":" + to_string(start_) + "-" + to_string(end_)) ;
    }

/*
    Gene functions
*/

    void sortGeneList(vector<Gene*> &glist) {
        sort(glist.begin(), glist.end(), Gene::islowerRegion<Gene>) ;
        return ;
    }

    void Gene::newExonDefinition(int start, int end, Junction *inbound_j, Junction *outbound_j, bool in_db){

        Exon *ex1 = nullptr, *ex2 = nullptr ;
        string key ;
        stringstream s1 ;
        stringstream s2 ;
        if ((end - start) < 0) return ;
        ex1 = exonOverlap(exon_map_, start, end) ;
        if (nullptr != inbound_j && nullptr != outbound_j && inbound_j->get_intronic() && outbound_j->get_intronic()) {
            s1 << start ; s2 << end ;
            key = s1.str() + "-" + s2.str() ;
            if (exon_map_.count(key) > 0){
                ex1 = exon_map_[key] ;
                ex2 = ex1 ;
            } else {
                return ;
            }

        } else if (nullptr == ex1){
            if ((end - start) <= MAX_DENOVO_DIFFERENCE){

                const int st1 = (inbound_j == nullptr) ? EMPTY_COORD : start ;
                const int nd1 = (outbound_j == nullptr) ? EMPTY_COORD : end ;
                ex1 = addExon(exon_map_, st1, nd1, in_db) ;
                ex2 = ex1 ;

            } else {

                ex1 = addExon(exon_map_, start, EMPTY_COORD, in_db) ;
                ex2 = addExon(exon_map_, EMPTY_COORD, end, in_db) ;
            }

        } else {
            ex2 = ex1;
            if (start < (ex1->get_start() - MAX_DENOVO_DIFFERENCE)){
                ex1 = addExon(exon_map_, start, EMPTY_COORD, in_db) ;
            } else if (start < ex1->get_start()){
                ex1->set_start(start) ;
            }

            if (end > (ex2->get_end() + MAX_DENOVO_DIFFERENCE)){
                ex2 = addExon(exon_map_, EMPTY_COORD, end, in_db) ;
            } else if (end > ex2->get_end()){
                ex2->set_end(end) ;
            }
        }

        if (nullptr != inbound_j){
            (ex1->ib).insert(inbound_j) ;
            inbound_j->set_acceptor(ex1) ;
        }

        if (outbound_j != nullptr){
            (ex2->ob).insert(outbound_j) ;
            outbound_j->set_donor(ex2) ;
        }
        return ;
    }


    void Gene::detect_exons(){
        vector<Ssite> ss_vec ;
        vector<Junction *> opened_exon ;
        Junction * last_5prime = nullptr ;
        Junction * first_3prime = nullptr ;
        for (const auto &jnc : junc_map_){
            if (!(jnc.second)->get_denovo_bl()) continue ;
            if ((jnc.second)->get_start() > 0) {
                Ssite s = {(jnc.second)->get_start(), 1, jnc.second} ;
                ss_vec.push_back(s) ;
            }
            if ((jnc.second)->get_end() > 0) {
                Ssite s = {(jnc.second)->get_end(), 0, jnc.second} ;
                ss_vec.push_back(s) ;
            }
        }
        sort(ss_vec.begin(), ss_vec.end(), sort_ss) ;

        for(const auto & ss : ss_vec){
            if (ss.donor_ss) {
                if (opened_exon.size() > 0){
                    newExonDefinition(opened_exon.back()->get_end(), ss.coord, opened_exon.back(), ss.j, false) ;
                    opened_exon.pop_back() ;

                } else if ( 0 == opened_exon.size()) {
                    if (nullptr == first_3prime){
                        newExonDefinition((ss.j)->get_start()-10, (ss.j)->get_start(), nullptr, ss.j, false) ;
                    }else{
                        newExonDefinition(first_3prime->get_end(), ss.coord, first_3prime, ss.j, false) ;
                    }
                }
                last_5prime = ss.j ;
            }else{

                if (opened_exon.size() > 0){
                    if (nullptr != last_5prime){
                        for (const auto &jj2: opened_exon){
                            newExonDefinition(jj2->get_end(), last_5prime->get_start(), jj2, last_5prime, false) ;
                        }
                        last_5prime = nullptr ;
                        opened_exon.clear() ;
                        first_3prime = (ss.j) ;
                    }
                } else {
                    last_5prime = nullptr ;
                    first_3prime = (ss.j) ;
                }
                opened_exon.push_back(ss.j) ;
            }
        }
        for (const auto &jj2: opened_exon){
            int coord = last_5prime == nullptr ? jj2->get_end()+10 : last_5prime->get_start() ; 
            newExonDefinition(jj2->get_end(), coord, jj2, last_5prime, false) ;
        }
        ss_vec.clear() ;
        ss_vec.shrink_to_fit();
        return ;
    }


    void Gene::update_junc_flags(int efflen, bool is_last_exp, unsigned int minreads, unsigned int minpos,
                                  unsigned int denovo_thresh, unsigned int min_experiments, bool denovo){
        for(const auto &p: junc_map_){
            (p.second)->gen_and_update_flags(efflen, minreads, minpos, denovo_thresh, min_experiments, denovo) ;
            (p.second)->clear_nreads(is_last_exp) ;
        }
        return ;
    }

    void Gene::updateFlagsFromJunc(string key, unsigned int sreads, unsigned int minreads_t, unsigned int npos,
                               unsigned int minpos_t, unsigned int denovo_t, bool denovo, int minexp, bool reset){
        if (junc_map_.count(key) > 0){
            omp_set_lock(&map_lck_) ;
            Junction * jnc = junc_map_[key] ;
            jnc->update_flags(sreads, minreads_t, npos, minpos_t, denovo_t, minexp, denovo) ;
            jnc->clear_nreads(reset) ;
            omp_unset_lock(&map_lck_) ;
        }
    }

    void Gene::initialize_junction(string key, int start, int end, shared_ptr<vector<float>> nreads_ptr, bool simpl){

        omp_set_lock(&map_lck_) ;
        if (junc_map_.count(key) == 0){
            junc_map_[key] = new Junction(start, end, false, simpl) ;
        }
        junc_map_[key]->set_nreads_ptr(nreads_ptr) ;
        omp_unset_lock(&map_lck_) ;
        return ;
    }


    void Gene::detect_introns(vector<Intron*> &intronlist, bool simpl){

        vector<Ssite> ss_vec ;
        vector<Junction *> opened_exon ;
        int start_ir = 0 ;
        int end_ir = 0 ;

        for (const auto &jnc : junc_map_){
            if (!(jnc.second)->get_denovo_bl()) continue ;


            if ((jnc.second)->get_start() > 0 && (jnc.second)->get_donor()->get_start()>0) {
                Ssite s = {(jnc.second)->get_start(), true, jnc.second} ;
                ss_vec.push_back(s) ;
            }
            if ((jnc.second)->get_end() > 0 && (jnc.second)->get_acceptor()->get_end()>0) {
                Ssite s = {(jnc.second)->get_end(), false, jnc.second} ;
                ss_vec.push_back(s) ;
            }
        }
        sort(ss_vec.begin(), ss_vec.end(), sort_ss) ;

        for(const auto & ss : ss_vec){
            if (ss.donor_ss) {
                start_ir = ss.coord ;
            } else {
                if (start_ir <= 0) {
                    continue ;
                } else {
                    // are we going to close a valid intron?
                    if ((ss.coord - start_ir) >= 2) {
                        // the intron has positive length, so yes!
                        end_ir = ss.coord;
                        // create the intron
                        Intron * irObj = new Intron(
                            start_ir + 1, end_ir - 1, false, this, simpl
                        );
                        // critical region to add the intron to intronlist
                        #pragma omp critical
                        {
                            intronlist.push_back(irObj);
                        }
                    }
                    // either way, close open intron
                    start_ir = 0;
                }
            }
        }
    }

    void Gene::add_intron(Intron * inIR_ptr, float min_coverage, unsigned int min_exps, float min_bins, bool reset){
        bool found = false ;
        for (const auto &ir: intron_vec_){
            if (ir->get_end() < inIR_ptr->get_start() || ir->get_start() > inIR_ptr->get_end()) continue ;
            if (ir->get_end() >= inIR_ptr->get_start() && ir->get_start() <= inIR_ptr->get_end()){
                ir->overlaping_intron(inIR_ptr) ;
//cerr << "found " << ir->get_key() << endl ;
                ir->update_flags(min_coverage, min_exps, min_bins) ;
                ir->clear_nreads(reset) ;
                found = true ;
            }
        }
        if(!found){
//cerr << "NOT found " << inIR_ptr->get_key() << endl ;

            inIR_ptr->update_flags(min_coverage, min_exps, min_bins) ;
            inIR_ptr->clear_nreads(reset) ;
            intron_vec_.push_back(inIR_ptr) ;
        }else{
            delete(inIR_ptr) ;
        }
    }

    void Gene::connect_introns(){

        sort(intron_vec_.begin(), intron_vec_.end(), Intron::islowerRegion<Intron>) ;

        const int n_itrons = intron_vec_.size() ;
        int intron_index = 0 ;
        Exon * prev_ex = nullptr ;
        int ir_start = 0 ;

        for(const auto & ex: exon_map_ ){

            if (((ex.second)->get_start() < 0) || (ex.second)->get_end()<0)
                continue ;
            const int ex_start = ((ex.second)->get_start() < 0) ? (ex.second)->get_end()-10 : (ex.second)->get_start() ;
            const int ex_end = ((ex.second)->get_end() < 0) ? (ex.second)->get_start()+10 : (ex.second)->get_end() ;

            if (ir_start == 0 ) {
                ir_start = ex_end + 1;
                prev_ex = (ex.second) ;
                continue ;
            }

            if( prev_ex->get_end()> 0 && (ex.second)->get_start()>0) {
                const int ir_end = ex_start - 1 ;

                while(intron_index< n_itrons){
                    Intron * ir_ptr = intron_vec_[intron_index];
                    if (ir_ptr->get_end() >= ex_end ) break ;
                    if (ir_start <= ir_ptr->get_end() && ir_end >= ir_ptr->get_start() && ir_ptr->get_ir_flag()){

                        if (prev_ex->ob_irptr != nullptr){
                            (prev_ex->ob_irptr)->unset_markd() ;
                        }
//    cerr << "#1 " << ir_start << "-" << ir_end<< " :: " << prev_ex->ob_irptr->get_gene() << ":" << prev_ex->ob_irptr->get_start() << "-" << prev_ex->ob_irptr->get_end()<< "\n" ;
//    cerr << "#2 " << ir_start << "-" << ir_end<< " :: " << ir_ptr->get_gene() << ":" << ir_ptr->get_start() << "-" << ir_ptr->get_end()<< "\n" ;
                        prev_ex->ob_irptr = ir_ptr ;
                        (ex.second)->ib_irptr = ir_ptr ;
                        ir_ptr->update_boundaries(prev_ex->get_end() +1, (ex.second)->get_start() -1) ;
                        ir_ptr->set_markd();
                    }

                    ++intron_index ;
                }
                ir_start = ex_end + 1;
                prev_ex = (ex.second) ;
            }

        }

    }

    int
    Gene::get_constitutive_junctions(vector<string>& v){
        vector<Exon*> ex_vector ;
        for(const auto &exon_mapIt: exon_map_){
            ex_vector.push_back(exon_mapIt.second) ;
        }
        sort(ex_vector.begin(), ex_vector.end(), Exon::islowerRegion<Exon>) ;

        for(const auto &ex: ex_vector){
            // first, we look at inbound connections to determine whether
            // inbound intron has constitutive acceptor (but only if we have a
            // valid inbound intron in the first place)
            if (ex->ib_irptr != nullptr && !(ex->ib_irptr)->get_simpl_fltr()) {
                bool has_junctions = false ;  // we haven't seen junctions yet
                for (const auto &juncIt: (ex->ib)) {
                    const int coord = juncIt->get_start() ;
                    if (FIRST_LAST_JUNC != coord && !juncIt->get_simpl_fltr() && !juncIt->is_exitron()) {
                        has_junctions = true ;  // we have seen a junction
                        break ;  // there's no point at looking for more junctions
                    }
                }
                // if we don't have any in-bound junctions, constitutive acceptor
                if ((ex->ib_irptr)->get_ir_flag() && !has_junctions) {
                    // if ir passed group filters and there were no junctions...
                    (ex->ib_irptr)->set_const_acceptor() ;
                }
            }

            // now, we look at outbound connections.
            // we want to determine whether we have constitutive donor intron
            // or constitutive junction
            unsigned int num_outbound_junctions = 0 ;  // counting valid junctions
            Junction * jnc = nullptr ;  // will be assigned an outbound junction
            for (const auto &juncIt: (ex->ob)) {
                const int coord = juncIt->get_end() ;
                if (FIRST_LAST_JUNC != coord && !juncIt->get_simpl_fltr() && !juncIt->is_exitron()) {
                    // this junction is valid for being part of an event
                    ++num_outbound_junctions ;
                    if (num_outbound_junctions > 1) {
                        // there are multiple junctions so, no constitutive
                        // donor intron or constitutive junction.
                        // There is no point in looping over more junctions
                        break ;
                    }
                    jnc = juncIt ;  // change from nullptr to last junction
                }
            }
            // if there are multiple junctions, go to next exon
            if (num_outbound_junctions > 1) {
                continue ;
            }
            // 3 scenarios -- constitutive junction(1)/intron(2) or 1 junction, 1 intron
            if (ex->ob_irptr != nullptr && !(ex->ob_irptr)->get_simpl_fltr()) {
                // this is a valid intron.
                if ((ex->ob_irptr)->get_ir_flag() && num_outbound_junctions < 1) {
                    // the intron passed build filters, and no outbound
                    // junctions, so the intron is a const_donor
                    (ex->ob_irptr)->set_const_donor() ;
                }  // otherwise, it has 2 valid connections
            } else {
                // there is no valid intron.
                // if there is a junction that passed previous conditions and
                // passed build filters, then it is is a constant donor
                if (jnc != nullptr && jnc->get_bld_fltr()) {
                    // is it also a constitutive acceptor?
                    Exon * accex = jnc->get_acceptor() ;
                    if(!accex->is_lsv(false)){
                        // it is a constitutive acceptor, so our junction is
                        // indeed constitutive
                        jnc->set_constitutive() ;
                        // get tab-delimited output for dump-constitutive
                        string str_ln = id_ + "\t" + chromosome_ + "\t" +
                                        to_string(jnc->get_start()) + "\t" + to_string(jnc->get_end()) + "\t" +
                                        to_string(ex->get_start()) + "\t" + to_string(ex->get_end()) + "\t" +
                                        to_string(accex->get_start()) + "\t" + to_string(accex->get_end()) ;
                        // push tab-delimited output to shared memory
                        #pragma omp critical
                            v.push_back(str_ln) ;
                    }
                }  // otherwise, no junctions/introns or 1 junction that didn't pass build filters
            }
            // done looking at all exons
        }
        return 0 ;
    }

    int Gene::detect_lsvs(vector<LSV*> &lsv_list, bool lsv_strict) {

        map<string, Exon*>::iterator exon_mapIt ;
        vector<LSV*> lsvGenes ;
        set<pair<set<string>, LSV*>> source ;
        LSV * lsvObj ;
        set<string> remLsv ;
        const bool ss = strand_ == '+' ;

        vector<Exon*> ex_vector ;
        for(const auto &exon_mapIt: exon_map_){
            ex_vector.push_back(exon_mapIt.second) ;
        }
        if (ss)
            sort(ex_vector.begin(), ex_vector.end(), Exon::islowerRegion<Exon>) ;
        else
            sort(ex_vector.begin(), ex_vector.end(), Exon::isgreaterRegion<Exon>) ;

        for(const auto &ex: ex_vector){

            if (ex->is_lsv(ss)) {
                lsvObj = new LSV(this, ex, ss) ;
                set<string> t1 ;
                lsvObj->get_variations(t1) ;
                pair<set<string>, LSV*> _p1 (t1, lsvObj) ;
                source.insert(_p1) ;
                lsvGenes.push_back(lsvObj) ;
            }

            if (ex->is_lsv(!ss)) {
                lsvObj = new LSV(this, ex, !ss) ;
                set<string> t1 ;
                lsvObj->get_variations(t1) ;
                bool rem_src = false ;

                for (const auto &slvs: source){
                    set<string> d1 ;  // fill with connections unique to source
                    set<string> d2 ;  // fill with connections unique to target
                    set_difference((slvs.first).begin(), (slvs.first).end(), t1.begin(), t1.end(), inserter(d1, d1.begin())) ;
                    set_difference(t1.begin(), t1.end(), (slvs.first).begin(), (slvs.first).end(), inserter(d2, d2.begin())) ;

                    // when do we remove target LSV from output?
                    if (d2.size() == 0 && (lsv_strict || d1.size() == 0)) {
                        rem_src = true ;  // remove target LSV
                        break ;
                    }

                    // when do we remove source LSV from output?
                    if (lsv_strict && (d1.size() == 0 && d2.size() > 0)) {
                        remLsv.insert(slvs.second->get_id()) ;
                    }
                }
                if (rem_src){
                    delete lsvObj ;
                }else{
                    lsvGenes.push_back(lsvObj) ;
                }
            }
        }
        int nlsv = 0 ;
        #pragma omp critical
        {
            for(const auto &l: lsvGenes){
                if (remLsv.count(l->get_id())==0){
                    ++nlsv ;
                    lsv_list.push_back(l) ;
                }else{
                    delete l ;
                }
            }
        }
        return  nlsv;

    }


    void Exon::simplify(map<string, int>& junc_tlb, float simpl_percent, Gene* gObj, int strandness,
                        int denovo_simpl, int db_simple, int ir_simpl, bool last, unsigned int min_experiments){
        float sumall = 0 ;
        {
            vector<float> sumj ;
            vector<_Region *> jnc_vec ;
            vector<int> thrshld_vect;
            unsigned int i = 0 ;
            for(const auto &juncIt: ib){
                if (!juncIt->get_denovo_bl())
                    continue ;
                string key = juncIt->get_key(gObj, strandness) ;
                jnc_vec.push_back(juncIt) ;
                float s = junc_tlb.count(key)>0 ? junc_tlb[key] : 0 ;
                sumj.push_back(s) ;
                int min_reads = juncIt->get_annot() ?  db_simple: denovo_simpl ;
                thrshld_vect.push_back(min_reads) ;
                sumall += s ;
                i++ ;
            }
            if (ib_irptr != nullptr && ib_irptr->get_ir_flag()){
                const int ir_strt =  ib_irptr->get_start() ;
                const int ir_end  =  ib_irptr->get_end() ;
                jnc_vec.push_back(ib_irptr) ;
                string key = key_format(gObj->get_id(), ir_strt, ir_end, true) ;
                float s = junc_tlb.count(key)>0 ? junc_tlb[key] : 0 ;
                thrshld_vect.push_back(ir_simpl) ;
                sumj.push_back(s) ;
                sumall += s ;
            }

            for(i=0; i<jnc_vec.size(); i++){
                float x = (sumall >0) ? sumj[i]/sumall : 0 ;
                jnc_vec[i]->set_simpl_fltr(x<simpl_percent || sumj[i]< thrshld_vect[i], true) ;
            }
        }
        sumall = 0 ;
        {
            vector<float> sumj ;
            vector<_Region *> jnc_vec ;
            vector<int> thrshld_vect;
            unsigned int i = 0 ;
            for(const auto &juncIt: ob){
                if (!juncIt->get_denovo_bl())
                    continue ;
                string key = juncIt->get_key(gObj, strandness) ;
                jnc_vec.push_back(juncIt) ;
                float s = junc_tlb.count(key)>0 ? junc_tlb[key] : 0 ;
                sumj.push_back(s) ;
                int min_reads = juncIt->get_annot() ?  db_simple: denovo_simpl ;
                thrshld_vect.push_back(min_reads) ;
                sumall += s ;
                i++ ;
            }
            if (ob_irptr != nullptr && ob_irptr->get_ir_flag()){
                const int ir_strt =  ob_irptr->get_start() ;
                const int ir_end  =  ob_irptr->get_end() ;
                jnc_vec.push_back(ob_irptr) ;
                string key = key_format(gObj->get_id(), ir_strt, ir_end, true) ;
                float s = junc_tlb.count(key)>0 ? junc_tlb[key] : 0 ;
                thrshld_vect.push_back(ir_simpl) ;
                sumj.push_back(s) ;
                sumall += s ;
            }

            for(i=0; i<jnc_vec.size(); i++){
                float x = (sumall >0) ? sumj[i]/sumall : 0 ;
                jnc_vec[i]->set_simpl_fltr(x<simpl_percent || sumj[i]< thrshld_vect[i], false) ;
            }
        }
    }


    void Gene::simplify(map<string, int>& junc_tlb, float simpl_percent, int strandness, int denovo_simpl,
                        int db_simple, int ir_simpl, bool last, unsigned int min_experiments){
        for(const auto &ex: exon_map_){
            (ex.second)->simplify(junc_tlb, simpl_percent, this, strandness, denovo_simpl, db_simple,
                                  ir_simpl, last, min_experiments) ;
        }
        if (last){
            for (const auto &j: junc_map_){
                (j.second)->update_simpl_flags(min_experiments) ;
            }
            for(const auto &ex: exon_map_){
                if ((ex.second)->ib_irptr != nullptr)
                    ((ex.second)->ib_irptr)->update_simpl_flags(min_experiments) ;
//                if ((ex.second)->ob_irptr != nullptr)
//                    ((ex.second)->ob_irptr)->update_simpl_flags(min_experiments, false) ;
            }
        }
    }


    void Gene::print_exons(){

        for(const auto & ex: exon_map_ ){
            cerr << "EXON:: "<< ex.first << "\n" ;
            for (const auto & j1: (ex.second)->ib){
                cerr << "<<< " << j1->get_start() << "-" << j1->get_end() << "\n" ;
            }
            for (const auto & j1: (ex.second)->ob){
                cerr << ">>>" << j1->get_start() << "-" << j1->get_end() << "\n" ;
            }
        }
    }

    string Intron::get_key(Gene * gObj) {
        return(gObj->get_chromosome() + ":" + gObj->get_strand() + ":" + to_string(start_) + "-" + to_string(end_)
               + ":" + gObj->get_id()) ;
    }

<<<<<<< HEAD
    bool Intron::is_reliable(float min_bins, int eff_len){

        float npos = 0 ;
        if (length() <= 0 || numbins_ <= 0 || read_rates_ptr_ == nullptr) return false ;
        const int ext = (int) (eff_len / (nxbin_+1)) ;
        vector<float> cov (numbins_) ;
        vector<float> &read_rates_ = *read_rates_ptr_;

        for(int i =0 ; i< numbins_; i++){
            if (read_rates_[i] < 0) continue ;
            const int binsz = i< nxbin_mod_ ? nxbin_ +1 : nxbin_ ;
            read_rates_[i] = (read_rates_[i]>0) ? (read_rates_[i] /  binsz) : 0 ;
            for (int j=0; j<ext && (i+j)<numbins_; j++){
                cov[i+j] += read_rates_[i] ;
=======
    void Intron::normalize_readrates() {
        if (read_rates_ == nullptr) {
            return;
        }
        for (int i = 0; i < numbins_; ++i) {
            if (read_rates_[i] > 0) {
                // use the number of intronic positions assigned to the i-th
                // bin to normalize read rates
                const int positions_in_bin = i < nxbin_mod_ ? nxbin_ + 1 : nxbin_;
                read_rates_[i] = read_rates_[i] / positions_in_bin;
            }
        }
        return;
    }

    bool Intron::is_reliable(float min_bins, int eff_len) {
        // exit early if possible
        if (length() <= 0 || numbins_ <= 0 || read_rates_ == nullptr) {
            return false;
        }

        // no need to distribute coverage if intron previously known reliable
        if (ir_flag_) {
            return true;
        }
        // otherwise, need to look at percent positions with nonzero coverage

        // how many bins could a read with eff_len cover given that nxbin_ + 1
        // is the maximum number of positions per bin?
        const int ext = (int) (eff_len / (nxbin_ + 1));
        // initialize vector of read coverage where we share coverage with up
        // to ext adjacent bins
        vector<float> cov (numbins_);
        // distribute read_rates per bin to coverage shared among adjacent bins
        for(int i = 0; i < numbins_; i++) {
            if (read_rates_[i] > 0) {
                // XXX this only distributes coverage to the right, which could
                // be problematic for extremely short introns
                for (int j = 0; j < ext && (i + j) < numbins_; j++) {
                    cov[i + j] += read_rates_[i];
                }
>>>>>>> fd37bccc
            }
        }
        // get the numer/percent positions covered
        float npos = 0;
        for (const auto &p: cov) {
            npos += (p > 0) ? 1 : 0;
        }
        const float pct_pos = (npos > 0) ? (npos / numbins_) : 0;
        return (pct_pos >= min_bins);
    }

/*
    LSV fuctions
*/

    bool Exon::is_lsv(bool ss){
        // True if we have multiple valid junctions/introns, with at least one
        // passing group filters
        unsigned int c1 = 0 ;  // count junctions/introns passing group filters
        unsigned int c2 = 0 ;  // count valid junctions/introns
        set<Junction*> &juncSet = ss? ob : ib ;
        for(const auto &juncIt:  juncSet){
            if (juncIt->is_exitron()){
                // we don't count exitrons towards junction count for LSV
                continue ;
            }
            const int coord = ss? juncIt->get_end() : juncIt->get_start() ;
            bool is_valid = FIRST_LAST_JUNC != coord && !juncIt->get_simpl_fltr() ;
            c2 += is_valid ? 1:0 ;
            if (is_valid && juncIt->get_bld_fltr()) {
                ++c1 ;
            }
        }
        Intron * ir_ptr = ss? ob_irptr : ib_irptr ;
        if (ir_ptr != nullptr && !ir_ptr->get_simpl_fltr()){
            ++c2 ;
            const int c = ir_ptr->get_ir_flag()? 1 : 0 ;
            c1 = c1 + c ;
        }
        return (c2>1 and c1>0);
    }

    inline void LSV::get_variations(set<string> &t1){
        for (const auto &jl1: junctions_){
            t1.insert(jl1->get_key()) ;
        }
        if(ir_ptr_ != nullptr){
            t1.insert(ir_ptr_->get_key()) ;
        }
    }

    bool LSV::gather_lsv_info(float* source, float* target, list<Jinfo*> &info, map<string, Jinfo> &tlb,
                                                                                  unsigned int msample){
        float * s1 ;
        float * t1 = target ;
        unsigned int count = 0 ;
//        cout<< id_ << " source @: " << source<< " target @: " << target<<" ##\n" ;
        for(const auto &j: junctions_){
            const string key = gObj_->get_chromosome() + ":" + to_string(j->get_start()) + "-" + to_string(j->get_end()) ;
            if(tlb.count(key)>0){
                const int idx = tlb[key].index ;
                s1 = source + (msample*idx) ;
                for(unsigned int m=0; m<msample; m++){
                    t1 = s1 ;
                    t1 ++ ;
                    s1 ++ ;
                }
                count ++ ;
                info.push_back(&tlb[key]) ;
            } else {
                t1 += msample ;
            }
        }
        return count>0 ;
    }

    string LSV::set_type(Exon* ref_ex, bool ss){
        string ref_exon_id = to_string(ref_ex->get_start()) + "-" + to_string(ref_ex->get_end()) ;
        vector<lsvtype> sp_list ;
        set<unsigned int> ref_ss_set ;
        set<Junction *> junc_list = ss? ref_ex->ob: ref_ex->ib ;

        for (const auto &j: junc_list){
            Exon * ex = ss? j->get_acceptor() :  j->get_donor() ;
            const int coord = ss? j->get_end() : j->get_start() ;
            const int ref_coord = ss ? j->get_start() : j->get_end() ;
            if (ex==nullptr || coord < 0 || ref_coord < 0 || j->get_simpl_fltr()) continue ;
            lsvtype lsvtypeobj = {coord, ref_coord, ex, j} ;
            sp_list.push_back(lsvtypeobj) ;
        }

        bool b = (gObj_->get_strand() == '+') ;
        if (b) sort(sp_list.begin(), sp_list.end(), positive) ;
        else sort(sp_list.begin(), sp_list.end(), reverse) ;

        bool(*bfunc)(unsigned int, unsigned int) = b ? fless: fgrt ;

        string ext_type = (ss != b) ? "t" : "s" ;

        if (ss) for (const auto &j: ref_ex->ob) ref_ss_set.insert(j->get_start()) ;
        else for (const auto &j: ref_ex->ib) ref_ss_set.insert(j->get_end()) ;

        unsigned int jidx = 0 ;
        int prev_coord = 0 ;
        map<string, unsigned int > exDct;  // exon key -> exon count in strand order

        // fill exDct beforehand since it is not in same order as junctions
        set <pair<int, string>> other_exons;
        for (const auto &ptr: sp_list) {
            // don't add exon for exitrons
            if (ptr.ex_ptr == ref_ex) {
                continue;
            }
            // get exon id for exDct
            const string exid = to_string((ptr.ex_ptr)->get_start()) + "-" + to_string((ptr.ex_ptr)->get_end());
            // get coordinate for sorting
            // we use this coordinate because unique and handles half exons in order
            const int sort_coordinate = (b ? 1 : -1) * (ss ? ptr.ex_ptr->get_start() : ptr.ex_ptr->get_end());
            // should be unique pair, sorted by valid coordinate
            other_exons.insert(make_pair(sort_coordinate, exid));
        }
        for (const auto &ex_pair: other_exons) {
            const string exid = ex_pair.second;
            const unsigned int ex_ct = exDct.size() + 1;
            exDct[exid] = ex_ct;
        }

        // now loop over junctions
        for (const auto &ptr: sp_list){
            jidx = (prev_coord != ptr.ref_coord) ? jidx+1 : jidx ;
            prev_coord = ptr.ref_coord ;

            const string exid = to_string((ptr.ex_ptr)->get_start()) + "-" + to_string((ptr.ex_ptr)->get_end()) ;
            if (exid == ref_exon_id) continue ;

            unsigned int total = 0 ;
            unsigned int pos = 0 ;

            set<unsigned int, bool(*)(unsigned int,unsigned int)> ss_set (bfunc);

            if (ss) {
                 for (const auto &j: (ptr.ex_ptr)->ib){
                     if (
                         j->get_donor() != nullptr
                         && j->get_start() >= 0
                         && !(j->get_simpl_fltr())
                     ) {
                         // only count junctions that could make junc_list
                         // (i.e. junction starting/ending at exon(s), unsimplified)
                         ss_set.insert(j->get_end());
                     }
                 }
                 total = ss_set.size() ;
                 pos = distance(ss_set.begin(), ss_set.find((ptr.jun_ptr)->get_end()))+1 ;
            }else{
                 for (const auto &j: (ptr.ex_ptr)->ob){
                     if (
                         j->get_acceptor() != nullptr
                         && j->get_end() >= 0
                         && !(j->get_simpl_fltr())
                     ) {
                         // only count junctions that could make junc_list
                         // (i.e. junction starting/ending at exon(s), unsimplified)
                         ss_set.insert(j->get_start()) ;
                     }
                 }
                 total = ss_set.size() ;
                 pos = distance(ss_set.begin(), ss_set.find((ptr.jun_ptr)->get_start()))+1 ;

            }

            try {
                ext_type = (
                    ext_type
                    + "|" + to_string(jidx) + "e" + to_string(exDct.at(exid))
                    + "." + to_string(pos) + "o" + to_string(total)
                );
            } catch (const std::out_of_range& e) {
                // exid wasn't in exDct
                // this key should have been added during its construction...
                cerr << "Assertion error: exon (exid = '" << exid
                    << "') not found in exDct in LSV::set_type()\n";
                throw(std::out_of_range("Missing key " + exid + " in exDct"));
            }
            junctions_.push_back(ptr.jun_ptr) ;
        }

        if (ext_type.length() > MAX_TYPE_LENGTH){
            ext_type = (ss != b) ? "t" : "s" ;
            ext_type += "|na"  ;
        }
        if (ir_ptr_ != nullptr) ext_type += "|i" ;
        return ext_type ;
    }

    void fill_junc_tlb(vector<LSV*>& lsv_list, map<string, int>& tlb){

        for (const auto &l: lsv_list){
            const string gid = (l->get_gene())->get_id() ;
            for (const auto &j: l->get_junctions()){
                const string k = j->get_key(l->get_gene()) ;
                const int n  = tlb.size() ;
                if (tlb.count(k) == 0)
                    tlb[k] = n ;
            }

            Intron * ir_ptr = l->get_intron() ;
            if (ir_ptr != 0){
                const string k = "IR:" + gid + ":" + to_string(ir_ptr->get_start()) + "-" + to_string(ir_ptr->get_end()) ;
                const int n  = tlb.size() ;
                if (tlb.count(k) == 0)
                    tlb[k] = n ;
            }
        }
    }

    vector<Intron *> find_intron_retention(Gene * gObj, int start, int end){
        vector<Intron*> ir_vec ;
        vector<Intron *>::iterator low = lower_bound (gObj->intron_vec_.begin(), gObj->intron_vec_.end(),
                                                      start, _Region::func_comp ) ;
        if (low ==  gObj->intron_vec_.end()) return ir_vec ;
        for (; low != gObj->intron_vec_.end() ; low++){
            Intron * irp = *low;

            if(irp->get_start()> end){
                break ;
            }
            if(irp->get_end() < start){
                continue ;
            }
            if (irp->get_ir_flag() && irp->is_connected())
                ir_vec.push_back(irp) ;
        }
        return ir_vec ;
    }

    void find_gene_from_junc(map<string, vector<overGene*>> & glist, string chrom, char strand, int start, int end,
                             vector<Gene*>& oGeneList, bool ir, bool simpl){

        Junction * junc = new Junction(start, end, false, simpl) ;
        const string key = junc->get_key() ;
        vector<overGene*>::iterator low = lower_bound (glist[chrom].begin(), glist[chrom].end(),
                                                       start, _Region::func_comp ) ;
        if (low == glist[chrom].end())
            return ;
        if (ir){
            for (const auto &gObj: (*low)->glist){
                if(gObj->get_start() < start  && gObj->get_end() > end){
                     oGeneList.push_back(gObj) ;
                }
            }
        } else {
            for (const auto &gObj: (*low)->glist){
                const bool stbool = (strand == '.' || strand == gObj->get_strand()) ;
                if(gObj->junc_map_.count(key) >0 && (gObj->junc_map_[key])->get_denovo_bl() && stbool){
                    oGeneList.push_back(gObj) ;
                }
            }
        }
        delete junc ;
        return ;
    }

    bool isNullJinfo(Jinfo* x){
        return (x == nullptr) ;
    }

    void free_JinfoVec(vector<Jinfo*> & jvec){
        for (const auto &jobj_ptr: jvec){
            if (jobj_ptr != nullptr) 
                delete jobj_ptr ; 
        } 
        jvec.clear() ;
    }

    void free_lsvlist(vector<LSV*> & lsvList){
        for (auto &lsv: lsvList){
            delete lsv ;
        }
    }

    string key_format(string gid, int coord1, int coord2, bool ir){
        const string g_string = ir? "IR:"+ gid : gid ;
        return(g_string + ":" + to_string(coord1) + "-" + to_string(coord2)) ;

    }
}

<|MERGE_RESOLUTION|>--- conflicted
+++ resolved
@@ -637,26 +637,14 @@
                + ":" + gObj->get_id()) ;
     }
 
-<<<<<<< HEAD
-    bool Intron::is_reliable(float min_bins, int eff_len){
-
-        float npos = 0 ;
-        if (length() <= 0 || numbins_ <= 0 || read_rates_ptr_ == nullptr) return false ;
-        const int ext = (int) (eff_len / (nxbin_+1)) ;
-        vector<float> cov (numbins_) ;
+   void Intron::normalize_readrates() {
+        // exit early if nothing to normalize
+        if (read_rates_ptr_ == nullptr) {
+            return;
+        }
+        // get read rates vector from shared pointer
         vector<float> &read_rates_ = *read_rates_ptr_;
-
-        for(int i =0 ; i< numbins_; i++){
-            if (read_rates_[i] < 0) continue ;
-            const int binsz = i< nxbin_mod_ ? nxbin_ +1 : nxbin_ ;
-            read_rates_[i] = (read_rates_[i]>0) ? (read_rates_[i] /  binsz) : 0 ;
-            for (int j=0; j<ext && (i+j)<numbins_; j++){
-                cov[i+j] += read_rates_[i] ;
-=======
-    void Intron::normalize_readrates() {
-        if (read_rates_ == nullptr) {
-            return;
-        }
+        // normalize each position
         for (int i = 0; i < numbins_; ++i) {
             if (read_rates_[i] > 0) {
                 // use the number of intronic positions assigned to the i-th
@@ -670,7 +658,7 @@
 
     bool Intron::is_reliable(float min_bins, int eff_len) {
         // exit early if possible
-        if (length() <= 0 || numbins_ <= 0 || read_rates_ == nullptr) {
+        if (length() <= 0 || numbins_ <= 0 || read_rates_ptr_ == nullptr) {
             return false;
         }
 
@@ -686,6 +674,8 @@
         // initialize vector of read coverage where we share coverage with up
         // to ext adjacent bins
         vector<float> cov (numbins_);
+        // get read rates vector from shared pointer
+        vector<float> &read_rates_ = *read_rates_ptr_;
         // distribute read_rates per bin to coverage shared among adjacent bins
         for(int i = 0; i < numbins_; i++) {
             if (read_rates_[i] > 0) {
@@ -694,7 +684,6 @@
                 for (int j = 0; j < ext && (i + j) < numbins_; j++) {
                     cov[i + j] += read_rates_[i];
                 }
->>>>>>> fd37bccc
             }
         }
         // get the numer/percent positions covered
@@ -704,7 +693,7 @@
         }
         const float pct_pos = (npos > 0) ? (npos / numbins_) : 0;
         return (pct_pos >= min_bins);
-    }
+     }
 
 /*
     LSV fuctions
