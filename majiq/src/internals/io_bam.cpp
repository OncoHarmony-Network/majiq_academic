--- conflicted
+++ resolved
@@ -398,37 +398,21 @@
             if (advance_read) {
                 // check if this operation gives us first/last position for valid intron
                 if (
-<<<<<<< HEAD
-                        (alignment_offset <= MIN_BP_OVERLAP)
-                        && ((alignment_offset + cigar_oplen) > MIN_BP_OVERLAP)
-                ) {
-                    // + 1 magic number for 0-->1-based indexing for intron start
-                    first_pos = read_pos + genomic_offset + 1
-                        + (advance_reference ? MIN_BP_OVERLAP - alignment_offset : 0);
-                }
-                if (
-                        ((alignment_offset + cigar_oplen) >= alignment_length - MIN_BP_OVERLAP)
-                        && (alignment_offset < alignment_length - MIN_BP_OVERLAP)
-                ) {
-                    last_pos = read_pos + genomic_offset
-                        + (advance_reference ? alignment_length - MIN_BP_OVERLAP - alignment_offset : 0);
-=======
-                        (read_offset < MIN_BP_OVERLAP)
-                        && ((read_offset + cigar_oplen) >= MIN_BP_OVERLAP)
+                        (alignment_offset < MIN_BP_OVERLAP)
+                        && ((alignment_offset + cigar_oplen) >= MIN_BP_OVERLAP)
                 ) {
                     // first valid value for intron_end
                     first_pos = read_pos + genomic_offset
-                        + (advance_reference ? MIN_BP_OVERLAP - read_offset : 0);
+                        + (advance_reference ? MIN_BP_OVERLAP - alignment_offset : 0);
                 }
                 if (
-                        ((read_offset + cigar_oplen) > read_length - MIN_BP_OVERLAP)
-                        && (read_offset <= read_length - MIN_BP_OVERLAP)
+                        ((alignment_offset + cigar_oplen) > alignment_length - MIN_BP_OVERLAP)
+                        && (alignment_offset <= alignment_length - MIN_BP_OVERLAP)
                 ) {
                     // last valid value for intron_start
                     // don't forget +1 for 1-indexed (read_pos) to 1-indexed intron_start
                     last_pos = (1 + read_pos) + genomic_offset
-                        + (advance_reference ? read_length - MIN_BP_OVERLAP - read_offset : 0);
->>>>>>> adeafb94
+                        + (advance_reference ? alignment_length - MIN_BP_OVERLAP - alignment_offset : 0);
                 }
                 alignment_offset += cigar_oplen;
             }
@@ -498,9 +482,11 @@
                     }
                 }
                 relative_offset =
-<<<<<<< HEAD
-                    (genomic_alignment_offsets[i - 1].first - intron->get_start())  // how far this genomic coordinate was from intron start
-                    - genomic_alignment_offsets[i - 1].second;  // adjust relative offset on alignment
+                    // how far last genomic coordinate before intron is from start
+                    (1 + genomic_alignment_offsets[i - 1].first)  // last genomic coordinate as 1-indexed position
+                    - intron->get_start()  // intron start (1-indexed position)
+                    // adjust for offset on alignment
+                    - genomic_alignment_offsets[i - 1].second;
             }
             // get intron offset relative to read (not alignment), which
             // requires adjusting for soft clipping on *right* (this is in
@@ -508,12 +494,6 @@
             // relative to junctions for historical reasons)
             int intron_offset = alignment_length - MIN_BP_OVERLAP
                 + relative_offset + clipping_lengths.second;
-=======
-                    ((1 + genomic_read_offsets[i - 1].first) - intron->get_start())  // how far this genomic coordinate was from intron start
-                    - genomic_read_offsets[i - 1].second;  // adjust relative offset on read
-            }
-            int intron_offset = read_length - MIN_BP_OVERLAP + relative_offset;
->>>>>>> adeafb94
             #pragma omp critical
             {
                 intron->add_read(intron_offset, eff_len_, 1);
