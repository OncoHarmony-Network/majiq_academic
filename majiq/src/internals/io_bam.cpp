--- conflicted
+++ resolved
@@ -384,22 +384,14 @@
                     vec.push_back(junc_vec[jidx][i]) ;
                 }
             }
-<<<<<<< HEAD
             if (vec.size() == 0) continue ;  // can't bootstrap from 0 positions
 
             // get number of positions to bootstrap over after stack removal
             const unsigned int npos = pvalue_limit <= 0 ?
                     vec.size() : normalize_stacks(vec, sreads, fitfunc_r, pvalue_limit);
             if (npos == 0) continue ;  // can't bootstrap from 0 positions
-            default_random_engine generator;
+            default_random_engine &generator = generators_[omp_get_thread_num()];
             uniform_int_distribution<unsigned int> distribution(0, npos - 1);
-=======
-            if (npos == 0) continue ;
-            if (pvalue_limit > 0) npos = normalize_stacks(vec, sreads, npos, fitfunc_r, pvalue_limit) ;
-            if (npos == 0) continue ;
-            default_random_engine &generator = generators_[omp_get_thread_num()];
-            uniform_int_distribution<int> distribution(0, npos-1);
->>>>>>> f0256139
             for (int m=0; m<msamples; m++){
                 float lambda = 0;
                 for (int k=0; k<ksamples; k++)lambda += vec[distribution(generator)] ;
