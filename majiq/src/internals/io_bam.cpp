#include <stdlib.h>
#include <getopt.h>
#include <iostream>
#include <iomanip>
#include <sstream>
#include <stdexcept>
#include <random>
#include <string>
#include <cmath>
#include <algorithm>
#include "io_bam.hpp"
#include "htslib/sam.h"
#include "htslib/hts.h"
#include "htslib/faidx.h"
#include "htslib/kstring.h"
#include "htslib/thread_pool.h"
#include "boost/math/distributions/poisson.hpp"
#include "boost/math/distributions/negative_binomial.hpp"


// initialize static random state
vector<std::mt19937> io_bam::IOBam::generators_ = vector<std::mt19937>(0);

using namespace std;
namespace io_bam {
    unsigned int eff_len_from_read_length(int read_length) {
        if (read_length <= 2 * MIN_BP_OVERLAP) {
            return 0;
        } else {
            return read_length + 1 - (2 * MIN_BP_OVERLAP);
        }
    }

    char IOBam::_get_strand(bam1_t * read){
        char strn = '.';

        if (strandness_ == FWD_STRANDED){
            strn = ((!is_read_reverse(read) && is_read1(read)) ||
                    (is_read_reverse(read) && is_read2(read)) ||
                    (!is_read_reverse(read) && (is_read1(read) == is_read2(read)))) ? '+' : '-' ;

        } else if (strandness_ == REV_STRANDED){

            strn = ((is_read_reverse(read) && is_read1(read)) ||
                    (!is_read_reverse(read) && is_read2(read)) ||
                    (is_read_reverse(read) && (is_read1(read) == is_read2(read)))) ? '+' : '-' ;
        }
        return (strn);
    }

    inline int _unique(bam1_t * read){
        return ((read->core.flag & 0x100) != 0x100) ;
    }

    inline int _unmapped(bam1_t * read){
        return ((read->core.flag & 0x4) == 0x4) ;
    }

    // returns true if associated cigar operation offsets position on read
    inline bool _cigar_advance_read(const char cigar_op) {
        return (
            cigar_op == BAM_CMATCH || cigar_op == BAM_CEQUAL || cigar_op == BAM_CDIFF
            || cigar_op == BAM_CINS || cigar_op == BAM_CSOFT_CLIP
        );
    }

    // returns true if associated cigar operation offsets position on reference
    inline bool _cigar_advance_reference(const char cigar_op) {
        return (
            cigar_op == BAM_CREF_SKIP || cigar_op == BAM_CMATCH ||
            cigar_op == BAM_CEQUAL || cigar_op == BAM_CDIFF || cigar_op == BAM_CDEL
        );
    }

    /**
     * adjust cigar_ptr, n_cigar to ignore clipping, return length of clipping on left and right
     *
     * @param n_cigar number of cigar operations passed by reference (adjusted by call)
     * @param cigar array of cigar operations passed by reference (adjusted by call)
     *
     */
    pair<int, int> _adjust_cigar_soft_clipping(int &n_cigar, uint32_t* &cigar) {
        // initialize lengths of soft clipping on left/right to return
        int left_length = 0;
        int right_length = 0;
        // remove clipping on the right
        for (int i = n_cigar - 1; i >= 0; --i) {  // iterate backwards
            const char cigar_op = bam_cigar_op(cigar[i]);
            if (cigar_op == BAM_CHARD_CLIP) {
                // ignore hard clipping cigar operations on right
                --n_cigar;
            } else if (cigar_op == BAM_CSOFT_CLIP) {
                // ignore soft clipping cigar operations, update right length
                --n_cigar;
                right_length += bam_cigar_oplen(cigar[i]);
            } else {
                break;
            }
        }
        // remove clipping on the left
        int lhs_clipping = 0;  // offset to apply to *cigar_ptr
        for (int i = 0; i < n_cigar; ++i) {
            const char cigar_op = bam_cigar_op(cigar[i]);
            if (cigar_op == BAM_CHARD_CLIP) {
                // ignore hard clipping cigar operations on left
                ++lhs_clipping;
            } else if (cigar_op == BAM_CSOFT_CLIP) {
                // ignore soft clipping cigar operations, update left length
                ++lhs_clipping;
                left_length += bam_cigar_oplen(cigar[i]);
            } else {
                break;
            }
        }
        if (lhs_clipping > 0) {
            n_cigar -= lhs_clipping;
            cigar = cigar + lhs_clipping;
        }
        return make_pair(left_length, right_length);
    }

    /**
     * Update effective length, appropriately resizing things
     *
     * @note this should not be called after introns are inserted because
     * positional information mapped to bins will lose meaning
     *
     * @note XXX this is not thread-safe! assumes that there are no parallel
     * threads accessing eff_len_or junc_vec. This is true when parsing BAM
     * files. Otherwise, we would need to add locks on eff_len_ and junc_vec.
     * Alternatively, we could use tbb::concurrent_vector to avoid the need for
     * locks if we were okay with adding a new library
     */
    void IOBam::update_eff_len(const unsigned int new_eff_len) {
        if (new_eff_len > eff_len_) {
            eff_len_ = new_eff_len;
            if (eff_len_ > buff_len_) {
                // we need to expand buffers
                // give safety factor but make sure no less than eff_len_
                buff_len_ = std::max(
                        eff_len_,
                        static_cast<unsigned int>(eff_len_ * BUFF_LEN_SAFETY_FACTOR)
                );
                // resize all the buffers in parallel
                #pragma omp parallel for num_threads(nthreads_)
                for (unsigned int i = 0; i < junc_vec.size(); ++i) {
                    junc_vec[i]->resize(buff_len_, 0);
                }
            }
        }
    }

    void IOBam::find_junction_genes(string chrom, char strand, int start, int end,
                                    shared_ptr<vector<float>> nreads_ptr){
        bool found_stage1 = false ;
        bool found_stage2 = false ;
        vector<Gene*> temp_vec1 ;
        vector<Gene*> temp_vec2 ;
        Junction * junc = new Junction(start, end, false, simpl_) ;
        const coord_key_t key = junc->get_key();

        vector<overGene*>::iterator low = lower_bound (glist_[chrom].begin(), glist_[chrom].end(), start, _Region::func_comp ) ;
        if (low == glist_[chrom].end())
            return ;

        for (const auto &gObj: (*low)->glist){
            if (gObj->get_start() >= end) continue ;
            if (gObj->get_end() < start) continue ;
            if (start< gObj->get_start() || end> gObj->get_end()) continue ;
            if (strand == '.' || strand == gObj->get_strand()) {
                if(gObj->junc_map_.count(key) >0 ){
                    found_stage1 = true ;
                    gObj->initialize_junction(key, start, end, nreads_ptr, simpl_) ;
                } else if(found_stage1){
                    continue ;
                } else {
                    for(const auto &ex: gObj->exon_map_){
                        if (((ex.second)->get_start()-500) <= start && ((ex.second)->get_end()+500) >= end){
                            found_stage2 = true ;
                            temp_vec1.push_back(gObj) ;
                        }
                        else temp_vec2.push_back(gObj) ;
                    }
                }
            }
        }
        delete junc ;
        if (!found_stage1){
            if (found_stage2){
                for(const auto &g: temp_vec1){
                    g->initialize_junction(key, start, end, nreads_ptr, simpl_) ;
                }
            }else{
                for(const auto &g: temp_vec2){
                    g->initialize_junction(key, start, end, nreads_ptr, simpl_) ;
                }
            }
        }
        return ;
    }


    /**
     * Add junction at position/strand to junction coverage array
     *
     * @param chrom sequence id where junction was found
     * @param strand information of if junction count was stranded/its direction
     * @param start, end boundaries of the junction (1-based coordinates)
     * @param offset position to add reads to
     * genomic-position-based offset.
     * @param sreads number of reads to add to junction at stranded position
     *
     */
    void IOBam::add_junction(string chrom, char strand, int start, int end, const unsigned int offset, int sreads) {
        if (offset >= eff_len_ || offset < 0) {
            // XXX -- should warn that we are losing reads (should handle offsets
            // earlier, this function should not need to check a second time
            return;
        }
        // get string-based key to map over junctions (index of 2d coverage vector)
        string key = chrom + ":" + strand + ":" + to_string(start) + "-" + to_string(end) ;

        // indicator if this is the first time we have seen this junction
        bool new_j = false ;
        // acquire lock for working with junc_map/junc_vec
        omp_set_lock(&map_lck_) ;
        {
            if (junc_map.count(key) == 0 ) {
                // we haven't seen this junction before
                junc_map[key] = junc_vec.size();  // index to add to junc_vec
                junc_vec.push_back(make_shared<vector<float>>(buff_len_, 0));
                // mark as new junction
                new_j = true ;
            }
        }
        omp_unset_lock(&map_lck_) ;
        shared_ptr<vector<float>> v_ptr = junc_vec[junc_map[key]];
        vector<float> &v = *v_ptr;

        if (new_j) {
            // associate junction with genes (prioritizing annotated, other stages for denovo)
            find_junction_genes(chrom, strand, start, end, v_ptr);
        }
        #pragma omp atomic
            v[offset] += sreads;  // add reads to junction array
        return ;
    }


    /**
     * Parse input read for split reads and add to position coverage array
     *
     * @param header SAM header with information sequence ids (chromosomes)
     * @param read SAM alignment being parsed
     *
     * @return 0 after adding junctions from primary alignments that have
     * sufficient overlap into the read
     *
     */
    int IOBam::parse_read_into_junctions(bam_hdr_t *header, bam1_t *read) {
        if (!_unique(read) || _unmapped(read)) {
            // ignore unmapped reads and secondary alignments
            return 0;
        }

        // get genomic position of start of read (zero-based coordinate)
        string chrom(header->target_name[read->core.tid]);
        int read_pos = read->core.pos;

        // get length of read as initial length of alignment
        const int read_length = read->core.l_qseq;

        // get cigar operations, adjust them and alignment length to ignore clipping
        int n_cigar = read->core.n_cigar;
        uint32_t *cigar = bam_get_cigar(read) ;
        const pair<int, int> clipping_lengths = _adjust_cigar_soft_clipping(
                n_cigar, cigar
        );
        const int alignment_length = read_length - clipping_lengths.first - clipping_lengths.second;

        // track offsets on genomic position and alignment as we iterate over cigar
        int genomic_offset = 0;
        int alignment_offset = 0;

        // iterate over cigar operations, look for split reads
        for (int i = 0; i < n_cigar; ++i) {
            // extract operation and offset for the operation from cigar[i]
            const char cigar_op = bam_cigar_op(cigar[i]);
            const int cigar_oplen = bam_cigar_oplen(cigar[i]);
            // check if we have a junction we can add
            if (cigar_op == BAM_CREF_SKIP && alignment_offset >= MIN_BP_OVERLAP) {
                // this is a junction overlapping sufficiently with the alignment
                // (we don't need to check alignment_offset <= alignment_length - MIN_BP_OVERLAP
                // because we exit early when advancing alignment offset)
                // get genomic start and end of junction
                const int junction_start = read_pos + genomic_offset;
                const int junction_end = junction_start + cigar_oplen + 1;
                // get junction position relative to read offset (not alignment
                // offset). This requires adjustment for soft clipping on left
                const unsigned int junction_pos = alignment_offset
                    + clipping_lengths.first - MIN_BP_OVERLAP;
                // add the junction at the specified position
                try {
                    add_junction(chrom, _get_strand(read), junction_start,
                                 junction_end, junction_pos, 1);
                } catch (const std::logic_error& e) {
                    cout << "ERROR" << e.what() << '\n';
                }
            }
            // update alignment and genomic offsets
            if (_cigar_advance_read(cigar_op)) {
                alignment_offset += cigar_oplen;
                if (alignment_offset > alignment_length - MIN_BP_OVERLAP) {
                    break;  // future operations will not lead to valid junction
                }
            }
            if (_cigar_advance_reference(cigar_op)) {
                genomic_offset += cigar_oplen;
            }
        }
        // done processing this read
        return 0;
    }


    /**
     * Parse input read for introns and add to position coverage array
     *
     * @param header SAM header with information sequence ids (chromosomes)
     * @param read SAM alignment being parsed
     *
     * @return 0 after adding introns from primary alignments that have
     * sufficient overlap into the read
     *
     */
    int IOBam::parse_read_for_ir(bam_hdr_t *header, bam1_t *read) {
        if (!_unique(read) || _unmapped(read)) {
            // ignore unmapped reads and secondary alignments
            return 0;
        }

        // get genomic position of start of read (zero-based coordinate)
        string chrom(header->target_name[read->core.tid]) ;
        if (intronVec_.count(chrom) == 0) {
            // if there is nothing to count in this chromosome, don't bother
             return 0;
        }
        int read_pos = read->core.pos;

        // get iterator over all introns with end position after alignment start
        vector<Intron *>::iterator low = lower_bound(intronVec_[chrom].begin(), intronVec_[chrom].end(),
                                                     read_pos, _Region::func_comp ) ;
        if (low == intronVec_[chrom].end()) {
            // this read can't contribute to any of the introns, so exit here
            return 0;
        }

        // fill records of genomic/read offsets to determine offset of introns
        vector<pair<int, int>> genomic_alignment_offsets;
        genomic_alignment_offsets.push_back({read_pos, 0});
        // fill records of junctions splitting read (ignore introns if intersect)
        vector<pair<int, int>> junc_record ;
        // first and last genomic positions an intron can include to be considered
        int first_pos = -10;  // -10 is placeholder value
        int last_pos = -10;

        // get length of read
        const int read_length = read->core.l_qseq;

        // get cigar operations, adjust them and alignment length to ignore clipping
        int n_cigar = read->core.n_cigar ;
        uint32_t *cigar = bam_get_cigar(read) ;
        const pair<int, int> clipping_lengths = _adjust_cigar_soft_clipping(
                n_cigar, cigar
        );
        const int alignment_length = read_length - clipping_lengths.first - clipping_lengths.second;

        // parse CIGAR operations for genomic_alignment_offsets, junc_record, {first,last}_pos
        int genomic_offset = 0;
        int alignment_offset = 0;
        for (int i = 0; i < n_cigar; ++i) {
            // extract operation and offset for the operation from cigar[i]
            const char cigar_op = bam_cigar_op(cigar[i]);
            const int cigar_oplen = bam_cigar_oplen(cigar[i]);
            if (cigar_op == BAM_CREF_SKIP) {
                // get start and end of junction
                const int junction_start = read_pos + genomic_offset;
                const int junction_end = junction_start + cigar_oplen + 1;
                try {
                    junc_record.push_back({junction_start, junction_end});
                } catch (const std::logic_error& e) {
                    cout << "ERROR" << e.what() << '\n';
                }
            }
            const bool advance_read = _cigar_advance_read(cigar_op);
            const bool advance_reference = _cigar_advance_reference(cigar_op);
            if (advance_read) {
                // check if this operation gives us first/last position for valid intron
                if (
                        (alignment_offset < MIN_BP_OVERLAP)
                        && ((alignment_offset + cigar_oplen) >= MIN_BP_OVERLAP)
                ) {
                    // first valid value for intron_end
                    first_pos = read_pos + genomic_offset
                        + (advance_reference ? MIN_BP_OVERLAP - alignment_offset : 0);
                }
                if (
                        ((alignment_offset + cigar_oplen) > alignment_length - MIN_BP_OVERLAP)
                        && (alignment_offset <= alignment_length - MIN_BP_OVERLAP)
                ) {
                    // last valid value for intron_start
                    // don't forget +1 for 1-indexed (read_pos) to 1-indexed intron_start
                    last_pos = (1 + read_pos) + genomic_offset
                        + (advance_reference ? alignment_length - MIN_BP_OVERLAP - alignment_offset : 0);
                }
                alignment_offset += cigar_oplen;
            }
            if (advance_reference) {
                genomic_offset += cigar_oplen;
            }
            if (advance_reference != advance_read) {
                // only need update if one advanced but not the other
                const int current_genomic_pos = read_pos + genomic_offset;
                const int current_offset = alignment_offset;
                genomic_alignment_offsets.push_back({current_genomic_pos, current_offset});
            }
        }

        const char read_strand = _get_strand(read);

        // loop over introns
        for (; low != intronVec_[chrom].end(); ++low) {
            Intron * intron = *low;  // current intron from the iterator

            // is intron outside of admissible coordinates?
            if (intron->get_end() < first_pos) {
                continue;  // intron cannot overlap enough
            }
            if (intron->get_start() > last_pos) {
                break;  // this and all subsequent introns cannot overlap enough
            }

            // is read compatible with gene strand?
            const char gstrand = intron->get_gene()->get_strand() ;
            if (read_strand != '.' && gstrand != read_strand) {
                continue;  // read strand not compatible with intron gene strand
            }

            // does read include junctions overlapping intron?
            bool junc_found = false;
            for (const auto &j: junc_record) {
                if (j.first < intron->get_end() && intron->get_start() < j.second) {
                    junc_found = true;
                    break;
                } else if (j.second >= intron->get_end()) {
                    // none of the remaining junctions (sorted) can intersect intron
                    break;
                }
            }
            if (junc_found) {
                continue;  // read not compatible with intron due to junctions
            }

            // since read includes intron within acceptable bounds, add intron
            // with appropriate offset
            // calculate relative to last acceptable position in alignment, which has offset alignment_length - MIN_BP_OVERLAP
            int relative_offset = 0;
            // don't forget 1 in front of read_pos, genomic offsets, which are
            // zero-indexed vs 1-indexed intron starts
            int read_start_vs_intron_start = (1 + read_pos) - intron->get_start();
            if (read_start_vs_intron_start >= 0) {
                // read start at or after intron start, further away from end of read
                relative_offset = read_start_vs_intron_start;
            } else {
                unsigned int i = 1;  // get index of first offset past intron start
                for (; i < genomic_alignment_offsets.size(); ++i) {
                    // could replace with something like std::lower_bound for log(n) search
                    // but premature optimization unless many cigar operations
                    if (genomic_alignment_offsets[i].first >= intron->get_start()) {
                        break;
                    }
                }
                relative_offset =
                    // how far last genomic coordinate before intron is from start
                    (1 + genomic_alignment_offsets[i - 1].first)  // last genomic coordinate as 1-indexed position
                    - intron->get_start()  // intron start (1-indexed position)
                    // adjust for offset on alignment
                    - genomic_alignment_offsets[i - 1].second;
            }
            // get intron offset relative to read (not alignment), which
            // requires adjusting for soft clipping on *right* (this is in
            // contrast to junctions -- intron coordinates are sort of inverted
            // relative to junctions for historical reasons)
            int intron_offset = alignment_length - MIN_BP_OVERLAP
                + relative_offset + clipping_lengths.second;
            #pragma omp critical
            {
                intron->add_read(intron_offset, eff_len_, 1);
            }
        }
        return 0 ;
    }


    /**
     * Set up file for reading with given number of threads
     */
    inline int _init_samfile(
            const char* bam_path,
            samFile* &in, bam_hdr_t* &header, bam1_t* &aln,
            htsThreadPool &p, const unsigned int nthreads
    ) {
        int ignore_sam_err = 0;
        int extra_hdr_nuls = 0;

        in = sam_open(bam_path, "rb") ;
        if (NULL == in) {
            fprintf(stderr, "Error opening \"%s\"\n", bam_path);
            return EXIT_FAILURE;
        }
        header = sam_hdr_read(in);
        if (NULL == header) {
            fprintf(stderr, "Couldn't read header for \"%s\"\n", bam_path);
            sam_close(in);
            return EXIT_FAILURE;
        }
        header->ignore_sam_err = ignore_sam_err;
        if (extra_hdr_nuls) {
            char *new_text = (char*) realloc(header->text, header->l_text + extra_hdr_nuls);
            if (new_text == NULL) {
                fprintf(stderr, "Error reallocing header text\n");
                sam_close(in);
                bam_hdr_destroy(header);
                return EXIT_FAILURE;
            }
            header->text = new_text;
            memset(&header->text[header->l_text], 0, extra_hdr_nuls);
            header->l_text += extra_hdr_nuls;
        }

        aln = bam_init1();
        if (nthreads > 0) {
            p.pool = hts_tpool_init(nthreads);
            if (!p.pool) {
                fprintf(stderr, "Error creating thread pool\n");
            } else {
                hts_set_opt(in,  HTS_OPT_THREAD_POOL, &p);
            }
        }
        return 0;
    }


    /**
     * Close file for reading
     */
    inline int _close_samfile(
            samFile* &in, bam_hdr_t* &header, bam1_t* &aln, htsThreadPool &p
    ) {
        int exit_code = 0;
        // close the read/header/input file, check if there was an error closing input
        bam_destroy1(aln);
        bam_hdr_destroy(header);
        if (sam_close(in) < 0) {
            fprintf(stderr, "Error closing input.\n");
            exit_code = 1 ;
        }
        if (p.pool)
            hts_tpool_destroy(p.pool);

        return exit_code;
    }


    /**
     * Obtain lower bound on eff_len from first num_reads, update eff_len
     */
    void IOBam::EstimateEffLenFromFile(int num_reads) {
        samFile *in;
        bam_hdr_t *header ;
        bam1_t *aln;
        htsThreadPool p = {NULL, 0};
        // open the sam file
        int exit_code = _init_samfile(bam_.c_str(), in, header, aln, p, nthreads_);
        if (exit_code) {
            cerr << "Error parsing input\n";
            return;
        }
        int read_ct = 0;
        int max_read_length = 0;
        int r = 0;  // error code from htslib
        // loop over the first num_reads reads
        while (read_ct < num_reads && (r = sam_read1(in, header, aln)) >= 0) {
            ++read_ct;  // increment the number of reads proceessed
            const int read_length = aln->core.l_qseq;  // current read length
            if (read_length > max_read_length) {
                max_read_length = read_length;
            }
        }
        if (r < -1) {
            cerr << "Error parsing input\n";
            return;
        }
        // close the sam file
        exit_code |= _close_samfile(in, header, aln, p);
        if (exit_code) {
            cerr << "Error closing input\n";
        }
        // update eff_len_ if greater than current value
        const unsigned int est_eff_len = eff_len_from_read_length(max_read_length);
        if (est_eff_len > eff_len_) {
            update_eff_len(est_eff_len);
        }
    }


    int IOBam::ParseJunctionsFromFile(bool ir_func) {
        samFile *in;
        bam_hdr_t *header ;
        bam1_t *aln;
        htsThreadPool p = {NULL, 0};
        // open the sam file
        int exit_code = _init_samfile(bam_.c_str(), in, header, aln, p, nthreads_);
        if (exit_code) {
            return exit_code;  // there was an error, so end with error code
        }

        int (IOBam::*parse_func)(bam_hdr_t *, bam1_t *) ;
        if(ir_func) parse_func = &IOBam::parse_read_for_ir ;
        else parse_func = &IOBam::parse_read_into_junctions ;

        int r = 0;  // error code from htslib
        while ((r = sam_read1(in, header, aln)) >= 0) {
            (this->*parse_func)(header, aln) ;
        }
        if (r < -1) {
            fprintf(stderr, "Error parsing input.\n");
            exit_code = 1;
        }
        if(!ir_func)
            junc_limit_index_ = junc_vec.size() ;

        // close the sam file
        exit_code |= _close_samfile(in, header, aln, p);

        return exit_code ;
    }

    /**
     * sort vec, identify positions 0:npos that are not stacks, return npos
     *
     * @param &vec vector of nonzero coverage values, sorted as side effect
     * @param sreads previously computed sum of coverage over vec
     * @param fitfunc_r negative binomial distribution parameter
     * @param pvalue_limit positions with coverage with right-tailed p-value
     * less than this limit will be marked as stacks
     *
     * @return the number of positions that are not stacks. The coverage at
     * these positions are found in sorted order as the corresponding first
     * values in vec
     *
     * @note Sorts vec as side effect to test only the most extreme values of
     * vec
     * @note Does not remove the stacks from vec. The return value gives enough
     * information to ignore these values in subsequent computation
     * @note Stacks are computed with respect to leave-one-out mean of all
     * other positions before any stacks removed. This means that previously
     * removed stacks will contribute to the distribution mean. It would be
     * trivial to modify this so that stack removal takes place against the
     * running leave-one-out mean after each stack removal
     */
    unsigned int IOBam::normalize_stacks(
            vector<float> &vec, float sreads, const float fitfunc_r,
            const float pvalue_limit
    ) {
        // get sf (1 - cdf) function to handle fitfunc_r == 0 vs > 0
        std::function<float(float, float)> sf_func;
        if (fitfunc_r == 0.0) {
            sf_func = [](float x, float mean) -> float {
                const boost::math::poisson_distribution<float> stack_dist(mean);
                return boost::math::cdf(boost::math::complement(stack_dist, x));
            };
        } else {
            // get negative-binomial parameters (in boost formulation)
            const float r = 1 / fitfunc_r;
            sf_func = [r](float x, float mean) -> float {
                const float p = r / (mean + r);
                const boost::math::negative_binomial_distribution<float> stack_dist(r, p);
                return boost::math::cdf(boost::math::complement(stack_dist, x));
            };
        }

        // sort coverage so we only need to test extremes
        sort(vec.begin(), vec.end());
        // number of positions that remain/for denominator
        unsigned int npos = vec.size();
        const unsigned int other_npos = npos - 1;  // denominator for leave-one-out mean
        // starting from highest coverage positions, identify stacks
        for (auto it = vec.rbegin(); it != vec.rend(); ++it) {
            // coverage at current position
            const float vec_i = *it;
            // leave-one-out mean coverage at other positions
            const float mean_reads = (other_npos == 0) ? 0.5: (sreads - vec_i) / other_npos;
            // p-value at current position
            const float pvalue = sf_func(vec_i, mean_reads);
            // decrement number of valid positions if outlier
            if (pvalue < pvalue_limit) {
                --npos;  // decrement npos for return value
            } else {
                break;  // don't need to test remaining positions
            }
        }
        // finally: values vec[:npos] are not stacks, vec[npos:] are stacks
        return npos;
    }

    int IOBam::bootstrap_samples(int msamples, int ksamples, float* boots, float fitfunc_r, float pvalue_limit) {
        const int njunc = junc_map.size();

        #pragma omp parallel for num_threads(nthreads_)
        for(int jidx=0; jidx < njunc; jidx++){

            vector<float> &coverage = *(junc_vec[jidx]);
            vector<float> vec ;
            float sreads = 0 ;
            for(unsigned int i=0; i<eff_len_; ++i){
                if (coverage[i] > 0) {
                    sreads += coverage[i];
                    vec.push_back(coverage[i]);
                }
            }
            if (vec.size() == 0) continue ;  // can't bootstrap from 0 positions

            // get number of positions to bootstrap over after stack removal
            const unsigned int npos = pvalue_limit <= 0 ?
                    vec.size() : normalize_stacks(vec, sreads, fitfunc_r, pvalue_limit);
            // handle cases for getting bootstrap replicates
            if (npos == 0) {
                // can't bootstrap from 0 positions (everything is default 0)
                continue;
            } else if (npos == 1 || vec[0] == vec[npos - 1]) {
                // could bootstrap, but that would be a waste of effort since
                // all valid positions for bootstrapping are the same
                const float nreads = vec[0] * npos;  // inevitable result
                for (int m = 0; m < msamples; ++m) {
                    const int idx2d = (jidx * msamples) + m;
                    boots[idx2d] = nreads;
                }
            } else {  // npos > 1, where bootstrapping matters
                std::mt19937 &generator = generators_[omp_get_thread_num()];
                uniform_int_distribution<unsigned int> distribution(0, npos - 1);
                for (int m = 0; m < msamples; ++m) {
                    // index to update
                    const int idx2d = (jidx * msamples) + m;
                    // accumulate ksamples reads from nonzero positions
                    float lambda = 0;
                    for (int k = 0; k < ksamples; ++k) {
                        lambda += vec[distribution(generator)];
                    }
                    // estimate per-position coverage using lambda, extrapolate to nonzero positions
                    boots[idx2d] = (lambda * npos) / ksamples;
                }
            }
        }
        return 0 ;
    }

    int IOBam::get_njuncs(){
        return junc_vec.size() ;
    }

    const map<string, unsigned int>& IOBam::get_junc_map(){
        return junc_map ;
    }

    int * IOBam::get_junc_vec_summary(){
        int njunc = junc_vec.size() ;
        int * res = (int *) calloc(2*njunc, sizeof(int)) ;

        #pragma omp parallel for num_threads(nthreads_)
        for(int jidx=0; jidx < njunc; ++jidx){
            vector<float> &coverage = *(junc_vec[jidx]);
            float ss = 0 ;
            int np = 0 ;
            for(unsigned int i=0; i<eff_len_; ++i){
                ss += coverage[i];
                np += (coverage[i] > 0) ? 1 : 0;
            }
            res[jidx] = (int) ss ;
            res[jidx+njunc] = np ;
        }
        return res ;
    }


    void IOBam::parseJuncEntry(map<string, vector<overGene*>> & glist, string gid, string chrom, char strand,
                               int start, int end, unsigned int sreads, unsigned int minreads_t, unsigned int npos,
                               unsigned int minpos_t, unsigned int denovo_t, bool denovo, bool denovo_ir, vector<Gene*>& oGeneList,
                               bool ir, vector<float>& ircov, float min_intron_cov, float min_bins, int minexp,
                               bool reset){

        vector<overGene*>::iterator low = lower_bound (glist[chrom].begin(), glist[chrom].end(),
                                                       start, _Region::func_comp ) ;
        if (low == glist[chrom].end())
            return ;
        if (ir){
            for (const auto &gObj: (*low)->glist){
                if (gObj->get_id() != gid) continue ;
                Intron * irptr = new Intron(start, end, false, gObj, simpl_) ;
                irptr->add_read_rates_buff(ircov.size()) ;
                irptr->initReadCovFromVector(ircov) ;

                const string key = irptr->get_key(gObj) ;
                omp_set_lock(&map_lck_) ;
                {
                    if (junc_map.count(key) == 0) {
                        junc_map[key] = junc_vec.size() ;
                        junc_vec.push_back(irptr->read_rates_ptr_) ;
                        gObj->add_intron(irptr, min_intron_cov, minexp, min_bins, reset, denovo_ir) ;
                    }
                }
                omp_unset_lock(&map_lck_) ;
            }
        } else {
<<<<<<< HEAD
            coord_key_t key = std::make_pair(start, end);
            add_junction(chrom, strand, start, end, 0, 0, sreads) ;
=======
            string key = to_string(start) + "-" + to_string(end) ;
            add_junction(chrom, strand, start, end, 0, sreads) ;
>>>>>>> 9f9ad67e
            for (const auto &gObj: (*low)->glist){
                gObj->updateFlagsFromJunc(key, sreads, minreads_t, npos, minpos_t, denovo_t, denovo, minexp, reset) ;
            }

        }
        return ;

    }

    void IOBam::detect_introns(float min_intron_cov, unsigned int min_experiments, float min_bins, bool reset, bool denovo){
        for (const auto & it: glist_){
            if (intronVec_.count(it.first)==0){
                intronVec_[it.first] = vector<Intron*>() ;
            }
            const int n = (it.second).size() ;
            #pragma omp parallel for num_threads(nthreads_)
            for(int g_it = 0; g_it<n; g_it++){
                for (const auto &g: ((it.second)[g_it])->glist){
                    g->detect_exons() ;
                    g->detect_introns(intronVec_[it.first], simpl_) ;
                    g->reset_exons() ;
                }
            }
            sort(intronVec_[it.first].begin(), intronVec_[it.first].end(), Intron::islowerRegion<Intron>) ;

        }
        ParseJunctionsFromFile(true) ;
        for (const auto & it: intronVec_){
            const int n = (it.second).size() ;

            #pragma omp parallel for num_threads(nthreads_)
            for (int idx = 0; idx < n; idx++) {
                Intron * intrn_it = (it.second)[idx] ;
                const bool pass = intrn_it->is_reliable(min_bins, eff_len_);
                if (pass) {
                    intrn_it->normalize_readrates();  // normalize readrates if it passed
                    const string key = intrn_it->get_key(intrn_it->get_gene()) ;
                    #pragma omp critical
                    {
                        if (junc_map.count(key) == 0) {
                            junc_map[key] = junc_vec.size() ;
                            junc_vec.push_back(intrn_it->read_rates_ptr_) ;
                            (intrn_it->get_gene())->add_intron(intrn_it, min_intron_cov, min_experiments, min_bins,
                                                               reset, denovo) ;
                        }
                    }
                } else {
                    intrn_it->free_nreads() ;
                    delete intrn_it ;
                }
            }
        }
    }


    void IOBam::get_intron_raw_cov(float* out_cov){
        const unsigned int all_junc = junc_vec.size() ;
        #pragma omp parallel for num_threads(nthreads_)
        for(unsigned int idx = junc_limit_index_; idx<all_junc; idx++){
            const vector<float> &coverage = *(junc_vec[idx]);
            const unsigned int i = idx - junc_limit_index_ ;
            for (unsigned int j=0; j<eff_len_; j++){
                const unsigned int indx_2d = i*eff_len_ + j ;
                out_cov[indx_2d] = coverage[j] ;
            }
        }
    }

    void IOBam::get_junction_raw_cov(float* out_cov) {
        #pragma omp parallel for num_threads(nthreads_)
        for(unsigned int i = 0; i < junc_limit_index_; ++i) {
            const vector<float> &coverage = *(junc_vec[i]);
            for (unsigned int j = 0; j < eff_len_; ++j) {
                const unsigned int indx_2d = i * eff_len_ + j;
                out_cov[indx_2d] = coverage[j];
            }
        }
    }

    void prepare_genelist(map<string, Gene*>& gene_map, map<string, vector<overGene*>> & geneList){
        map<string, vector<Gene*>> gmp ;

        for(const auto & p: gene_map){
            const string chrom = (p.second)->get_chromosome() ;
            if (gmp.count(chrom) == 0 )
                gmp[chrom] = vector<Gene*>() ;
            gmp[chrom].push_back(p.second)  ;
        }

        for (auto &gl: gmp){
            sort((gl.second).begin(), (gl.second).end(), Gene::islowerRegion<Gene>) ;
            int gstart = 0, gend = 0 ;
            overGene * ov = nullptr ;

            for (const auto &g: (gl.second)){

                int st = g->get_start() ;
                int nd = g->get_end() ;
                if (st <= gend && nd >= gstart){
                    gstart = (gstart == 0) ? st : min(gstart, st) ;
                    gend = (gend == 0) ? nd : max(gend, nd) ;
                    ov->set_start(gstart) ;
                    ov->set_end(gend) ;
                }
                else{
                    if (ov != nullptr )
                        geneList[gl.first].push_back(ov) ;
                    ov = new overGene(st, nd) ;
                    gstart = st ;
                    gend = nd ;
                }
                (ov->glist).push_back(g) ;
            }
            if(ov != nullptr)
                geneList[gl.first].push_back(ov) ;
        }
    }


    void free_genelist(map<string, vector<overGene*>> & geneList){
        for (auto &ov_vec: geneList){
            for(auto &ov: ov_vec.second){
                delete (ov) ;
            }
            (ov_vec.second).clear() ;
        }
    }

}<|MERGE_RESOLUTION|>--- conflicted
+++ resolved
@@ -822,13 +822,8 @@
                 omp_unset_lock(&map_lck_) ;
             }
         } else {
-<<<<<<< HEAD
             coord_key_t key = std::make_pair(start, end);
-            add_junction(chrom, strand, start, end, 0, 0, sreads) ;
-=======
-            string key = to_string(start) + "-" + to_string(end) ;
-            add_junction(chrom, strand, start, end, 0, sreads) ;
->>>>>>> 9f9ad67e
+            add_junction(chrom, strand, start, end, 0, sreads);
             for (const auto &gObj: (*low)->glist){
                 gObj->updateFlagsFromJunc(key, sreads, minreads_t, npos, minpos_t, denovo_t, denovo, minexp, reset) ;
             }
