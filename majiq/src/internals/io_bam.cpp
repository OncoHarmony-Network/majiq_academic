--- conflicted
+++ resolved
@@ -55,7 +55,6 @@
         return ((read->core.flag & 0x4) == 0x4) ;
     }
 
-<<<<<<< HEAD
     // returns true if associated cigar operation offsets position on read
     inline bool _cigar_advance_read(const char cigar_op) {
         return (
@@ -115,7 +114,8 @@
             cigar = cigar + lhs_clipping;
         }
         return;
-=======
+    }
+
     /**
      * Update effective length, appropriately resizing things
      *
@@ -145,7 +145,6 @@
                 }
             }
         }
->>>>>>> d71181af
     }
 
     void IOBam::find_junction_genes(string chrom, char strand, int start, int end,
@@ -222,33 +221,15 @@
 
         // indicator if this is the first time we have seen this junction
         bool new_j = false ;
-<<<<<<< HEAD
-        // pointer to junction coverage per position/offset
-        float * v ;
         // acquire lock for working with junc_map/junc_vec
         omp_set_lock(&map_lck_) ;
         {
             if (junc_map.count(key) == 0 ) {
                 // we haven't seen this junction before
                 junc_map[key] = junc_vec.size();  // index to add to junc_vec
-                // allocate array of floating point zeros
-                v = (float*) calloc(eff_len_, sizeof(float)) ;
-                // add array to junc_vec at position junc_map[key]
-                junc_vec.push_back(v) ;
+                junc_vec.push_back(make_shared<vector<float>>(buff_len_, 0));
                 // mark as new junction
                 new_j = true ;
-            } else {
-                // get previously created coverage array for the junction
-                v = junc_vec[junc_map[key]] ;
-=======
-        omp_set_lock(&map_lck_) ;
-        {
-            if (junc_map.count(key) == 0 ) {
-                junc_map[key] = junc_vec.size() ;
-                junc_vec.push_back(make_shared<vector<float>>(buff_len_, 0));
-                // this is a new junction
-                new_j = true ;
->>>>>>> d71181af
             }
         }
         omp_unset_lock(&map_lck_) ;
@@ -256,19 +237,11 @@
         vector<float> &v = *v_ptr;
 
         if (new_j) {
-<<<<<<< HEAD
             // associate junction with genes (prioritizing annotated, other stages for denovo)
-            find_junction_genes(chrom, strand, start, end, v) ;
+            find_junction_genes(chrom, strand, start, end, v_ptr);
         }
         #pragma omp atomic
             v[offset] += sreads;  // add reads to junction array
-=======
-            find_junction_genes(chrom, strand, start, end, v_ptr) ;
-        }
-        #pragma omp atomic
-            v[offset] += sreads ;
-
->>>>>>> d71181af
         return ;
     }
 
