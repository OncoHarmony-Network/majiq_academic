#include <stdlib.h>
#include <getopt.h>
#include <iostream>
#include <iomanip>
#include <sstream>
#include <stdexcept>
#include <random>
#include <string>
#include <cmath>
#include <algorithm>
#include "io_bam.hpp"
#include "htslib/sam.h"
#include "htslib/hts.h"
#include "htslib/faidx.h"
#include "htslib/kstring.h"
#include "htslib/thread_pool.h"
#include "boost/math/distributions/poisson.hpp"
#include "boost/math/distributions/negative_binomial.hpp"


// initialize static random state
vector<default_random_engine> io_bam::IOBam::generators_ = vector<default_random_engine>(0);

using namespace std;
namespace io_bam {

    char IOBam::_get_strand(bam1_t * read){
        char strn = '.';

        if (strandness_ == FWD_STRANDED){
            strn = ((!is_read_reverse(read) && is_read1(read)) ||
                    (is_read_reverse(read) && is_read2(read)) ||
                    (!is_read_reverse(read) && (is_read1(read) == is_read2(read)))) ? '+' : '-' ;

        } else if (strandness_ == REV_STRANDED){

            strn = ((is_read_reverse(read) && is_read1(read)) ||
                    (!is_read_reverse(read) && is_read2(read)) ||
                    (is_read_reverse(read) && (is_read1(read) == is_read2(read)))) ? '+' : '-' ;
        }
        return (strn);
    }

    inline int _unique(bam1_t * read){
        return ((read->core.flag & 0x100) != 0x100) ;
    }

    inline int _unmapped(bam1_t * read){
        return ((read->core.flag & 0x4) == 0x4) ;
    }

    void IOBam::find_junction_genes(string chrom, char strand, int start, int end,
                                    float* nreads_ptr){
//        const int n = glist_[chrom].size() ;
        bool found_stage1 = false ;
        bool found_stage2 = false ;
        vector<Gene*> temp_vec1 ;
        vector<Gene*> temp_vec2 ;
        Junction * junc = new Junction(start, end, false, simpl_) ;
        const string key = junc->get_key() ;

        vector<overGene*>::iterator low = lower_bound (glist_[chrom].begin(), glist_[chrom].end(), start, _Region::func_comp ) ;
        if (low == glist_[chrom].end())
            return ;

        for (const auto &gObj: (*low)->glist){
//            if (gObj->get_start() >= end) break ;
            if (gObj->get_start() >= end) continue ;
            if (gObj->get_end() < start) continue ;
            if (start< gObj->get_start() || end> gObj->get_end()) continue ;
            if (strand == '.' || strand == gObj->get_strand()) {
                if(gObj->junc_map_.count(key) >0 ){
                    found_stage1 = true ;
                    gObj->initialize_junction(key, start, end, nreads_ptr, simpl_) ;
                } else if(found_stage1){
                    continue ;
                } else {
                    for(const auto &ex: gObj->exon_map_){
                        if (((ex.second)->get_start()-500) <= start && ((ex.second)->get_end()+500) >= end){
                            found_stage2 = true ;
                            temp_vec1.push_back(gObj) ;
                        }
                        else temp_vec2.push_back(gObj) ;
                    }
                }
            }
        }
        delete junc ;
        if (!found_stage1){
            if (found_stage2){
                for(const auto &g: temp_vec1){
                    g->initialize_junction(key, start, end, nreads_ptr, simpl_) ;
                }
            }else{
                for(const auto &g: temp_vec2){
                    g->initialize_junction(key, start, end, nreads_ptr, simpl_) ;
                }
            }
        }
        return ;
    }


    void IOBam::add_junction(string chrom, char strand, int start, int end, int read_pos, int first_offpos, int sreads) {

        const unsigned int offset = (first_offpos == -1) ? (start - (read_pos+ MIN_BP_OVERLAP)) : first_offpos ;
        if (offset >= eff_len_) return ;
        string key = chrom + ":" + strand + ":" + to_string(start) + "-" + to_string(end) ;

        bool new_j = false ;
        float * v ;
        omp_set_lock(&map_lck_) ;
        {
            if (junc_map.count(key) == 0 ) {
                junc_map[key] = junc_vec.size() ;
                v = (float*) calloc(eff_len_, sizeof(float)) ;
                junc_vec.push_back(v) ;
                new_j = true ;
            } else {
                v = junc_vec[junc_map[key]] ;
            }
        }
        omp_unset_lock(&map_lck_) ;

        if (new_j) {
            find_junction_genes(chrom, strand, start, end, v) ;
        }
        #pragma omp atomic
            junc_vec[junc_map[key]][offset] += sreads ;

        return ;
    }


    int IOBam::parse_read_into_junctions(bam_hdr_t *header, bam1_t *read) {
        int n_cigar = read->core.n_cigar;
        if (!_unique(read) || _unmapped(read)) // max one cigar operation exists(likely all matches)
            return 0;

        int read_pos = read->core.pos;
        string chrom(header->target_name[read->core.tid]);

        uint32_t *cigar = bam_get_cigar(read) ;

        int off = 0 ;
        int first_offpos = -1 ;
        for (int i = 0; i < n_cigar; ++i) {
            const char op = bam_cigar_op(cigar[i]);
            const int ol = bam_cigar_oplen(cigar[i]);
            if (op == BAM_CMATCH || op == BAM_CDEL ||  op == BAM_CEQUAL || op == BAM_CDIFF){
                 off += ol ;
            }
            else if( op == BAM_CREF_SKIP ){
                const int rlen = read->core.l_qseq ;
                if (off >= MIN_BP_OVERLAP && off<= (rlen - MIN_BP_OVERLAP)){
                    const int j_end = read->core.pos + off + ol +1 ;
                    const int j_start =  read->core.pos + off ;
                    first_offpos  = (first_offpos == -1) ? (j_start - (read_pos+ MIN_BP_OVERLAP)) : first_offpos ;

                    try {
                        add_junction(chrom, _get_strand(read), j_start, j_end, read_pos, first_offpos, 1) ;
                    } catch (const std::logic_error& e) {
                        cout << "ERROR" << e.what() << '\n';
                    }
                }
                off += ol ;
            }
        }
        return 0;
    }


    int IOBam::parse_read_for_ir(bam_hdr_t *header, bam1_t *read) {
        int n_cigar = read->core.n_cigar ;
        if (!_unique(read) || _unmapped(read)) // max one cigar operation exists(likely all matches)
            return 0;
        const int read_pos = read->core.pos;

        const string chrom(header->target_name[read->core.tid]) ;
        if (intronVec_.count(chrom) == 0)
             return 0 ;
        const int rlen = read->core.l_qseq ;
        vector<Intron *>::iterator low = lower_bound (intronVec_[chrom].begin(), intronVec_[chrom].end(),
                                                      read_pos, _Region::func_comp ) ;
        if (low ==  intronVec_[chrom].end()) return 0 ;
        vector<pair<int, int>> junc_record ;

        const char read_strand = _get_strand(read) ;
        int off = 0 ;
        uint32_t *cigar = bam_get_cigar(read) ;
        for (int i = 0; i < n_cigar; ++i) {
            const char op = bam_cigar_op(cigar[i]);
            const int ol = bam_cigar_oplen(cigar[i]);
            if (op == BAM_CMATCH || op == BAM_CDEL ||  op == BAM_CEQUAL || op == BAM_CDIFF){
                 off += ol;
            }
            else if( op == BAM_CREF_SKIP && off >= MIN_BP_OVERLAP){
                const int j_end = read->core.pos + off + ol +1;
                const int j_start =  read->core.pos + off;
                try {
                    junc_record.push_back({j_start, j_end}) ;
                } catch (const std::logic_error& e) {
                    cout << "ERROR" << e.what() << '\n';
                }
                off += ol ;
            }
        }

        for (; low != intronVec_[chrom].end() ; low++){

            bool junc_found = false ;
            Intron * intron = *low;
            const char gstrand = intron->get_gene()->get_strand() ;

            if(intron->get_start()> read_pos+rlen) break ;
            if (intron->get_end() <= read_pos) continue ;
            if (read_strand == '.' || gstrand == read_strand){
                for (const auto & j:junc_record){
                    if ((j.first>=intron->get_start() && j.first<= intron->get_end() )
                        || (j.second>=intron->get_start() && j.second<= intron->get_end())){
                        junc_found = true ;
                        break ;
                    }
                }
                if (!junc_found){
                  #pragma omp critical
                        intron->add_read(read_pos, eff_len_, 1) ;
                }
            }
        }
        return 0 ;
    }


    int IOBam::ParseJunctionsFromFile(bool ir_func){

        samFile *in;
        int ignore_sam_err = 0;
        bam_hdr_t *header ;
        bam1_t *aln;

        int r = 0, exit_code = 0;
//        hts_opt *in_opts = NULL;
        int extra_hdr_nuls = 0;

        in = sam_open(bam_.c_str(), "rb") ;
        if (NULL == in) {
            fprintf(stderr, "Error opening \"%s\"\n", bam_.c_str());
            return EXIT_FAILURE;
        }
        header = sam_hdr_read(in);
        if (NULL == header) {
            fprintf(stderr, "Couldn't read header for \"%s\"\n", bam_.c_str());
            return EXIT_FAILURE;
        }
        header->ignore_sam_err = ignore_sam_err;
        if (extra_hdr_nuls) {
            char *new_text = (char*) realloc(header->text, header->l_text + extra_hdr_nuls);
            if (new_text == NULL) {
                fprintf(stderr, "Error reallocing header text\n");
                return EXIT_FAILURE;
            }
            header->text = new_text;
            memset(&header->text[header->l_text], 0, extra_hdr_nuls);
            header->l_text += extra_hdr_nuls;
        }

        aln = bam_init1();
        htsThreadPool p = {NULL, 0};
        if (nthreads_ > 0) {
            p.pool = hts_tpool_init(nthreads_);
            if (!p.pool) {
                fprintf(stderr, "Error creating thread pool\n");
                exit_code = 1;
            } else {
                hts_set_opt(in,  HTS_OPT_THREAD_POOL, &p);
            }
        }

        int (IOBam::*parse_func)(bam_hdr_t *, bam1_t *) ;
        if(ir_func) parse_func = &IOBam::parse_read_for_ir ;
        else parse_func = &IOBam::parse_read_into_junctions ;


        while ((r = sam_read1(in, header, aln)) >= 0) {
            (this->*parse_func)(header, aln) ;
        }
        if (r < -1) {
            fprintf(stderr, "Error parsing input.\n");
            exit_code = 1;
        }
        bam_destroy1(aln);
        bam_hdr_destroy(header);

        r = sam_close(in);
        if(!ir_func)
            junc_limit_index_ = junc_vec.size() ;
        if (r < 0) {
            fprintf(stderr, "Error closing input.\n");
            exit_code = 1 ;
        }
        if (p.pool)
            hts_tpool_destroy(p.pool);

        return exit_code ;
    }

<<<<<<< HEAD
    /**
     * sort vec, identify positions 0:npos that are not stacks, return npos
     *
     * @param &vec vector of nonzero coverage values, sorted as side effect
     * @param sreads previously computed sum of coverage over vec
     * @param fitfunc_r negative binomial distribution parameter
     * @param pvalue_limit positions with coverage with right-tailed p-value
     * less than this limit will be marked as stacks
     *
     * @return the number of positions that are not stacks. The coverage at
     * these positions are found in sorted order as the corresponding first
     * values in vec
     *
     * @note Sorts vec as side effect to test only the most extreme values of
     * vec
     * @note Does not remove the stacks from vec. The return value gives enough
     * information to ignore these values in subsequent computation
     * @note Stacks are computed with respect to leave-one-out mean of all
     * other positions before any stacks removed. This means that previously
     * removed stacks will contribute to the distribution mean. It would be
     * trivial to modify this so that stack removal takes place against the
     * running leave-one-out mean after each stack removal
     */
    unsigned int IOBam::normalize_stacks(
            vector<float> &vec, float sreads, const float fitfunc_r,
            const float pvalue_limit
    ) {
        // get cdf function to handle fitfunc_r == 0 vs > 0
        std::function<float(float, float)> cdf_func;
        if (fitfunc_r == 0.0) {
            cdf_func = [](float x, float mean) -> float {
                return scythe::ppois(x, mean);
            };
        } else {
            // get negative-binomial parameters (in scythestat formulation)
            const float r = 1 / fitfunc_r;
            // const float p = r / (mean + r);
            cdf_func = [r](float x, float mean) -> float {
                return scythe::pnbinom(x, r, r / (mean + r));
            };
        }

        // sort coverage so we only need to test extremes
        sort(vec.begin(), vec.end());
        // number of positions that remain/for denominator
        unsigned int npos = vec.size();
        const unsigned int other_npos = npos - 1;  // denominator for leave-one-out mean
        // starting from highest coverage positions, identify stacks
        for (auto it = vec.rbegin(); it != vec.rend(); ++it) {
            // coverage at current position
            const float vec_i = *it;
            // leave-one-out mean coverage at other positions
            const float mean_reads = (other_npos == 0) ? 0.5: (sreads - vec_i) / other_npos;
            // p-value at current position
            const float pvalue = 1 - cdf_func(vec_i, mean_reads);
            // decrement number of valid positions if outlier
            if (pvalue < pvalue_limit) {
                --npos;  // decrement npos for return value
            } else {
                break;  // don't need to test remaining positions
=======
    int IOBam::normalize_stacks(vector<float> vec, float sreads, int npos, float fitfunc_r, float pvalue_limit){
        if (fitfunc_r == 0.0){
            for (int i=0; i<(int)vec.size(); i++){
                const float mean_reads = (npos == 1) ? 0.5: (sreads-vec[i]) / (npos - 1) ;
                const boost::math::poisson_distribution<float> stack_dist(mean_reads);
                const float pvalue = boost::math::cdf(boost::math::complement(
                    stack_dist, vec[i]
                ));
                if (pvalue< pvalue_limit){
                    vec.erase(vec.begin() + i) ;
                    npos -- ;
                }
            }
        }else{
            for (int i=0; i<(int) vec.size(); i++){
                const float mean_reads = (npos == 1) ? 0.5: (sreads-vec[i]) / (npos - 1) ;
                const float r = 1 / fitfunc_r ;
                const float p = r/(mean_reads + r) ;
                const boost::math::negative_binomial_distribution<float> stack_dist(r, p);
                const float pvalue = boost::math::cdf(boost::math::complement(
                    stack_dist, vec[i]
                ));
                if (pvalue< pvalue_limit){
                    vec.erase(vec.begin() + i);
                    npos -- ;
                }
>>>>>>> 5f2c0597
            }
        }
        // finally: values vec[:npos] are not stacks, vec[npos:] are stacks
        return npos;
    }

    int IOBam::bootstrap_samples(int msamples, int ksamples, float* boots, float fitfunc_r, float pvalue_limit) {
        const int njunc = junc_map.size();

        #pragma omp parallel for num_threads(nthreads_)
        for(int jidx=0; jidx < njunc; jidx++){

            vector<float> vec ;
            float sreads = 0 ;
            for(unsigned int i=0; i<eff_len_; ++i){
                if (junc_vec[jidx][i]>0){
                    sreads += junc_vec[jidx][i] ;
                    vec.push_back(junc_vec[jidx][i]) ;
                }
            }
            if (vec.size() == 0) continue ;  // can't bootstrap from 0 positions

            // get number of positions to bootstrap over after stack removal
            const unsigned int npos = pvalue_limit <= 0 ?
                    vec.size() : normalize_stacks(vec, sreads, fitfunc_r, pvalue_limit);
            if (npos == 0) continue ;  // can't bootstrap from 0 positions
            default_random_engine &generator = generators_[omp_get_thread_num()];
            uniform_int_distribution<unsigned int> distribution(0, npos - 1);
            for (int m=0; m<msamples; m++){
                float lambda = 0;
                for (int k=0; k<ksamples; k++)lambda += vec[distribution(generator)] ;
                lambda /= ksamples ;
                const int idx2d = (jidx*msamples) + m ;
                boots[idx2d] = (lambda * npos) ;
            }
        }
        return 0 ;
    }

    int IOBam::get_njuncs(){
        return junc_vec.size() ;
    }

    const map<string, unsigned int>& IOBam::get_junc_map(){
        return junc_map ;
    }

    int * IOBam::get_junc_vec_summary(){
        int njunc = junc_vec.size() ;
        int * res = (int *) calloc(2*njunc, sizeof(int)) ;

        #pragma omp parallel for num_threads(nthreads_)
        for(int jidx=0; jidx < njunc; ++jidx){
            float ss = 0 ;
            int np = 0 ;
            for(unsigned int i=0; i<eff_len_; ++i){
                ss += junc_vec[jidx][i] ;
                np += (junc_vec[jidx][i]>0)? 1 : 0 ;
            }
            res[jidx] = (int) ss ;
            res[jidx+njunc] = np ;
        }
        return res ;
    }


    void IOBam::parseJuncEntry(map<string, vector<overGene*>> & glist, string gid, string chrom, char strand,
                               int start, int end, unsigned int sreads, unsigned int minreads_t, unsigned int npos,
                               unsigned int minpos_t, unsigned int denovo_t, bool denovo, vector<Gene*>& oGeneList,
                               bool ir, vector<float>& ircov, float min_intron_cov, float min_bins, int minexp,
                               bool reset){

        vector<overGene*>::iterator low = lower_bound (glist[chrom].begin(), glist[chrom].end(),
                                                       start, _Region::func_comp ) ;
        if (low == glist[chrom].end())
            return ;
        if (ir){
            for (const auto &gObj: (*low)->glist){
                if (gObj->get_id() != gid) continue ;
                Intron * irptr = new Intron(start, end, false, gObj, simpl_) ;
                irptr->add_read_rates_buff(ircov.size()) ;
                irptr->initReadCovFromVector(ircov) ;

                const string key = irptr->get_key(gObj) ;
                omp_set_lock(&map_lck_) ;
                {
                    if (junc_map.count(key) == 0) {
                        junc_map[key] = junc_vec.size() ;
                        junc_vec.push_back(irptr->read_rates_) ;
                        gObj->add_intron(irptr, min_intron_cov, minexp, min_bins, reset) ;
                    }
                }
                omp_unset_lock(&map_lck_) ;
            }
        } else {
            string key = to_string(start) + "-" + to_string(end) ;
            add_junction(chrom, strand, start, end, 0, 0, sreads) ;
            for (const auto &gObj: (*low)->glist){
                gObj->updateFlagsFromJunc(key, sreads, minreads_t, npos, minpos_t, denovo_t, denovo, minexp, reset) ;
            }

        }
        return ;

    }


    void IOBam::detect_introns(float min_intron_cov, unsigned int min_experiments, float min_bins, bool reset){
        for (const auto & it: glist_){
            if (intronVec_.count(it.first)==0){
                intronVec_[it.first] = vector<Intron*>() ;
            }
            const int n = (it.second).size() ;
            #pragma omp parallel for num_threads(nthreads_)
            for(int g_it = 0; g_it<n; g_it++){
                for (const auto &g: ((it.second)[g_it])->glist){
                    g->detect_exons() ;
                    g->detect_introns(intronVec_[it.first], simpl_) ;
                    g->reset_exons() ;
                }
            }
            sort(intronVec_[it.first].begin(), intronVec_[it.first].end(), Intron::islowerRegion<Intron>) ;

        }
        ParseJunctionsFromFile(true) ;
        for (const auto & it: intronVec_){
            const int n = (it.second).size() ;

            #pragma omp parallel for num_threads(nthreads_)
            for(int idx = 0; idx<n; idx++){
                Intron * intrn_it = (it.second)[idx] ;
                const bool pass = intrn_it->is_reliable(min_bins, eff_len_) ;
                if( pass ){
                    const string key = intrn_it->get_key(intrn_it->get_gene()) ;
                    #pragma omp critical
                    {
                        if (junc_map.count(key) == 0) {
                            junc_map[key] = junc_vec.size() ;
                            junc_vec.push_back(intrn_it->read_rates_) ;
                            (intrn_it->get_gene())->add_intron(intrn_it, min_intron_cov, min_experiments, min_bins, reset) ;
                        }
                    }
                }else{
                    intrn_it->free_nreads() ;
                    delete intrn_it ;
                }
            }
        }
    }


    void IOBam::get_intron_raw_cov(float* out_cov){
        const unsigned int all_junc = junc_vec.size() ;
        #pragma omp parallel for num_threads(nthreads_)
        for(unsigned int idx = junc_limit_index_; idx<all_junc; idx++){
            const unsigned int i = idx - junc_limit_index_ ;
            for (unsigned int j=0; j<eff_len_; j++){
                const unsigned int indx_2d = i*eff_len_ + j ;
                out_cov[indx_2d] = junc_vec[idx][j] ;
            }
        }
    }

    void prepare_genelist(map<string, Gene*>& gene_map, map<string, vector<overGene*>> & geneList){
        map<string, vector<Gene*>> gmp ;

        for(const auto & p: gene_map){
            const string chrom = (p.second)->get_chromosome() ;
            if (gmp.count(chrom) == 0 )
                gmp[chrom] = vector<Gene*>() ;
            gmp[chrom].push_back(p.second)  ;
        }

        for (auto &gl: gmp){
            sort((gl.second).begin(), (gl.second).end(), Gene::islowerRegion<Gene>) ;
            int gstart = 0, gend = 0 ;
            overGene * ov = nullptr ;

            for (const auto &g: (gl.second)){

                int st = g->get_start() ;
                int nd = g->get_end() ;
                if (st <= gend && nd >= gstart){
                    gstart = (gstart == 0) ? st : min(gstart, st) ;
                    gend = (gend == 0) ? nd : max(gend, nd) ;
                    ov->set_start(gstart) ;
                    ov->set_end(gend) ;
                }
                else{
                    if (ov != nullptr )
                        geneList[gl.first].push_back(ov) ;
                    ov = new overGene(st, nd) ;
                    gstart = st ;
                    gend = nd ;
                }
                (ov->glist).push_back(g) ;
            }
            if(ov != nullptr)
                geneList[gl.first].push_back(ov) ;
        }
    }


    void free_genelist(map<string, vector<overGene*>> & geneList){
        for (auto &ov_vec: geneList){
            for(auto &ov: ov_vec.second){
                delete (ov) ;
            }
            (ov_vec.second).clear() ;
        }
    }

}<|MERGE_RESOLUTION|>--- conflicted
+++ resolved
@@ -305,7 +305,6 @@
         return exit_code ;
     }
 
-<<<<<<< HEAD
     /**
      * sort vec, identify positions 0:npos that are not stacks, return npos
      *
@@ -333,18 +332,20 @@
             vector<float> &vec, float sreads, const float fitfunc_r,
             const float pvalue_limit
     ) {
-        // get cdf function to handle fitfunc_r == 0 vs > 0
-        std::function<float(float, float)> cdf_func;
+        // get sf (1 - cdf) function to handle fitfunc_r == 0 vs > 0
+        std::function<float(float, float)> sf_func;
         if (fitfunc_r == 0.0) {
-            cdf_func = [](float x, float mean) -> float {
-                return scythe::ppois(x, mean);
+            sf_func = [](float x, float mean) -> float {
+                const boost::math::poisson_distribution<float> stack_dist(mean);
+                return boost::math::cdf(boost::math::complement(stack_dist, x));
             };
         } else {
-            // get negative-binomial parameters (in scythestat formulation)
+            // get negative-binomial parameters (in boost formulation)
             const float r = 1 / fitfunc_r;
-            // const float p = r / (mean + r);
-            cdf_func = [r](float x, float mean) -> float {
-                return scythe::pnbinom(x, r, r / (mean + r));
+            sf_func = [r](float x, float mean) -> float {
+                const float p = r / (mean + r);
+                const boost::math::negative_binomial_distribution<float> stack_dist(r, p);
+                return boost::math::cdf(boost::math::complement(stack_dist, x));
             };
         }
 
@@ -360,40 +361,12 @@
             // leave-one-out mean coverage at other positions
             const float mean_reads = (other_npos == 0) ? 0.5: (sreads - vec_i) / other_npos;
             // p-value at current position
-            const float pvalue = 1 - cdf_func(vec_i, mean_reads);
+            const float pvalue = sf_func(vec_i, mean_reads);
             // decrement number of valid positions if outlier
             if (pvalue < pvalue_limit) {
                 --npos;  // decrement npos for return value
             } else {
                 break;  // don't need to test remaining positions
-=======
-    int IOBam::normalize_stacks(vector<float> vec, float sreads, int npos, float fitfunc_r, float pvalue_limit){
-        if (fitfunc_r == 0.0){
-            for (int i=0; i<(int)vec.size(); i++){
-                const float mean_reads = (npos == 1) ? 0.5: (sreads-vec[i]) / (npos - 1) ;
-                const boost::math::poisson_distribution<float> stack_dist(mean_reads);
-                const float pvalue = boost::math::cdf(boost::math::complement(
-                    stack_dist, vec[i]
-                ));
-                if (pvalue< pvalue_limit){
-                    vec.erase(vec.begin() + i) ;
-                    npos -- ;
-                }
-            }
-        }else{
-            for (int i=0; i<(int) vec.size(); i++){
-                const float mean_reads = (npos == 1) ? 0.5: (sreads-vec[i]) / (npos - 1) ;
-                const float r = 1 / fitfunc_r ;
-                const float p = r/(mean_reads + r) ;
-                const boost::math::negative_binomial_distribution<float> stack_dist(r, p);
-                const float pvalue = boost::math::cdf(boost::math::complement(
-                    stack_dist, vec[i]
-                ));
-                if (pvalue< pvalue_limit){
-                    vec.erase(vec.begin() + i);
-                    npos -- ;
-                }
->>>>>>> 5f2c0597
             }
         }
         // finally: values vec[:npos] are not stacks, vec[npos:] are stacks
