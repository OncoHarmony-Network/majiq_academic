--- conflicted
+++ resolved
@@ -491,16 +491,9 @@
             vector<float> vec ;
             float sreads = 0 ;
             for(unsigned int i=0; i<eff_len_; ++i){
-<<<<<<< HEAD
-                if (junc_vec[jidx][i]>0){
-                    sreads += junc_vec[jidx][i] ;
-                    vec.push_back(junc_vec[jidx][i]) ;
-=======
                 if (coverage[i] > 0) {
-                    npos ++ ;
                     sreads += coverage[i];
                     vec.push_back(coverage[i]);
->>>>>>> fb6acf13
                 }
             }
             if (vec.size() == 0) continue ;  // can't bootstrap from 0 positions
