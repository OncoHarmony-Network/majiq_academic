#ifndef GRIMOIRE_H
#define GRIMOIRE_H

#include <iostream>
#include <map>
#include <vector>
#include <set>
#include <list>
#include <string>
#include <omp.h>
#include "psi.hpp"


#define EMPTY_COORD  -1
#define FIRST_LAST_JUNC  -2
#define MAX_DENOVO_DIFFERENCE 400
#define MIN_INTRON_BINSIZE 1000
#define MAX_TYPE_LENGTH 245
#define NA_LSV  "na"
using namespace std ;
//extern typedef vector<float> psi_distr_t ;
typedef vector<float> psi_distr_t ;

namespace grimoire{
    class Exon ;
    class Junction ;
    class Gene ;
    class Intron ;
    class LSV ;

    struct Ssite {
        int         coord ;
        bool        donor_ss ;
        Junction *  j ;
    };

    class Jinfo {
        public:
            unsigned int    index ;
            int             sreads ;
            int             npos ;

            Jinfo() {}
            Jinfo(unsigned int index1, int sreads1, int npos1): index(index1), sreads(sreads1), npos(npos1) {}
    } ;

    struct lsvtype {
        int         coord ;
        int         ref_coord ;
        Exon *      ex_ptr ;
        Junction *  jun_ptr ;
    } ;

    class _Region{
        protected:
            int start_ ;
            int end_ ;

            _Region(){}
            _Region(int start1, int end1): start_(start1), end_(end1) {}
            virtual ~_Region(){}
        public:
            int         get_start()             { return start_ ; }
            int         get_end()               { return end_ ; }
            void        set_start(int start1)   { start_ = start1 ; }
            void        set_end(int end1)       { end_ = end1 ; }
            inline int  length()                { return end_ - start_ ; }
            virtual void  set_simpl_fltr(bool val, bool in) { cerr << "NOT SHOW\n" ;}


            static bool func_comp (_Region* a, int coord){
                return a->get_end() < coord ;
            }

            template <class myRegion>
            static bool islowerRegion(myRegion * a, myRegion * b){
                return (a->get_start() < b->get_start()) ||
                        (a->get_start() == b->get_start() && a->get_end() < b->get_end());
            }

            template <class myRegion>
            static bool isgreaterRegion(myRegion * a, myRegion * b){
                return (a->get_start() > b->get_start()) ||
                        (a->get_start() == b->get_start() && a->get_end() > b->get_end());
            }

            template <class myRegion>
            static bool RegionsOverlap(myRegion* t1, myRegion* t2){
                return ( (t1->get_start() <= t2->get_end()) && (t1->get_end() >= t2->get_start()) ) ;
            }



    };


    class Junction: public _Region{
        private:
            bool annot_ ;
            bool intronic_ ;
            bool bld_fltr_ ;
            bool denovo_bl_ ;
            bool simpl_fltr_ ;
            unsigned int denovo_cnt_ ;
            unsigned int flter_cnt_ ;
            unsigned int simpl_cnt_in_ ;
            unsigned int simpl_cnt_out_ ;
            Exon * acceptor_;
            Exon * donor_;

        public:
            float* nreads_ ;

            Junction() {}
            Junction(int start1, int end1, bool annot1, bool simpl1): _Region(start1, end1),
                                                                      annot_(annot1), simpl_fltr_(simpl1){
                denovo_bl_ = annot1 ;
//                denovo_bl_ = false ;
                denovo_cnt_ = 0 ;
                bld_fltr_ = false ;
                flter_cnt_ = 0 ;
                intronic_ = false ;
                nreads_ = nullptr ;
                simpl_cnt_in_ = 0 ;
                simpl_cnt_out_ = 0 ;
            }
            ~Junction()             { clear_nreads(true) ; }

            string  get_key()       { return(to_string(start_) + "-" + to_string(end_)) ; }
            string  get_key(Gene * gObj) ;
            string  get_key(Gene * gObj, int strandness) ;
            bool    get_annot()     { return annot_ ; }
            bool    get_intronic()  { return intronic_ ; }
            bool    get_bld_fltr()  { return bld_fltr_ ; }
            bool    get_simpl_fltr(){ return simpl_fltr_ ; }
            bool    get_denovo_bl() { return denovo_bl_ ; }
            Exon*   get_acceptor()  { return acceptor_ ; }
            Exon*   get_donor()     { return donor_ ; }
            void  set_nreads_ptr(float * nreads1) { nreads_ = nreads1 ; }
            void  set_acceptor(Exon * acc) { acceptor_ = acc ; }
            void  set_donor(Exon * don) { donor_ = don ; }
            void  exonReset(){
                acceptor_ = nullptr ;
                donor_ = nullptr ;
            }

            void set_simpl_fltr(bool val, bool in){
                if (in)
                    simpl_cnt_in_ += val? 1 : 0 ;
                else
                    simpl_cnt_out_ += val? 1 : 0 ;
            }

            void update_simpl_flags(unsigned int min_experiments){
                simpl_fltr_ = simpl_fltr_ && simpl_cnt_in_ >= min_experiments && simpl_cnt_out_ >= min_experiments ;
                simpl_cnt_in_ = 0 ;
                simpl_cnt_out_ = 0 ;
            }

            inline void update_flags(unsigned int sreads, unsigned int minreads_t, unsigned int npos, unsigned int minpos_t,
                              unsigned int denovo_t, unsigned int min_experiments, bool denovo){
                if (( npos >= minpos_t) && (sreads >= minreads_t)){
                    ++ flter_cnt_ ;
                    bld_fltr_ = bld_fltr_ || (flter_cnt_ >= min_experiments) ;
                }
                if (sreads >= denovo_t){
                    ++ denovo_cnt_  ;
                    denovo_bl_ = denovo_bl_ || (denovo_cnt_ >= min_experiments) ;
                    if (!(denovo || annot_))
                        denovo_bl_ = false ;
                }

                return ;
            }

            void gen_and_update_flags(int efflen, unsigned int num_reads, unsigned int num_pos, unsigned int denovo_thresh,
                              unsigned int min_experiments, bool denovo){
                if (nreads_ == nullptr ){
                    return ;
                }
                unsigned int sum_reads = 0 ;
                unsigned int npos = 0 ;

                for(int i=0; i<efflen; ++i){
                    sum_reads += nreads_[i] ;
                    npos += nreads_[i]? 1 : 0 ;
                }
                update_flags(sum_reads, num_reads, npos, num_pos, denovo_thresh, min_experiments,  denovo) ;
//cerr << "UPDATE FLAGS " << get_key() << " bool:" << denovo_bl_<< " denovothresh: " << denovo_thresh << " sum_reads: " << sum_reads << "\n" ;
                return ;
            }


            void clear_nreads(bool reset_grp){
                nreads_ = nullptr ;
                flter_cnt_ = reset_grp ? 0: flter_cnt_ ;
                denovo_cnt_ = reset_grp ? 0: denovo_cnt_ ;
            }

            void update_junction_read(int read_start, unsigned int n) ;

    };
    class Exon: public _Region{

        public:
            bool            annot_ ;
            int             db_start_ ;
            int             db_end_ ;
            set<Junction *> ib ;
            set<Junction *> ob ;
            Intron *        ib_irptr ;
            Intron *        ob_irptr ;


            Exon(){}
            Exon(int start1, int end1): _Region(start1, end1), db_start_(start1), db_end_(end1){
                annot_  = true ;
                ib_irptr = nullptr ;
                ob_irptr = nullptr ;
            }
            Exon(int start1, int end1, bool annot1): _Region(start1, end1), annot_(annot1),
                                                                            db_start_(start1), db_end_(end1){
                ib_irptr = nullptr ;
                ob_irptr = nullptr ;
            }
            ~Exon(){}
            bool    is_lsv(bool ss) ;
            void    simplify(map<string, int>& junc_tlb, float simpl_percent, Gene* gObj, int strandness,
                        int denovo_simpl, int db_simple, int ir_simpl, bool last, unsigned int min_experiments) ;
            bool    has_out_intron()        { return ob_irptr != nullptr ; }
            string  get_key()       { return(to_string(start_) + "-" + to_string(end_)) ; }
            void set_simpl_fltr(bool val) {};
            void    revert_to_db(){
                set_start(db_start_) ;
                set_end(db_end_) ;
                for (auto const &j: ib){
                    j->exonReset() ;
                }
                ib.clear() ;

                for (auto const &j: ob){
                    j->exonReset() ;
                }
                ob.clear() ;
            }

    };

    class Intron: public _Region{
        private:
            bool    annot_ ;
            Gene *  gObj_ ;
            int     flt_count_ ;
            bool    ir_flag_ ;
            bool    markd_ ;

            int     nxbin_off_ ;
            int     nxbin_mod_ ;
            int     nxbin_ ;
            int     numbins_ ;
            bool    simpl_fltr_ ;
            unsigned int simpl_cnt_in_ ;
            unsigned int simpl_cnt_out_ ;

        public:
            float*  read_rates_ ;

            Intron () {}
            Intron (int start1, int end1, bool annot1, Gene* gObj1, bool simpl1): _Region(start1, end1),
                                                                     annot_(annot1), gObj_(gObj1), simpl_fltr_(simpl1){
                flt_count_  = 0 ;
                ir_flag_    = false ;
                read_rates_ = nullptr ;
                nxbin_      = 0 ;
                nxbin_off_  = 0 ;
                nxbin_mod_  = 0 ;
                markd_      = false ;
                numbins_    = 0 ;
                simpl_cnt_in_  = 0 ;
                simpl_cnt_out_  = 0 ;
            }

            bool    get_annot()             { return annot_ ; }
            Gene*   get_gene()              { return gObj_ ; }
            bool    get_ir_flag()           { return ir_flag_ ; }
            string  get_key()               { return (to_string(start_) + "-" + to_string(end_)) ; }
            bool    get_simpl_fltr()        { return simpl_fltr_ ; }
            int     get_nxbin()             { return nxbin_ ; }
            int     get_nxbin_off()         { return nxbin_off_ ; }
            int     get_nxbin_mod()         { return nxbin_mod_ ; }
            int     get_numbins()           { return numbins_ ; }
            int     get_fltcount()          { return flt_count_ ; }
            void    set_markd()             { markd_ = true ; }
            void    unset_markd()           { markd_ = false ; }
            bool    is_connected()          { return markd_ ; }
            string  get_key(Gene * gObj) ;
            void    calculate_lambda() ;
            bool    is_reliable(float min_bins, int eff_len) ;

            void set_simpl_fltr(bool val, bool in){
                if (in)
                    simpl_cnt_in_ += val? 1 : 0 ;
                else
                    simpl_cnt_out_ += val? 1 : 0 ;
            }

            void update_simpl_flags(unsigned int min_experiments){
<<<<<<< HEAD
                simpl_fltr_ = simpl_fltr_ && simpl_cnt_in_ >= min_experiments && simpl_cnt_out_ >= min_experiments ;

                simpl_cnt_in_  = 0 ;
                simpl_cnt_out_  = 0 ;
=======

                simpl_fltr_ = simpl_fltr_ && simpl_cnt_in_ >= min_experiments && simpl_cnt_out_ >= min_experiments ;
                simpl_cnt_in_  = 0 ;
                simpl_cnt_out_  = 0 ;

>>>>>>> 3a3afb6c
            }

            void add_read_rates_buff(int eff_len){
                nxbin_      = (int) ((length()+ eff_len) / eff_len) ;
                nxbin_mod_  = (length() % eff_len) ;
                nxbin_off_  = nxbin_mod_ * ( nxbin_+1 ) ;
                numbins_    = eff_len ;
                read_rates_ = (float*) calloc(numbins_, sizeof(float)) ;
            }

<<<<<<< HEAD
            void initReadCovFromVector(vector<float> cov){
                for (int i=0; i<cov.size(); ++i) {
=======
            void initReadCovFromVector(vector<float>& cov){
                for (unsigned int i=0; i<cov.size(); ++i) {
>>>>>>> 3a3afb6c
                    read_rates_[i] = cov[i] ;
                }

            }

            void  add_read(int read_pos, int eff_len, int s){
                int st = get_start() - eff_len ;
                if (read_rates_ == nullptr){
                    add_read_rates_buff(eff_len) ;
                }
                int offset = (read_pos - st) ;
                offset = (offset >=0) ? offset: 0 ;

                const int off1 = (int) ((offset - nxbin_off_) / nxbin_) + nxbin_mod_ ;
                const int off2 = (int) offset / (nxbin_+1) ;
                offset = (int)(offset < nxbin_off_) ? off2: off1 ;
                read_rates_[offset] += s ;
            }

            inline void  update_flags(float min_coverage, int min_exps, float min_bins) {
                int cnt = 0 ;
                const float pc_bins = numbins_ * min_bins ;
                for(int i =0 ; i< numbins_; i++){
                    cnt += (read_rates_[i]>= min_coverage) ? 1 : 0 ;
                }
                flt_count_ += (cnt >= pc_bins) ? 1 : 0 ;
                ir_flag_ = ir_flag_ || (flt_count_ >= min_exps) ;
                return ;
            }

            inline void update_boundaries(int start, int end){
                int st = get_start() ;
                int nd = get_end() ;

                st = (st > start)? st: start ;
                nd = (nd < end)? nd: end ;

                set_end(nd) ;
                set_start(st) ;
            }

            void overlaping_intron(Intron * inIR_ptr){
                start_ = max(start_, inIR_ptr->get_start()) ;
                end_ = min(end_, inIR_ptr->get_end()) ;

                nxbin_      = inIR_ptr->get_nxbin() ;
                nxbin_mod_  = inIR_ptr->get_nxbin_mod() ;
                nxbin_off_  = inIR_ptr->get_nxbin_off() ;
                numbins_    = inIR_ptr->get_numbins() ;
                read_rates_ = inIR_ptr->read_rates_ ;
                flt_count_ += inIR_ptr->get_fltcount() ;
                ir_flag_    = ir_flag_ || inIR_ptr->get_ir_flag() ;
                return ;
            }

            void clear_nreads(bool reset_grp){
                flt_count_ = reset_grp ? 0: flt_count_ ;
                return ;
            }

            void free_nreads(){
                if(read_rates_ != nullptr){
                    free(read_rates_);
                    read_rates_ = nullptr ;
                }
                return ;
            }
    };


    class Gene: public _Region{
        private:
            string  id_ ;
            string  name_ ;
            string  chromosome_ ;
            char    strand_ ;
            omp_lock_t map_lck_ ;

        public:
            map <string, Junction*> junc_map_ ;
            map <string, Exon*> exon_map_ ;
            vector <Intron*> intron_vec_ ;


            Gene (){}
            Gene(string id1, string name1, string chromosome1,
                 char strand1, unsigned int start1, unsigned int end1): _Region(start1, end1), id_(id1), name_(name1),
                                                                        chromosome_(chromosome1), strand_(strand1){
                omp_init_lock( &map_lck_ ) ;
            }

            ~Gene(){
                for(const auto &p: exon_map_){
                    delete p.second ;
                }
                for(const auto &p: junc_map_){
                    delete p.second ;
                }
                for(const auto &p: intron_vec_){
                    delete p ;
                }
            }
            string  get_id()        { return id_ ; }
            string  get_chromosome(){ return chromosome_ ;}
            char    get_strand()    { return strand_ ;}
            string  get_name()      { return name_ ;}
            void    set_simpl_fltr(bool val) {};
            void    create_annot_intron(int start_ir, int end_ir, bool simpl){
<<<<<<< HEAD
                Intron * ir = new Intron(start_ir+1, end_ir-1, true, this, simpl) ;
=======
                Intron * ir = new Intron(start_ir +1, end_ir -1, true, this, simpl) ;
>>>>>>> 3a3afb6c
                intron_vec_.push_back(ir) ;
            }

            void reset_exons(){
                for (auto p  = exon_map_.begin(); p!= exon_map_.end();){
                    map <string, Exon*>::iterator pit = p ;
                    Exon * e = p->second ;
                    e->revert_to_db() ;
                    ++p ;
                    if (!e->annot_){
                        exon_map_.erase(pit) ;
                        delete e ;
                    }
                }

            }

            string  get_region() ;
            void    print_exons() ;
            void    detect_exons() ;
            void    connect_introns() ;
            void    detect_introns(vector<Intron*> &intronlist, bool simpl) ;
            void    add_intron(Intron * inIR_ptr, float min_coverage, unsigned int min_exps, float min_bins, bool reset) ;
            void    newExonDefinition(int start, int end, Junction *inbound_j, Junction *outbound_j, bool in_db) ;
            void    fill_junc_tlb(map<string, vector<string>> &tlb) ;
            int     detect_lsvs(vector<LSV*> &out_lsvlist) ;
            void    simplify(map<string, int>& junc_tlb, float simpl_percent, int strandness, int denovo_simpl,
                             int db_simple, int ir_simpl, bool last, unsigned int min_experiments) ;
            void    initialize_junction(string key, int start, int end, float* nreads_ptr, bool simpl) ;
            void    update_junc_flags(int efflen, bool is_last_exp, unsigned int minreads, unsigned int minpos,
                                      unsigned int denovo_thresh, unsigned int min_experiments, bool denovo) ;
            void    updateFlagsFromJunc(string key, unsigned int sreads, unsigned int minreads_t, unsigned int npos,
                                        unsigned int minpos_t, unsigned int denovo_t, bool denovo, int minexp,
                                        bool reset) ;

    };

    class LSV{
        private:
            string              id_ ;
            vector<Junction *>  junctions_ ;
            Intron *            ir_ptr_ ;
            string              type_ ;
            Gene *              gObj_ ;

        public:
            LSV(){}
            LSV(Gene* gObj1, Exon* ex, bool ss): gObj_(gObj1){
                const bool b = (gObj_->get_strand() == '+') ;

                const string t = (ss != b) ? "t" : "s" ;
                const string st =(ex->get_start() == -1) ? NA_LSV : to_string(ex->get_start()) ;
                const string end = (ex->get_end() == -1) ? NA_LSV : to_string(ex->get_end()) ;
                id_     = gObj_->get_id() + ":" + t + ":" + st + "-" + end ;

                ir_ptr_ = nullptr ;
                Intron * temp_ir = ss? ex->ob_irptr : ex->ib_irptr ;
                if (temp_ir != nullptr )
                    ir_ptr_ = (temp_ir->get_ir_flag() && !temp_ir->get_simpl_fltr()) ? temp_ir : nullptr ;

                type_   = set_type(ex, ss) ;
            }

            ~LSV(){}
            bool gather_lsv_info (float* source, float* target, list<Jinfo*> &info, map<string, Jinfo> &tlb,
                                  unsigned int msample) ;
            string      set_type (Exon* ex, bool ss) ;
            inline void get_variations(set<string> &t1) ;
            string      get_type ()                  { return type_ ; }
            string      get_id ()                    { return id_ ; }
            Gene*       get_gene()                   { return gObj_ ; }
            int         get_num_junctions()          { return junctions_.size() ; }
            vector<Junction *>& get_junctions()      { return junctions_ ; }
            Intron *    get_intron()                 {
                Intron* irptr = (ir_ptr_ != nullptr) ? ir_ptr_ : (Intron * ) 0 ;
                return irptr ;

            }
            int  get_num_variations() {
                const int n = junctions_.size() ;
                const int c = (ir_ptr_ != nullptr) ? 1 : 0 ;
                return (n+c) ;
            }
    };

    class overGene: public _Region{
        public:
            vector<Gene *> glist ;
        overGene(unsigned int start1, unsigned int end1):_Region(start1, end1) { }
        overGene(){}

        ~overGene(){
            for (auto &g: glist){
                delete g ;
            }
            glist.clear() ;
            glist.shrink_to_fit() ;
        }
    } ;


    void sortGeneList(vector<Gene*> &glist) ;
    vector<Intron *> find_intron_retention(Gene * gObj, int start, int end);
//    vector<Gene*> find_gene_from_junc(const map<string, vector<overGene*>>& glist, string chrom, int start, int end, bool ir) ;

    void find_gene_from_junc(map<string, vector<overGene*>> & glist, string chrom, char strand, int start, int end,
                             vector<Gene*>& oGeneList, bool ir, bool simpl) ;
    void fill_junc_tlb(vector<LSV*>& lsv_list, map<string, int>& tlb) ;
    bool isNullJinfo(Jinfo* x) ;
    void free_JinfoVec(vector<Jinfo*>& jvec);
    string key_format(string gid, int coord1, int coord2, bool ir) ;
    void free_lsvlist(vector<LSV*> & lsvList) ;
}

#endif
<|MERGE_RESOLUTION|>--- conflicted
+++ resolved
@@ -305,18 +305,11 @@
             }
 
             void update_simpl_flags(unsigned int min_experiments){
-<<<<<<< HEAD
-                simpl_fltr_ = simpl_fltr_ && simpl_cnt_in_ >= min_experiments && simpl_cnt_out_ >= min_experiments ;
-
-                simpl_cnt_in_  = 0 ;
-                simpl_cnt_out_  = 0 ;
-=======
 
                 simpl_fltr_ = simpl_fltr_ && simpl_cnt_in_ >= min_experiments && simpl_cnt_out_ >= min_experiments ;
                 simpl_cnt_in_  = 0 ;
                 simpl_cnt_out_  = 0 ;
 
->>>>>>> 3a3afb6c
             }
 
             void add_read_rates_buff(int eff_len){
@@ -327,13 +320,8 @@
                 read_rates_ = (float*) calloc(numbins_, sizeof(float)) ;
             }
 
-<<<<<<< HEAD
-            void initReadCovFromVector(vector<float> cov){
-                for (int i=0; i<cov.size(); ++i) {
-=======
             void initReadCovFromVector(vector<float>& cov){
                 for (unsigned int i=0; i<cov.size(); ++i) {
->>>>>>> 3a3afb6c
                     read_rates_[i] = cov[i] ;
                 }
 
@@ -442,11 +430,7 @@
             string  get_name()      { return name_ ;}
             void    set_simpl_fltr(bool val) {};
             void    create_annot_intron(int start_ir, int end_ir, bool simpl){
-<<<<<<< HEAD
-                Intron * ir = new Intron(start_ir+1, end_ir-1, true, this, simpl) ;
-=======
                 Intron * ir = new Intron(start_ir +1, end_ir -1, true, this, simpl) ;
->>>>>>> 3a3afb6c
                 intron_vec_.push_back(ir) ;
             }
 
