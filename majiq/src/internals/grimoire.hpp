--- conflicted
+++ resolved
@@ -372,20 +372,12 @@
             }
 
             void add_read_rates_buff(int eff_len){
-<<<<<<< HEAD
                 // set up buffer and constants to bin raw positions to eff_len equivalent junction positions
                 nxbin_      = (int) ((length() + eff_len) / eff_len);  // minimum number of raw positions per equivalent junction position
                 nxbin_mod_  = length() % eff_len;  // number of equivalent positions that have 1 more raw position than nxbin_
                 nxbin_off_  = nxbin_mod_ * (nxbin_ + 1);  // offset of raw position -- before: nxbin_+1 per position, after: nxbin_ per position
                 numbins_    = eff_len;  // number of equivalent junction positions (keep value)
-                read_rates_ = (float*) calloc(numbins_, sizeof(float));  // allocate per-position read rate buffer as zeroes
-=======
-                nxbin_      = (int) ((length()+ eff_len) / eff_len) ;
-                nxbin_mod_  = (length() % eff_len) ;
-                nxbin_off_  = nxbin_mod_ * ( nxbin_+1 ) ;
-                numbins_    = eff_len ;
-                read_rates_ptr_ = make_shared<vector<float>>(numbins_, 0);
->>>>>>> d71181af
+                read_rates_ptr_ = make_shared<vector<float>>(numbins_, 0);  // allocate per-position read rate buffer as zeroes
             }
 
             void initReadCovFromVector(vector<float>& cov){
@@ -395,7 +387,6 @@
 
             }
 
-<<<<<<< HEAD
             /**
              * Add s reads to intron at the given offset with respect to intron start
              *
@@ -409,7 +400,7 @@
                     cerr << "Intron offset " << intron_offset << " miscalculated\n";  // XXX
                     return;
                 }
-                if (read_rates_ == nullptr) {
+                if (read_rates_ptr_ == nullptr) {
                     add_read_rates_buff(eff_len);
                 }
                 // get offset over the eff_len bins using intron_offset
@@ -421,21 +412,7 @@
                     // nxbin_ positions per bin after nxbin_mod_
                     offset = (int) ((intron_offset - nxbin_off_) / nxbin_) + nxbin_mod_;
                 }
-                read_rates_[offset] += s;
-=======
-            void  add_read(int read_pos, int eff_len, int s){
-                int st = get_start() - eff_len ;
-                if (read_rates_ptr_ == nullptr) {
-                    add_read_rates_buff(eff_len) ;
-                }
-                int offset = (read_pos - st) ;
-                offset = (offset >=0) ? offset: 0 ;
-
-                const int off1 = (int) ((offset - nxbin_off_) / nxbin_) + nxbin_mod_ ;
-                const int off2 = (int) offset / (nxbin_+1) ;
-                offset = (int)(offset < nxbin_off_) ? off2: off1 ;
                 (*read_rates_ptr_)[offset] += s;
->>>>>>> d71181af
             }
 
             inline void  update_flags(float min_coverage, int min_exps, float min_bins) {
