--- conflicted
+++ resolved
@@ -224,7 +224,6 @@
                 donor_ = nullptr ;
             }
 
-<<<<<<< HEAD
             void set_simpl_fltr(bool val, bool in){
                 if (in)
                     simpl_cnt_in_ += val? 1 : 0 ;
@@ -256,8 +255,6 @@
              * corresponding filter if enough experiments passed in this build
              * group. Only requires one build group to pass
              */
-=======
->>>>>>> a89a6ac2
             inline void update_flags(unsigned int sreads, unsigned int minreads_t, unsigned int npos, unsigned int minpos_t,
                               unsigned int denovo_t, unsigned int min_experiments, bool denovo){
                 // only update flags if experiment has enough nonzero positions
@@ -340,12 +337,7 @@
             void    simplify(map<string, int>& junc_tlb, float simpl_percent, Gene* gObj, int strandness,
                         int denovo_simpl, int db_simple, int ir_simpl, bool last, unsigned int min_experiments) ;
             bool    has_out_intron()        { return ob_irptr != nullptr ; }
-<<<<<<< HEAD
             coord_key_t get_key() { return std::make_pair(start_, end_); }
-            void set_simpl_fltr(bool val) {};
-=======
-            string  get_key()       { return(to_string(start_) + "-" + to_string(end_)) ; }
->>>>>>> a89a6ac2
             void    revert_to_db(){
                 set_start(db_start_) ;
                 set_end(db_end_) ;
@@ -419,12 +411,7 @@
             bool    get_annot()             { return annot_ ; }
             Gene*   get_gene()              { return gObj_ ; }
             bool    get_ir_flag()           { return ir_flag_ ; }
-<<<<<<< HEAD
             coord_key_t get_key() { return std::make_pair(start_, end_); }
-            bool    get_simpl_fltr()        { return simpl_fltr_ ; }
-=======
-            string  get_key()               { return (to_string(start_) + "-" + to_string(end_)) ; }
->>>>>>> a89a6ac2
             int     get_nxbin()             { return nxbin_ ; }
             int     get_nxbin_off()         { return nxbin_off_ ; }
             int     get_nxbin_mod()         { return nxbin_mod_ ; }
