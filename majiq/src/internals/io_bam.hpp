#ifndef IO_BAM_H
#define IO_BAM_H

//#include <algorithm>
#include <iomanip>
#include <iostream>
#include "grimoire.hpp"
#include "htslib/sam.h"
#include <map>
#include <set>
#include <omp.h>
//#include "interval.hpp"

#define MIN_INTRON_LEN 1000
#define MIN_BP_OVERLAP 8
#define MIN_JUNC_LENGTH 2
#define NUM_INTRON_BINS 10

#define UNSTRANDED 0
#define FWD_STRANDED 1
#define REV_STRANDED 2

#define is_read1(b)   (((b)->core.flag & BAM_FREAD1) != 0)
#define is_read2(b)   (((b)->core.flag & BAM_FREAD2) != 0)
#define is_read_reverse(b) (((b)->core.flag & BAM_FREVERSE) == 0x10)
////Sort a vector of junctions
//template <class CollectionType>
//inline void sort_junctions(CollectionType &junctions) {
//    sort(junctions.begin(), junctions.end(), compare_junctions);
//}

//The class that deals with creating the junctions
using namespace std;
using namespace grimoire;
//using namespace interval;

namespace io_bam{
    class IOBam {
        private:
            string bam_;
            int strandness_;
            unsigned int eff_len_;
            map<string, unsigned int> junc_map ;
            unsigned int nthreads_;
            map<string, vector<overGene*>> glist_ ;
            map<string, vector<Intron*>> intronVec_ ;
            unsigned int junc_limit_index_ ;
            bool simpl_ ;

        public:
            vector<float *> junc_vec ;
            IOBam(){
//                bam_ = string(".");
//                strandness_ = 0 ;
//                nthreads_ = 1 ;
//                simpl_ = false ;
            }

            IOBam(string bam1, int strandness1, unsigned int eff_len1, unsigned int nthreads1,
                  map<string, vector<overGene*>> glist1, bool simpl1): strandness_(strandness1), eff_len_(eff_len1),
                                                                  nthreads_(nthreads1), glist_(glist1), simpl_(simpl1){
                bam_ = bam1 ;
            }

//            IOBam(string bam1, int strandness1, unsigned int eff_len1): strandness_(strandness1), eff_len_(eff_len1){
//                bam_ = string(bam1) ;
//                nthreads_ = 1 ;
//            }

            ~IOBam(){

                for(const auto &p1: junc_vec){
                    free(p1) ;
                }
                junc_vec.clear() ;
            }

            int parse_read_into_junctions(bam_hdr_t *header, bam1_t *read) ;
            void add_junction(string chrom, char strand, int start, int end, int read_pos, int first_offpos, int sreads) ;
            int* get_junc_vec_summary() ;
            unsigned int get_junc_limit_index() { return junc_limit_index_ ; };
            int normalize_stacks(vector<float> vec, float sreads, int npos, float fitfunc_r, float pvalue_limit) ;
            int boostrap_samples(int msamples, int ksamples, float* boots, float fitfunc_r, float pvalue_limit) ;
            void detect_introns(float min_intron_cov, unsigned int min_experiments, float min_bins, bool reset) ;


            char _get_strand(bam1_t * read) ;
            void set_junction_strand(bam1_t  *aln, Junction& j1) ;
            void find_junction_genes(string chrom, char strand, int start, int end, float * nreads_ptr ) ;
            int  ParseJunctionsFromFile(bool ir_func) ;
            void parseJuncEntry(map<string, vector<overGene*>> & glist, string chrom, char strand, int start, int end,
                                int sreads, vector<Gene*>& oGeneList, bool ir, int minexp, bool reset) ;
            inline void update_junction_read(string key, int read_start, int count) ;
            inline bool new_junc_values(const string key) ;
<<<<<<< HEAD
=======
            void simplify(float simpl_percent) ;
>>>>>>> 4731bdc4
            int parse_read_for_ir(bam_hdr_t *header, bam1_t *read) ;
            int get_njuncs() ;
            const map<string, unsigned int> &get_junc_map() ;
            const vector<Junction *>& get_junc_vec() ;
            void free_iobam() {
                int idx = 0 ;
                for(const auto &p1: junc_vec){
                    free(p1) ;
                    idx ++ ;
                }
                junc_vec.clear() ;
                junc_map.clear() ;
                intronVec_.clear() ;


            }



    };

    void prepare_genelist(map<string, Gene*>& gene_map, map<string, vector<overGene*>> & geneList) ;
    bool juncGeneSearch(Gene* t1, Junction* t2) ;
    void free_genelist(map<string, vector<overGene*>> & geneList) ;
}
#endif<|MERGE_RESOLUTION|>--- conflicted
+++ resolved
@@ -92,10 +92,8 @@
                                 int sreads, vector<Gene*>& oGeneList, bool ir, int minexp, bool reset) ;
             inline void update_junction_read(string key, int read_start, int count) ;
             inline bool new_junc_values(const string key) ;
-<<<<<<< HEAD
-=======
+
             void simplify(float simpl_percent) ;
->>>>>>> 4731bdc4
             int parse_read_for_ir(bam_hdr_t *header, bam1_t *read) ;
             int get_njuncs() ;
             const map<string, unsigned int> &get_junc_map() ;
