--- conflicted
+++ resolved
@@ -60,14 +60,12 @@
             bool simpl_ ;
             omp_lock_t map_lck_ ;
 
-<<<<<<< HEAD
             void update_eff_len(const unsigned int new_eff_len);
-=======
+
             // random number generation persistent in class
             // XXX -- consider using Mersenne-Twister to give more uniform
             // implementation across architectures/less compiler-dependent
             static vector<default_random_engine> generators_;
->>>>>>> f0256139
 
         public:
             vector<shared_ptr<vector<float>>> junc_vec;
