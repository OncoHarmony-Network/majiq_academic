--- conflicted
+++ resolved
@@ -17,12 +17,8 @@
         IOBam() nogil except +
         IOBam(string, int, unsigned int, unsigned int, map[string, overGene_vect_t], bint simpl1) nogil except +
         int ParseJunctionsFromFile(bint ir_func) nogil
-<<<<<<< HEAD
         void EstimateEffLenFromFile(int num_reads) nogil
-        int boostrap_samples(int msamples, int ksamples, np.float32_t* boots, float fitfunc_r, np.float32_t pvalue_limit) nogil
-=======
         int bootstrap_samples(int msamples, int ksamples, np.float32_t* boots, float fitfunc_r, np.float32_t pvalue_limit) nogil
->>>>>>> f0256139
         void detect_introns(np.float32_t min_intron_cov, unsigned int min_experiments, np.float32_t min_bins, bint reset) nogil
         int get_njuncs() nogil
         map[string, unsigned int] get_junc_map() nogil
