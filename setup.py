--- conflicted
+++ resolved
@@ -1,25 +1,15 @@
-import os
-
-import numpy
+from setuptools import setup, find_packages
+from distutils.core import Extension
 from Cython.Build import cythonize
-from setuptools import Extension, setup, find_packages
-
 from majiq.src.constants import VERSION
-<<<<<<< HEAD
-
-=======
 import numpy
 import sys
 import os
->>>>>>> cd59f3b6
 try:
     import pysam
 except ImportError:
     raise Exception('pysam not found; please install pysam first')
 
-<<<<<<< HEAD
-extensions = [Extension('majiq.src.normalize', ['majiq/src/normalize.pyx'], include_dirs=[numpy.get_include()])]
-=======
 compile_args = ['-fopenmp', '-std=c++11']
 linker_args = ['-lgomp', '-std=c++11']
 
@@ -46,7 +36,6 @@
                          extra_compile_args=compile_args,  extra_link_args=linker_args,)]
 
 extensions += [Extension('majiq.src.normalize', ['majiq/src/normalize.pyx'], include_dirs=[numpy.get_include()])]
->>>>>>> cd59f3b6
 extensions += [Extension('majiq.grimoire.junction', ['majiq/grimoire/junction.pyx'])]
 extensions += [Extension('majiq.grimoire.lsv', ['majiq/grimoire/lsv.pyx'], include_dirs=[numpy.get_include()])]
 extensions += [Extension('majiq.grimoire.exon', ['majiq/grimoire/exon.pyx'], include_dirs=[numpy.get_include()])]
@@ -57,20 +46,7 @@
 extensions += [Extension('majiq.src.psi', ['majiq/src/psi.pyx'], include_dirs=inc_dirs)]
 extensions += [Extension('majiq.src.sample', ['majiq/src/sample.pyx'], include_dirs=[numpy.get_include()])]
 extensions += [Extension('majiq.src.adjustdelta', ['majiq/src/adjustdelta.pyx'], include_dirs=[numpy.get_include()])]
-<<<<<<< HEAD
-extensions += [Extension('majiq.src.psi', ['majiq/src/psi.pyx'], include_dirs=[numpy.get_include()])]
 extensions += [Extension('voila.c.splice_graph_sql', ['voila/c/splice_graph_sql.pyx'])]
-
-include_dirs = pysam.get_include()
-
-
-def requirements():
-    with open('requirements.txt') as f:
-        return [l.strip() for l in f.readlines() if l]
-
-=======
-extensions += [Extension('voila.c.splice_graph_sql', ['voila/c/splice_graph_sql.pyx'])]
->>>>>>> cd59f3b6
 
 setup(
     name="majiq",
@@ -82,11 +58,10 @@
     url='https://biociphers.org',
     keywords=['rna', 'splicing', 'psi', 'splicegraph'],
     license='LICENSE.txt',
+    include_package_data=True,
     entry_points={'console_scripts': ['majiq = majiq.run_majiq:main', 'voila = voila.run_voila:main']},
     zip_safe=False,
-    include_package_data=True,
     ext_modules=cythonize(extensions),
-    install_requires=requirements(),
     classifiers=[
         'Development Status :: 4 - Beta',
         'Environment :: Console',
