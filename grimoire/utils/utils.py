--- conflicted
+++ resolved
@@ -1,11 +1,13 @@
-<<<<<<< HEAD
 import matplotlib
 matplotlib.use('Agg')
+import os
+import sys
+import random
+import logging
+import scipy.io
 import numpy as np
 import pickle,sys
 import grimoire.mglobals as mglobals
-import random
-import os
 
 from grimoire.junction import majiq_junc
 from itertools import izip
@@ -14,19 +16,6 @@
 from scipy.stats.mstats import mquantiles
 from scipy import interpolate
 from matplotlib import pyplot
-=======
-import os
-import sys
-import pickle 
-import random
-import logging
-
-import scipy.io
-import numpy as np
-import scipy.sparse
-
-import mglobals
-
 
 def create_if_not_exists(my_dir, logger=False):
     "Create a directory path if it does not exist"
@@ -61,7 +50,6 @@
     logger.addHandler(ch)
     return logger
 
->>>>>>> 6fd00b1e
 
 
 def __gc_factor_ind(val, exp_idx):
