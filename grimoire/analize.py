--- conflicted
+++ resolved
@@ -4,11 +4,8 @@
 from exon import Exon
 from junction import Junction
 from utils import utils, stats
-<<<<<<< HEAD
-#from slv import SLV, SSOURCE, STARGET
-=======
 from lsv import LSV, SSOURCE, STARGET
->>>>>>> 6a704dc2
+
 import mglobals
 import random
 import scipy.io
