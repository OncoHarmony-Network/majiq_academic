import abc
import pickle
from multiprocessing import Pool, Process
import os
import gc

import numpy as np
from numpy.ma import masked_less

from src.utils.utils import create_if_not_exists, get_logger
from src.polyfitnb import fit_nb
import src.filter as majiq_filter
import src.io as majiq_io
import src.psi as majiq_psi
import builder as majiq_builder
import pipe as pipe


# ###############################
# Data loading and Boilerplate #
################################


def get_clean_raw_reads(matched_info, matched_lsv, outdir, names, num_exp):
    res = []
    for eidx in xrange(num_exp):
        for ldx, lsv in enumerate(matched_info):
            jlist = masked_less(matched_lsv[ldx][eidx], 0)

            num = jlist.sum(axis=1)
            res.append([lsv[1], num.data])

    with open('%s/clean_reads.%s.pkl' % (outdir, names), 'wb') as fp:
        pickle.dump(res, fp)


def _pipeline_run(pipeline):
    """ Exception catching for all the pipelines """
    try:
        return pipeline.run()
    except KeyboardInterrupt:
        if pipeline.logger:
            pipeline.logger.info("MAJIQ manually interrupted. Avada kedavra...")


def builder(args):
    majiq_builder.main(args)


class BasicPipeline:
    def __init__(self, args):
        """Basic configuration shared by all pipelines"""
        #trick to dump argparse arguments into self
        self.__dict__.update(args.__dict__)
        create_if_not_exists(self.output)
        if self.plotpath:
            create_if_not_exists(self.plotpath)
        self.logger_path = self.logger
        if not self.logger_path:
            self.logger_path = self.output


        self.nthreads = args.nthreads
        self.psi_paths = []
        try:
            self.replica_len = [len(self.files1), len(self.files2)]
        except AttributeError:
            pass


    @abc.abstractmethod
    def run(self, lsv):
        """This is the entry point for all pipelines"""
        return

    def gc_content_norm(self, lsv_list, const_list):
        """Normalize the matrix using the gc content"""
        self.logger.info("GC content normalization...")
        if self.gcnorm:
            for lidx, lsv in enumerate(lsv_list[0]):
                lsv_list[0][lidx] = np.multiply(lsv, lsv_list[2][lidx])
            const_list[0] = np.multiply(const_list[0], const_list[2])
        return lsv_list, const_list

    def fitfunc(self, const_junctions):
        """Calculate the Negative Binomial function to sample from using the Constitutive events"""
        if self.debug:
            self.logger.debug("Skipping fitfunc because --debug!")
            return np.poly1d([1, 0])
        else:
            self.logger.info("Fitting NB function with constitutive events...")
            return fit_nb(const_junctions, "%s/nbfit" % self.output, self.plotpath, logger=self.logger)

    def mark_stacks(self, lsv_list, fitfunc):
        if self.markstacks >= 0:
            self.logger.info("Marking and masking stacks for...")
            lsv_list = majiq_filter.lsv_mark_stacks(lsv_list, fitfunc, self.markstacks, self.logger)

        return lsv_list


################################
# PSI calculation pipeline     #
################################

def calcpsi(args):
    return _pipeline_run(CalcPsi(args))


class CalcPsi(BasicPipeline):
    def run(self):
        self.calcpsi()

    def pre_psi(self, nchunks, logger=None):

        if logger is None:
            logger = get_logger("%s/majiq.log" % self.output, silent=False)

        self.logger = logger

        num_exp = len(self.files)
        meta_info = [0] * num_exp
        filtered_lsv = [None] * num_exp
        fitfunc = [None] * num_exp
        for ii, fname in enumerate(self.files):
            meta_info[ii], lsv_junc, const = majiq_io.load_data_lsv(fname, self.name, logger)

            #fitting the function
            lsv_junc, const = self.gc_content_norm(lsv_junc, const)
            fitfunc[ii] = self.fitfunc(const[0])

            filtered_lsv[ii] = self.mark_stacks(lsv_junc, fitfunc[ii])
        matched_lsv, matched_info = majiq_filter.quantifiable_in_group(filtered_lsv, self.minpos, self.minreads,
                                                                       logger, 0.10)

<<<<<<< HEAD


=======
>>>>>>> 4bbd8d50
        get_clean_raw_reads(matched_info, matched_lsv, self.output, self.name, num_exp)

        csize = len(matched_lsv) / nchunks
        outfdir = '%s/tmp/chunks/' % self.output
        if not os.path.exists(outfdir):
            os.makedirs(outfdir)

<<<<<<< HEAD

=======
>>>>>>> 4bbd8d50
        logger.info("Saving meta info for %s..." % self.name)
        tout = open("%s/tmp/%s_metainfo.pickle" % (self.output, self.name), 'w+')
        pickle.dump(meta_info, tout)
        tout.close()

<<<<<<< HEAD

=======
>>>>>>> 4bbd8d50
        logger.info("Creating %s chunks with <= %s lsv" % (nchunks, csize))
        for nthrd in xrange(nchunks):
            lb = nthrd * csize
            ub = min((nthrd + 1) * csize, len(matched_lsv))
            if nthrd == nchunks - 1:
                ub = len(matched_lsv)
            lsv_list = matched_lsv[lb:ub]
            lsv_info = matched_info[lb:ub]

            out_file = '%s/chunk_%d.pickle' % (outfdir, nthrd)
            tout = open(out_file, 'w+')
            pickle.dump([lsv_list, lsv_info, num_exp, fitfunc], tout)
            tout.close()

        gc.collect()

<<<<<<< HEAD

    def calcpsi(self):
        """
        Given a file path with the junctions, return psi distributions. 
=======
    def calcpsi(self):
        """
        Given a file path with the junctions, return psi distributions.
>>>>>>> 4bbd8d50
        write_pickle indicates if a .pickle should be saved in disk
        """

        logger = get_logger("%s/majiq.log" % self.logger_path, silent=self.silent, debug=self.debug)
        logger.info("")
        logger.info("Running Psi ...")
        logger.info("GROUP: %s" % self.files)



        conf = {'minnonzero': self.minpos,
                'minreads': self.minreads,
                'm': self.m,
                'k': self.k,
                'discardzeros': self.discardzeros,
                'trimborder': self.trimborder,
                'debug': self.debug,
                'nbins': 40}

        nchunks = self.nthreads
<<<<<<< HEAD

        p = Process(target=self.pre_psi, args=[nchunks])
        p.start()
        p.join()

        pool = Pool(processes=self.nthreads)
=======
        if self.nthreads > 1:
            p = Process(target=self.pre_psi, args=[nchunks])
            p.start()
            p.join()

            pool = Pool(processes=self.nthreads)
        else:
            self.pre_psi(nchunks)

>>>>>>> 4bbd8d50
        for nthrd in xrange(nchunks):
            chunk_fname = '%s/tmp/chunks/chunk_%d.pickle' % (self.output, nthrd)
            if self.nthreads == 1:
                pipe.parallel_lsv_child_calculation(pipe.calcpsi,
                                                    [chunk_fname, conf],
                                                    '%s/tmp' % self.output,
                                                    self.name,
                                                    nthrd)

            else:
                pool.apply_async(pipe.parallel_lsv_child_calculation, [pipe.calcpsi,
                                                                       [chunk_fname, conf],
                                                                       '%s/tmp' % self.output,
                                                                       self.name,
                                                                       nthrd])

        if self.nthreads > 1:
            pool.close()
            pool.join()

        posterior_matrix = []
        names = []
        logger.info("GATHER pickles")
        for nt in xrange(self.nthreads):
            tempfile = open("%s/tmp/%s_th%s.calcpsi.pickle" % (self.output, self.name, nt))
            ptempt = pickle.load(tempfile)
            posterior_matrix.extend(ptempt[0])
            names.extend(ptempt[1])

        logger.info("Getting meta info for %s..." % self.name)
        tin = open("%s/tmp/%s_metainfo.pickle" % (self.output, self.name))
        meta_info = pickle.load(tin)
        tin.close()


        pickle_path = "%s/%s_psigroup.pickle" % (self.output, self.name)
        majiq_io.dump_lsvs_voila(pickle_path, posterior_matrix, names, meta_info)
        # pickle.dump([posterior_matrix, names, meta_info], open(pickle_path, 'w'))
        logger.info("PSI calculation for %s ended succesfully! Result can be found at %s" % (self.name, self.output))
        logger.info("Alakazam! Done.")
<<<<<<< HEAD

=======
>>>>>>> 4bbd8d50

def prepare_lsvs(dpsi_obj, conf, nchunks, logger=None):

    if logger is None:
        logger = get_logger("%s/majiq.log" % dpsi_obj.output, silent=False)
    dpsi_obj.logger = logger
    exec_id = '%s_%s' % (dpsi_obj.names[0], dpsi_obj.names[1])
    #tempfile = '%s/%s_temp_mid_exec.pickle' % (dpsi_obj.output, exec_id)
    num_exp = [len(dpsi_obj.files1), len(dpsi_obj.files2)]

    filtered_lsv1 = [None] * num_exp[0]
    fitfunc = [[None] * num_exp[0], [None] * num_exp[1]]
    meta_info = [[0] * num_exp[0], [0] * num_exp[1]]

    for ii, fname in enumerate(dpsi_obj.files1):
        meta_info[0][ii], lsv_junc, const = majiq_io.load_data_lsv(fname, dpsi_obj.names[0], logger)

        #fitting the function
        lsv_junc, const = dpsi_obj.gc_content_norm(lsv_junc, const)
        fitfunc[0][ii] = dpsi_obj.fitfunc(const[0])
        filtered_lsv1[ii] = dpsi_obj.mark_stacks(lsv_junc, fitfunc[0][ii])
    filtered_lsv1 = majiq_filter.quantifiable_in_group(filtered_lsv1, dpsi_obj.minpos, dpsi_obj.minreads,
                                                       logger, 0.10)
    logger.info("Group1: %s quantifiable in group" % str(len(filtered_lsv1[0])))

    filtered_lsv2 = [None] * num_exp[1]
    for ii, fname in enumerate(dpsi_obj.files2):
        meta_info[1][ii], lsv_junc, const = majiq_io.load_data_lsv(fname, dpsi_obj.names[1], logger)

        #fitting the function
        lsv_junc, const = dpsi_obj.gc_content_norm(lsv_junc, const)
        fitfunc[1][ii] = dpsi_obj.fitfunc(const[0])
        filtered_lsv2[ii] = dpsi_obj.mark_stacks(lsv_junc, fitfunc[1][ii])
    filtered_lsv2 = majiq_filter.quantifiable_in_group(filtered_lsv2, dpsi_obj.minpos, dpsi_obj.minreads,
                                                       logger, 0.10)
    logger.info("Group2: %s quantifiable in group" % str(len(filtered_lsv2[0])))

    matched_lsv, matched_info = majiq_filter.lsv_intersection(filtered_lsv1, filtered_lsv2)
    logger.info("After intersection:  %d/(%d, %d)" % (len(matched_info), len(filtered_lsv1[0]),
                                                      len(filtered_lsv2[0])))

    group1, group2 = pipe.combine_for_priormatrix(matched_lsv[0], matched_lsv[1], matched_info, num_exp)
    psi_space, prior_matrix = majiq_psi.gen_prior_matrix(dpsi_obj, group1, group2, dpsi_obj.output, numbins=20,
                                                         defaultprior=dpsi_obj.default_prior)


    outfdir = '%s/tmp/chunks/' % dpsi_obj.output
    if not os.path.exists(outfdir):
        os.makedirs(outfdir)

    logger.info("Saving prior matrix for %s..." % dpsi_obj.names)
    tout = open("%s/%s_priormatrix.pickle" % (dpsi_obj.output, exec_id), 'w+')
    pickle.dump(prior_matrix, tout)
    tout.close()

    logger.info("Saving meta info for %s..." % dpsi_obj.names)
    tout = open("%s/tmp/%s_metainfo.pickle" % (dpsi_obj.output, exec_id), 'w+')
    pickle.dump(meta_info, tout)
    tout.close()

    get_clean_raw_reads(matched_info, matched_lsv[0], dpsi_obj.output, dpsi_obj.names[0], num_exp[0])
    get_clean_raw_reads(matched_info, matched_lsv[1], dpsi_obj.output, dpsi_obj.names[1], num_exp[1])

    csize = len(matched_lsv[0]) / nchunks

    logger.info("Creating %s chunks with <= %s lsv" % (nchunks, csize))
    for nthrd in xrange(nchunks):
        lb = nthrd * csize
        ub = min((nthrd + 1) * csize, len(matched_lsv[0]))
        if nthrd == nchunks - 1:
            ub = len(matched_lsv[0])
        lsv_list = [matched_lsv[0][lb:ub], matched_lsv[1][lb:ub]]
        lsv_info = matched_info[lb:ub]


        out_file = '%s/chunk_%d.pickle' % (outfdir, nthrd)
        tout = open(out_file, 'w+')
        pickle.dump([lsv_list, lsv_info, num_exp, conf, fitfunc, psi_space], tout)
        tout.close()

    gc.collect()



################################
#          Delta PSI           #
################################
def deltapair(args):
    _pipeline_run(DeltaPair(args))


class DeltaPair(BasicPipeline):
    def run(self):
        self.delta_groups()



    def delta_groups(self):
        logger = get_logger("%s/majiq.log" % self.logger_path, silent=self.silent, debug=self.debug)
        logger.info("")
        logger.info("Running deltagroups new model ...")
        logger.info("GROUP 1: %s" % self.files1)
        logger.info("GROUP 2: %s" % self.files2)

        exec_id = '%s_%s' % (self.names[0], self.names[1])

        num_exp = [len(self.files1), len(self.files2)]
        nchunks = int(self.nthreads)

        conf = {'minnonzero': self.minpos,
                'minreads': self.minreads,
                'm': self.m,
                'k': self.k,
                'discardzeros': self.discardzeros,
                'trimborder': self.trimborder,
                'debug': self.debug,
                'plotpath': self.plotpath,
                'names': self.names}

        p = Process(target=prepare_lsvs, args=(self, conf, nchunks))
        p.start()
        p.join()

        pool = Pool(processes=self.nthreads)
        for nthrd in xrange(nchunks):
            chunk_fname = '%s/tmp/chunks/chunk_%d.pickle' % (self.output, nthrd)
            delta_prior_path = "%s/%s_priormatrix.pickle" % (self.output, exec_id)
            if self.nthreads == 1:
                pipe.parallel_lsv_child_calculation(pipe.deltapsi,
                                                    [chunk_fname, delta_prior_path],
                                                    '%s/tmp' % self.output,
                                                    '%s_%s' % (self.names[0], self.names[1]),
                                                    nthrd)

            else:
                pool.apply_async(pipe.parallel_lsv_child_calculation, [pipe.deltapsi,
                                                                       [chunk_fname, delta_prior_path],
                                                                       '%s/tmp' % self.output,
                                                                       '%s_%s' % (self.names[0], self.names[1]),
                                                                       nthrd])

        if self.nthreads > 1:
            pool.close()
            pool.join()

        posterior_matrix = []
        names = []
        psi_list1 = []
        psi_list2 = []
        logger.info("GATHER pickles")
        for nthrd in xrange(self.nthreads):
            tempfile = open("%s/tmp/%s_%s_th%s.%s.pickle" % (self.output, self.names[0],
                                                             self.names[1], nthrd, pipe.deltapsi.__name__))
            ptempt = pickle.load(tempfile)
            posterior_matrix.extend(ptempt[0])
            names.extend(ptempt[1])
            psi_list1.extend(ptempt[2])
            psi_list2.extend(ptempt[3])

        logger.info("Getting meta info for %s..." % self.names)
        tin = open("%s/tmp/%s_metainfo.pickle" % (self.output, exec_id))
        meta_info = pickle.load(tin)
        tin.close()

        pickle_path = "%s/%s_%s.%s.pickle" % (self.output, self.names[0], self.names[1], pipe.deltapsi.__name__)
        # pickle.dump([posterior_matrix, names, meta_info, psi_list1, psi_list2], open(pickle_path, 'w'))
        majiq_io.dump_lsvs_voila(pickle_path, posterior_matrix, names, meta_info, psi_list1, psi_list2)
        logger.info("DeltaPSI calculation for %s_%s ended succesfully! Result can be found at %s" % (self.names[0],
                                                                                                     self.names[1],
                                                                                                     self.output))

        # if self.pairwise:
        #     num_lsv = len(matched_info)
        #     for ii in np.arange(num_exp[0]):
        #         for jj in np.arange(num_exp[1]):
        #             names = ["%s_%d" % (self.names[0], ii+1), "%s_%d" % (self.names[1], jj+1)]
        #             logger.info("Pairwise deltapsi: %s vs %s" % (names[0], names[1]))
        #             conf['names'] = names
        #             fitting_f = [[fitfunc[0][ii]], [fitfunc[1][jj]]]
        #
        #
        #
        #             lsv_vals1 = [[matched_lsv[0][xx][ii]] for xx in range(num_lsv)]
        #             lsv_vals2 = [[matched_lsv[1][xx][jj]] for xx in range(num_lsv)]
        #
        #             lsv_vals = [lsv_vals1, lsv_vals2]
        #             self.pairwise_deltapsi(lsv_vals, matched_info, meta_info, [1, 1], conf, prior_matrix, fitting_f,
        #                                    psi_space, names)

        logger.info("Alakazam! Done.")

    def pairwise_deltapsi(self, matched_lsv, matched_info, meta_info, num_exp, conf, prior_matrix, fitfunc,
                          psi_space, grpnames):
        if self.nthreads == 1:
            posterior_matrix, names, psi_list1, psi_list2 = pipe.deltapsi(matched_lsv, matched_info, num_exp, conf,
                                                                          prior_matrix, fitfunc, psi_space, self.logger)
        else:

            pool = Pool(processes=self.nthreads)
            csize = len(matched_lsv[0]) / int(self.nthreads)
            self.logger.info("CREATING THREADS %s with <= %s lsv" % (self.nthreads, csize))

            for nthrd in xrange(self.nthreads):
                lb = nthrd * csize
                ub = min((nthrd + 1) * csize, len(matched_lsv[0]))
                if nthrd == self.nthreads - 1:
                    ub = len(matched_lsv[0])
                lsv_list = [matched_lsv[0][lb:ub], matched_lsv[1][lb:ub]]
                lsv_info = matched_info[lb:ub]
                pool.apply_async(pipe.parallel_lsv_child_calculation, [pipe.deltapsi,
                                                                       [lsv_list, lsv_info, num_exp, conf, prior_matrix,
                                                                        fitfunc, psi_space],
                                                                       matched_info,
                                                                       '%s/tmp' % self.output,
                                                                       '%s_%s' % (grpnames[0], grpnames[1]),
                                                                       nthrd])
            pool.close()
            pool.join()

            posterior_matrix = []
            names = []
            psi_list1 = []
            psi_list2 = []
            self.logger.info("GATHER pickles")
            for nthrd in xrange(self.nthreads):
                tempfile = open("%s/tmp/%s_%s_th%s.%s.pickle" % (self.output, grpnames[0],
                                                                 grpnames[1], nthrd, pipe.deltapsi.__name__))
                ptempt = pickle.load(tempfile)
                posterior_matrix.extend(ptempt[0])
                names.extend(ptempt[1])
                psi_list1.extend(ptempt[2])
                psi_list2.extend(ptempt[3])

        pickle_path = "%s/%s_%s.%s.pickle" % (self.output, grpnames[0], grpnames[1], pipe.deltapsi.__name__)
        pickle.dump([posterior_matrix, names, meta_info, psi_list1, psi_list2], open(pickle_path, 'w'))
        self.logger.info("DeltaPSI calculation for %s_%s ended succesfully! Result can be found at %s" % (grpnames[0],
                                                                                                          grpnames[1],
                                                                                                          self.output))<|MERGE_RESOLUTION|>--- conflicted
+++ resolved
@@ -133,11 +133,6 @@
         matched_lsv, matched_info = majiq_filter.quantifiable_in_group(filtered_lsv, self.minpos, self.minreads,
                                                                        logger, 0.10)
 
-<<<<<<< HEAD
-
-
-=======
->>>>>>> 4bbd8d50
         get_clean_raw_reads(matched_info, matched_lsv, self.output, self.name, num_exp)
 
         csize = len(matched_lsv) / nchunks
@@ -145,19 +140,11 @@
         if not os.path.exists(outfdir):
             os.makedirs(outfdir)
 
-<<<<<<< HEAD
-
-=======
->>>>>>> 4bbd8d50
         logger.info("Saving meta info for %s..." % self.name)
         tout = open("%s/tmp/%s_metainfo.pickle" % (self.output, self.name), 'w+')
         pickle.dump(meta_info, tout)
         tout.close()
 
-<<<<<<< HEAD
-
-=======
->>>>>>> 4bbd8d50
         logger.info("Creating %s chunks with <= %s lsv" % (nchunks, csize))
         for nthrd in xrange(nchunks):
             lb = nthrd * csize
@@ -174,16 +161,9 @@
 
         gc.collect()
 
-<<<<<<< HEAD
-
-    def calcpsi(self):
-        """
-        Given a file path with the junctions, return psi distributions. 
-=======
     def calcpsi(self):
         """
         Given a file path with the junctions, return psi distributions.
->>>>>>> 4bbd8d50
         write_pickle indicates if a .pickle should be saved in disk
         """
 
@@ -204,14 +184,6 @@
                 'nbins': 40}
 
         nchunks = self.nthreads
-<<<<<<< HEAD
-
-        p = Process(target=self.pre_psi, args=[nchunks])
-        p.start()
-        p.join()
-
-        pool = Pool(processes=self.nthreads)
-=======
         if self.nthreads > 1:
             p = Process(target=self.pre_psi, args=[nchunks])
             p.start()
@@ -221,7 +193,6 @@
         else:
             self.pre_psi(nchunks)
 
->>>>>>> 4bbd8d50
         for nthrd in xrange(nchunks):
             chunk_fname = '%s/tmp/chunks/chunk_%d.pickle' % (self.output, nthrd)
             if self.nthreads == 1:
@@ -262,10 +233,6 @@
         # pickle.dump([posterior_matrix, names, meta_info], open(pickle_path, 'w'))
         logger.info("PSI calculation for %s ended succesfully! Result can be found at %s" % (self.name, self.output))
         logger.info("Alakazam! Done.")
-<<<<<<< HEAD
-
-=======
->>>>>>> 4bbd8d50
 
 def prepare_lsvs(dpsi_obj, conf, nchunks, logger=None):
 
