import json
from multiprocessing import Manager, Pool
from multiprocessing.process import Process
from multiprocessing.queues import JoinableQueue

import h5py

from voila.hdf5 import HDF5


class GeneGraphic(HDF5):
    __eq__ = lambda self, other: (self.chrom == other.chrom and self.strand == other.strand
                                  and self.start < other.end and self.end > other.start)
    __ne__ = lambda self, other: (self.chrom != other.chrom or self.strand != other.strand
                                  or self.start >= other.end or self.end <= other.start)
    __lt__ = lambda self, other: (self.chrom < other.chrom
                                  or (self.chrom == other.chrom
                                      and (self.end < other.start
                                           or (self.end > other.start and self.start < other.end
                                               and self.strand == '+' and other.strand == '-'))))
    __gt__ = lambda self, other: (self.chrom > other.chrom
                                  or (self.chrom == other.chrom
                                      and (self.start > other.end
                                           or (self.end > other.start and self.start < other.end
                                               and self.strand == '-' and other.strand == '+'))))

    def __init__(self, id, name=None, strand=None, exons=list(), junctions=list(), chrom=None):
        super(GeneGraphic, self).__init__()
        self.id = id
        self.name = name
        self.strand = strand
        self.exons = exons
        self.junctions = junctions
        self.chrom = chrom
        try:
            self.start = exons[0].get_coords()[0]
            self.end = exons[-1].get_coords()[1]
        except:
<<<<<<< HEAD
            print "KK", exons
        self.end = exons[-1].get_coords()[1]
        super(GeneGraphic, self).__init__(**kwds)
=======
            self.start = None
            self.end = None
>>>>>>> cf43eedd

    def get_id(self):
        return self.id

    def get_name(self):
        return self.name

    def get_strand(self):
        return self.strand

    def get_exons(self):
        return self.exons

    def get_junctions(self):
        return self.junctions

    def get_chrom(self):
        return self.chrom

    def get_start(self):
        return self.start

    def get_end(self):
        return self.end

    def get_coords(self):
        # return [self.start, self.end]
        # if self.strand == '+':
        return [self.exons[0].get_coords()[0], self.exons[-1].get_coords()[1]]
        # if self.strand == '-':
        #     return [self.exons[-1].coords[1], self.exons[0].coords[0]]

    def to_JSON(self, encoder=json.JSONEncoder):
        return json.dumps(self, default=lambda o: o.__dict__, sort_keys=True, cls=encoder)

    def to_bed12(self):
        #  "%(a)s, %(a)s" % {'a':'test'}
        # fields = ['chrom', 'chromStart', 'chromEnd', 'name', 'score', 'strand', 'thickStart', 'thickEnd', 'itemRgb', 'blockCount', 'blockSizes', 'blockStarts']
        bed_fields = [
            self.chrom,
            self.start,
            self.end,
            'lsv',
            0,
            self.strand,
            self.start,
            self.end,
            0,
            len(self.exons),
            ','.join([str(abs(e.get_coords()[0] - e.get_coords()[1])) for e in self.exons]),
            # [::int(self.strand + '1')]
            ','.join([str(abs(e.get_coords()[0] - self.start)) for e in self.exons]),
        ]
        return "\t".join([str(b) for b in bed_fields])

    def cls_list(self):
        return {'exons':
                    {'class': ExonGraphic, 'args': (None, None, None, None)},
                'junctions':
                    {'class': JunctionGraphic, 'args': ((), None, None)}
                }


class ExonGraphic(HDF5):
    def __init__(self, a3, a5, coords, type_exon, coords_extra=list(), intron_retention=None, lsv_type=0,
                 alt_starts=list(), alt_ends=list()):
        """
        ExonGraphic constructor

        :param a3: list of junction indexes for alternative 3'acceptor sites.
        :param a5: list of junction indexes for alternative 5' donor sites.
        :param coords: exon coords.
        :param type_exon: 0: Annotated+found in RNASeq data; 1: Only found in RNASeq data; 2: Only annotated.
        :param coords_extra: coordinates of parts of the exon detected de novo.
        :param intron_retention: boolean to indicate that the intron after the exon has been identified as retained.
        :param lsv_type: signature of the lsv (i.e. t|1e1.1|1e1.2). [Currently not used]
        :param alt_starts: list of coordinates for alternative start sites of the exon (no junction "landing" on it)
        :param alt_ends: list of coordinates for alternative end sites of the exon (no junction "departing" from it)
        """
        super(ExonGraphic, self).__init__()
        self.a3 = a3
        self.a5 = a5
        self.coords = coords
        self.type_exon = type_exon
        self.coords_extra = coords_extra

        self.intron_retention = intron_retention
        self.lsv_type = lsv_type

        self.alt_starts = alt_starts
        self.alt_ends = alt_ends

    def get_a3_list(self):
        return self.a3

    def get_a5_list(self):
        return self.a5

    def get_coords(self):
        # Mask unkonwn start or ends
        def mask_unknown(coords):
            if coords[0] is None:
                coords[0] = -1
            if coords[1] is None:
                coords[1] = -1
            return coords

        return mask_unknown(list(self.coords))

    def get_type(self):
        return self.type_exon

    def get_coords_extra(self):
        return self.coords_extra

    def get_intron_retention(self):
        return self.intron_retention

    def get_lsv_type(self):
        return self.lsv_type

    def set_intron_retention(self, intron_retention):
        self.intron_retention = intron_retention

    def get_alt_starts(self):
        return self.alt_starts

    def get_alt_ends(self):
        return self.alt_ends

    # def get_size(self):
    #     return self.

    def to_JSON(self, encoder=json.JSONEncoder):
        return json.dumps(self, default=lambda o: o.__dict__, sort_keys=True, cls=encoder)


class JunctionGraphic(HDF5):
    def __init__(self, coords, type_junction, nreads, clean_nreads=0, transcripts=list(), ir=0):
        super(JunctionGraphic, self).__init__()
        self.coords = list(coords)
        self.type_junction = type_junction
        self.num_reads = nreads
        self.num_clean_reads = clean_nreads
        self.transcripts = transcripts
        self.ir = ir

    def get_coords(self):
        return self.coords

    def get_type(self):
        return self.type_junction

    def get_num_reads(self):
        return self.num_reads

    def get_num_clean_reads(self):
        return self.num_clean_reads

    def set_clean_reads(self, cr):
        self.num_clean_reads = cr

    def get_transcripts(self):
        return self.transcripts

    def set_transcripts(self, t):
        self.transcripts = t

    def get_ir(self):
        return self.ir

    def to_JSON(self, encoder=json.JSONEncoder):
        return json.dumps(self, default=lambda o: o.__dict__, sort_keys=True, cls=encoder)


class LsvGraphic(GeneGraphic):
    def __init__(self, type_lsv, coords, id, name=None, strand=None, exons=list(), junctions=list(), chrom=None):
        super(LsvGraphic, self).__init__(id, name, strand, exons, junctions, chrom)
        self.type = type_lsv
        self.coords = coords

    def get_type(self):
        return self.type


def splice_graph_from_hdf5(hdf5_filename, logger):
    def worker():
        with h5py.File(hdf5_filename, 'r', swmr=True) as h:
            while True:
                index = queue.get()
                manager_dict[index] = GeneGraphic(None).from_hdf5(h[index])
                queue.task_done()

    def producer():
        with h5py.File(hdf5_filename, 'r', swmr=True) as h:
            for x in h:
                queue.put(x)

    if logger:
        logger.info('Loading {0}.'.format(hdf5_filename))

    queue = JoinableQueue()
    manager_dict = Manager().dict()

    producer_proc = Process(target=producer)
    producer_proc.daemon = True
    producer_proc.start()

    pool = Pool(None, worker)

    producer_proc.join()
    queue.join()

    pool.close()
    queue.close()

    ggs = [None] * len(manager_dict)
    for key in manager_dict.keys():
        ggs[int(key)] = manager_dict[key]

    return ggs<|MERGE_RESOLUTION|>--- conflicted
+++ resolved
@@ -36,14 +36,8 @@
             self.start = exons[0].get_coords()[0]
             self.end = exons[-1].get_coords()[1]
         except:
-<<<<<<< HEAD
-            print "KK", exons
-        self.end = exons[-1].get_coords()[1]
-        super(GeneGraphic, self).__init__(**kwds)
-=======
             self.start = None
             self.end = None
->>>>>>> cf43eedd
 
     def get_id(self):
         return self.id
