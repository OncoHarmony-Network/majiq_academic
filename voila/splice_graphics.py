import json
from multiprocessing import Manager, Pool, Process
from multiprocessing.queues import JoinableQueue

import h5py

from voila.hdf5 import HDF5


class GeneGraphic(HDF5):
    __eq__ = lambda self, other: (self.chrom == other.chrom and self.strand == other.strand
                                  and self.start < other.end and self.end > other.start)
    __ne__ = lambda self, other: (self.chrom != other.chrom or self.strand != other.strand
                                  or self.start >= other.end or self.end <= other.start)
    __lt__ = lambda self, other: (self.chrom < other.chrom
                                  or (self.chrom == other.chrom
                                      and (self.end < other.start
                                           or (self.end > other.start and self.start < other.end
                                               and self.strand == '+' and other.strand == '-'))))
    __gt__ = lambda self, other: (self.chrom > other.chrom
                                  or (self.chrom == other.chrom
                                      and (self.start > other.end
                                           or (self.end > other.start and self.start < other.end
                                               and self.strand == '-' and other.strand == '+'))))

    def __init__(self, id, name=None, strand=None, exons=list(), junctions=list(), chrom=None):
        super(GeneGraphic, self).__init__()
        self.id = id
        self.name = name
        self.strand = strand
        self.exons = exons
        self.junctions = junctions
        self.chrom = chrom

        try:
            self.start = exons[0].get_coords()[0]
            self.end = exons[-1].get_coords()[1]
        except:
            self.start = None
            self.end = None

    def get_id(self):
        return self.id

    def get_name(self):
        return self.name

    def get_strand(self):
        return self.strand

    def get_exons(self):
        return self.exons

    def get_junctions(self):
        return self.junctions

    def get_chrom(self):
        return self.chrom

    def get_start(self):
        return self.start

    def get_end(self):
        return self.end

    def get_coords(self):
        return [self.start, self.end]

    def to_JSON(self, encoder=json.JSONEncoder):
        return json.dumps(self, default=lambda o: o.__dict__, sort_keys=True, cls=encoder)

<<<<<<< HEAD
=======
    def to_hdf5(self, hdf5grps, fromlsv=False):
        if fromlsv:
            newid = "visuals"
        else:
            newid = self.id
        h_gen = hdf5grps.create_group(newid)

        h_gen.attrs['id'] = self.id
        h_gen.attrs['name'] = self.name
        h_gen.attrs['chrom'] = self.chrom
        h_gen.attrs['strand'] = self.strand
        h_gen.attrs['start'] = self.start
        h_gen.attrs['end'] = self.end

        [ex.to_hdf5(h_gen, ex_count) for ex_count, ex in enumerate(self.exons)]
        [jun.to_hdf5(h_gen) for jun in self.junctions]

        return h_gen

>>>>>>> 01b80998
    def to_bed12(self):
        #  "%(a)s, %(a)s" % {'a':'test'}
        # fields = ['chrom', 'chromStart', 'chromEnd', 'name', 'score', 'strand', 'thickStart', 'thickEnd', 'itemRgb', 'blockCount', 'blockSizes', 'blockStarts']
        bed_fields = [
            self.chrom,
            self.start,
            self.end,
            'lsv',
            0,
            self.strand,
            self.start,
            self.end,
            0,
            len(self.exons),
            ','.join([str(abs(e.get_coords()[0] - e.get_coords()[1])) for e in self.exons]),
            # [::int(self.strand + '1')]
            ','.join([str(abs(e.get_coords()[0] - self.start)) for e in self.exons]),
        ]
        return "\t".join([str(b) for b in bed_fields])

    def cls_list(self):
        return {
            'exons': {
                'class': ExonGraphic,
                'args': (None, None, None, None)
            },
            'junctions': {
                'class': JunctionGraphic,
                'args': ((), None, None)
            }
        }


class ExonGraphic(HDF5):
    def __init__(self, a3, a5, coords, type_exon, coords_extra=list(), intron_retention=None, lsv_type=0,
                 alt_starts=list(), alt_ends=list()):
        """
        ExonGraphic constructor

        :param a3: list of junction indexes for alternative 3'acceptor sites.
        :param a5: list of junction indexes for alternative 5' donor sites.
        :param coords: exon coords.
        :param type_exon: 0: Annotated+found in RNASeq data; 1: Only found in RNASeq data; 2: Only annotated.
        :param coords_extra: coordinates of parts of the exon detected de novo.
        :param intron_retention: boolean to indicate that the intron after the exon has been identified as retained.
        :param lsv_type: signature of the lsv (i.e. t|1e1.1|1e1.2). [Currently not used]
        :param alt_starts: list of coordinates for alternative start sites of the exon (no junction "landing" on it)
        :param alt_ends: list of coordinates for alternative end sites of the exon (no junction "departing" from it)
        """
        super(ExonGraphic, self).__init__()
        self.a3 = a3
        self.a5 = a5
        self.coords = coords
        self.type_exon = type_exon
        self.coords_extra = coords_extra

        self.intron_retention = intron_retention
        self.lsv_type = lsv_type

        self.alt_starts = alt_starts
        self.alt_ends = alt_ends

    def get_a3_list(self):
        if type(self.a3) not in [list]:
            print self.a3
            print type(self.a3)
            exit(1)

        return self.a3

    def get_a5_list(self):
        return self.a5

    def get_coords(self):
        # Mask unknown start or ends
        def mask_unknown(coords):
            if coords[0] is None:
                coords[0] = -1
            if coords[1] is None:
                coords[1] = -1
            return coords

        return mask_unknown(list(self.coords))

    def get_type(self):
        return self.type_exon

    def get_coords_extra(self):
        return self.coords_extra

    def get_intron_retention(self):
        return self.intron_retention

    def get_lsv_type(self):
        return self.lsv_type

    def set_intron_retention(self, intron_retention):
        self.intron_retention = intron_retention

    def get_alt_starts(self):
        return self.alt_starts

    def get_alt_ends(self):
        return self.alt_ends

    # def get_size(self):
    #     return self.

    def to_JSON(self, encoder=json.JSONEncoder):
        return json.dumps(self, default=lambda o: o.__dict__, sort_keys=True, cls=encoder)


class JunctionGraphic(HDF5):
    def __init__(self, coords, type_junction, nreads, clean_nreads=0, transcripts=list(), ir=None):
        super(JunctionGraphic, self).__init__()
        self.coords = list(coords)
        self.type_junction = type_junction
        self.num_reads = nreads
        self.num_clean_reads = clean_nreads
        self.transcripts = transcripts
        self.ir = ir

    def get_coords(self):
        return self.coords

    def get_type(self):
        return self.type_junction

    def get_num_reads(self):
        return self.num_reads

    def get_num_clean_reads(self):
        return self.num_clean_reads

    def set_clean_reads(self, cr):
        self.num_clean_reads = cr

    def get_transcripts(self):
        return self.transcripts

    def set_transcripts(self, t):
        self.transcripts = t

    def get_ir(self):
        return self.ir

    def to_JSON(self, encoder=json.JSONEncoder):
        return json.dumps(self, default=lambda o: o.__dict__, sort_keys=True, cls=encoder)


class LsvGraphic(GeneGraphic):
    def __init__(self, type_lsv, coords, id, **kwds):
        super(LsvGraphic, self).__init__(id, **kwds)
        self.type = type_lsv
        self.coords = coords

    def get_type(self):
        return self.type


def splice_graph_from_hdf5(hdf5_filename, logger):
    """
    Creates a list of GeneGraphics object from the supplied HDF5 file.  This will create each GeneGraphic in it's own
    thread by the Producer Consumer pattern.
    :param hdf5_filename: HDF5 filename string
    :param logger: logger object
    :return: List of GeneGraphics
    """

    def worker():
        with h5py.File(hdf5_filename, 'r', swmr=True) as h:
            while True:
                item = queue.get()
                manager_dict[item] = GeneGraphic(None).from_hdf5(h[item])
                queue.task_done()

    def producer():
        with h5py.File(hdf5_filename, 'r', swmr=True) as h:
            for x in h:
                queue.put(x)

    logger.info('Loading {0}.'.format(hdf5_filename))

    queue = JoinableQueue()
    manager_dict = Manager().dict()

    producer_proc = Process(target=producer)
    producer_proc.daemon = True
    producer_proc.start()

    pool = Pool(None, worker)

    producer_proc.join()
    queue.join()

    pool.close()

    ggs_list = [None] * len(manager_dict.keys())
    for key in manager_dict.keys():
        ggs_list[int(key)] = manager_dict[key]
    return ggs_list<|MERGE_RESOLUTION|>--- conflicted
+++ resolved
@@ -1,13 +1,8 @@
 import json
-from multiprocessing import Manager, Pool, Process
-from multiprocessing.queues import JoinableQueue
-
-import h5py
-
-from voila.hdf5 import HDF5
-
-
-class GeneGraphic(HDF5):
+
+
+class GeneGraphic(object):
+
     __eq__ = lambda self, other: (self.chrom == other.chrom and self.strand == other.strand
                                   and self.start < other.end and self.end > other.start)
     __ne__ = lambda self, other: (self.chrom != other.chrom or self.strand != other.strand
@@ -23,21 +18,19 @@
                                            or (self.end > other.start and self.start < other.end
                                                and self.strand == '-' and other.strand == '+'))))
 
-    def __init__(self, id, name=None, strand=None, exons=list(), junctions=list(), chrom=None):
-        super(GeneGraphic, self).__init__()
+    def __init__(self, id, name=None, strand=None, exons=list(), junctions=list(), chrom=None, **kwds):
         self.id = id
         self.name = name
         self.strand = strand
         self.exons = exons
         self.junctions = junctions
         self.chrom = chrom
-
         try:
             self.start = exons[0].get_coords()[0]
-            self.end = exons[-1].get_coords()[1]
         except:
-            self.start = None
-            self.end = None
+            print "KK"
+        self.end = exons[-1].get_coords()[1]
+        super(GeneGraphic, self).__init__(**kwds)
 
     def get_id(self):
         return self.id
@@ -64,13 +57,15 @@
         return self.end
 
     def get_coords(self):
-        return [self.start, self.end]
+        # return [self.start, self.end]
+        # if self.strand == '+':
+        return [self.exons[0].get_coords()[0], self.exons[-1].get_coords()[1]]
+        # if self.strand == '-':
+        #     return [self.exons[-1].coords[1], self.exons[0].coords[0]]
 
     def to_JSON(self, encoder=json.JSONEncoder):
         return json.dumps(self, default=lambda o: o.__dict__, sort_keys=True, cls=encoder)
 
-<<<<<<< HEAD
-=======
     def to_hdf5(self, hdf5grps, fromlsv=False):
         if fromlsv:
             newid = "visuals"
@@ -90,10 +85,9 @@
 
         return h_gen
 
->>>>>>> 01b80998
     def to_bed12(self):
         #  "%(a)s, %(a)s" % {'a':'test'}
-        # fields = ['chrom', 'chromStart', 'chromEnd', 'name', 'score', 'strand', 'thickStart', 'thickEnd', 'itemRgb', 'blockCount', 'blockSizes', 'blockStarts']
+        #fields = ['chrom', 'chromStart', 'chromEnd', 'name', 'score', 'strand', 'thickStart', 'thickEnd', 'itemRgb', 'blockCount', 'blockSizes', 'blockStarts']
         bed_fields = [
             self.chrom,
             self.start,
@@ -105,28 +99,15 @@
             self.end,
             0,
             len(self.exons),
-            ','.join([str(abs(e.get_coords()[0] - e.get_coords()[1])) for e in self.exons]),
-            # [::int(self.strand + '1')]
+            ','.join([str(abs(e.get_coords()[0] - e.get_coords()[1])) for e in self.exons]), #[::int(self.strand + '1')]
             ','.join([str(abs(e.get_coords()[0] - self.start)) for e in self.exons]),
         ]
         return "\t".join([str(b) for b in bed_fields])
 
-    def cls_list(self):
-        return {
-            'exons': {
-                'class': ExonGraphic,
-                'args': (None, None, None, None)
-            },
-            'junctions': {
-                'class': JunctionGraphic,
-                'args': ((), None, None)
-            }
-        }
-
-
-class ExonGraphic(HDF5):
-    def __init__(self, a3, a5, coords, type_exon, coords_extra=list(), intron_retention=None, lsv_type=0,
-                 alt_starts=list(), alt_ends=list()):
+
+class ExonGraphic(object):
+
+    def __init__(self, a3, a5, coords, type_exon, coords_extra=list(), intron_retention=None, lsv_type=0, alt_starts=list(), alt_ends=list()):
         """
         ExonGraphic constructor
 
@@ -140,7 +121,6 @@
         :param alt_starts: list of coordinates for alternative start sites of the exon (no junction "landing" on it)
         :param alt_ends: list of coordinates for alternative end sites of the exon (no junction "departing" from it)
         """
-        super(ExonGraphic, self).__init__()
         self.a3 = a3
         self.a5 = a5
         self.coords = coords
@@ -154,25 +134,19 @@
         self.alt_ends = alt_ends
 
     def get_a3_list(self):
-        if type(self.a3) not in [list]:
-            print self.a3
-            print type(self.a3)
-            exit(1)
-
         return self.a3
 
     def get_a5_list(self):
         return self.a5
 
     def get_coords(self):
-        # Mask unknown start or ends
+        # Mask unkonwn start or ends
         def mask_unknown(coords):
             if coords[0] is None:
                 coords[0] = -1
             if coords[1] is None:
                 coords[1] = -1
             return coords
-
         return mask_unknown(list(self.coords))
 
     def get_type(self):
@@ -202,10 +176,24 @@
     def to_JSON(self, encoder=json.JSONEncoder):
         return json.dumps(self, default=lambda o: o.__dict__, sort_keys=True, cls=encoder)
 
-
-class JunctionGraphic(HDF5):
-    def __init__(self, coords, type_junction, nreads, clean_nreads=0, transcripts=list(), ir=None):
-        super(JunctionGraphic, self).__init__()
+    def to_hdf5(self, hdf5grps, idcount):
+
+        h_ex = hdf5grps.create_group("exons/%s" % idcount)
+        h_ex.attrs['a3'] = self.a3
+        h_ex.attrs['a5'] = self.a5
+        h_ex.attrs['type'] = self.type_exon
+        h_ex.attrs['coords'] = self.coords
+        h_ex.attrs['coords_extra'] = self.coords_extra
+        h_ex.attrs['ir'] = self.intron_retention
+        h_ex.attrs['lsv_type'] = self.lsv_type
+        h_ex.attrs['alt_starts'] = self.alt_starts
+        h_ex.attrs['alt_ends'] = self.alt_ends
+
+        return h_ex
+
+
+class JunctionGraphic(object):
+    def __init__(self, coords, type_junction, nreads, clean_nreads=0, transcripts=list(), ir=0):
         self.coords = list(coords)
         self.type_junction = type_junction
         self.num_reads = nreads
@@ -240,55 +228,28 @@
     def to_JSON(self, encoder=json.JSONEncoder):
         return json.dumps(self, default=lambda o: o.__dict__, sort_keys=True, cls=encoder)
 
+    def to_hdf5(self, hdf5grps):
+        h_jnc = hdf5grps.create_group("junctions/%s-%s" %(self.coords[0], self.coords[1]))
+        h_jnc.attrs['ir'] = self.ir
+        h_jnc.attrs['transcripts'] = self.transcripts
+        h_jnc.attrs['clean_reads'] = self.num_clean_reads
+        h_jnc.attrs['num_reads'] = self.num_reads
+        h_jnc.attrs['type'] = self.type_junction
+        h_jnc.attrs['coords'] = self.coords
+        return h_jnc
+
 
 class LsvGraphic(GeneGraphic):
-    def __init__(self, type_lsv, coords, id, **kwds):
-        super(LsvGraphic, self).__init__(id, **kwds)
+    def __init__(self, type_lsv, coords, **kwds):
         self.type = type_lsv
         self.coords = coords
+        super(LsvGraphic, self).__init__(**kwds)
 
     def get_type(self):
         return self.type
 
-
-def splice_graph_from_hdf5(hdf5_filename, logger):
-    """
-    Creates a list of GeneGraphics object from the supplied HDF5 file.  This will create each GeneGraphic in it's own
-    thread by the Producer Consumer pattern.
-    :param hdf5_filename: HDF5 filename string
-    :param logger: logger object
-    :return: List of GeneGraphics
-    """
-
-    def worker():
-        with h5py.File(hdf5_filename, 'r', swmr=True) as h:
-            while True:
-                item = queue.get()
-                manager_dict[item] = GeneGraphic(None).from_hdf5(h[item])
-                queue.task_done()
-
-    def producer():
-        with h5py.File(hdf5_filename, 'r', swmr=True) as h:
-            for x in h:
-                queue.put(x)
-
-    logger.info('Loading {0}.'.format(hdf5_filename))
-
-    queue = JoinableQueue()
-    manager_dict = Manager().dict()
-
-    producer_proc = Process(target=producer)
-    producer_proc.daemon = True
-    producer_proc.start()
-
-    pool = Pool(None, worker)
-
-    producer_proc.join()
-    queue.join()
-
-    pool.close()
-
-    ggs_list = [None] * len(manager_dict.keys())
-    for key in manager_dict.keys():
-        ggs_list[int(key)] = manager_dict[key]
-    return ggs_list+    def to_hdf5(self, hdf5grps):
+        h_lsv = super(LsvGraphic, self).to_hdf5(hdf5grps, fromlsv=True)
+        h_lsv.attrs['type'] = self.type
+        h_lsv.attrs['coords'] = self.coords
+        return h_lsv