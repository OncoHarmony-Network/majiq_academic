--- conflicted
+++ resolved
@@ -2,11 +2,7 @@
 
 import voila
 
-<<<<<<< HEAD
-VERSION = '1.1.3'
-=======
 VERSION = '1.2.0b1'
->>>>>>> 49f6a092
 FILE_VERSION = '0.1'
 ANALYSIS_PSI = 'psi'
 ANALYSIS_PSI_GENE = 'psi-gene'
@@ -60,11 +56,7 @@
 LSV_TEXT_VERSION = 4
 
 SPLICE_GRAPH_FILE_VERSION = 5
-<<<<<<< HEAD
 VOILA_FILE_VERSION = 6
-=======
-VOILA_FILE_VERSION = 5
->>>>>>> 49f6a092
 
 NA_LSV = 'na'
 
