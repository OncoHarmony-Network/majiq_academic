import csv
import os
from voila.api import Matrix
from voila import constants
from voila.exceptions import GeneIdNotFoundInVoilaFile, LsvIdNotFoundInVoilaFile
from voila.api.matrix_utils import generate_variances
from voila.api import view_matrix
from collections import OrderedDict
from voila.config import ClassifyConfig
import multiprocessing
from voila.classifier.quantification_finder import QuantificationWriter
import numpy as np
from voila.vlsv import get_expected_psi, matrix_area
from itertools import combinations
from operator import itemgetter


summaryVars2Headers = {
    'cassette_exon': 'Cassette',
    'tandem_cassette': 'Tandem Cassette',
    'alt3ss': 'Alt 3',
    'alt5ss': 'Alt 5',
    'p_alt3ss': 'P_Alt 3',
    'p_alt5ss': 'P_Alt 5',
    'alt3and5ss': 'Alt 3 and Alt 5',
    'mutually_exclusive': 'MXE',
    'alternative_intron': 'Alternative Intron',
    'ale': 'ALE',
    'afe': 'AFE',
    'p_ale': 'P_ALE',
    'p_afe': 'P_AFE',
    'orphan_junction': 'Orphan Junction',
    'constitutive': 'Constitutive Junction',
    'constitutive_intron': 'Constitutive Intron',
    'multi_exon_spanning': 'Multi Exon Spanning',
    'exitron': 'Exitron',
}

class BaseTsvWriter(QuantificationWriter):
    """
    Output AS data from one gene
    """
    def __init__(self, graph, gene_id):
        """
        :param output_path: The folder where all output TSV files will be written under
        :param graph: the Graph object of the gene
        """
        super().__init__()

        self.common_headers = ['Module ID', 'Gene ID', 'Gene Name', 'Chr', 'Strand']

        self.graph = graph
        self.gene_id = gene_id


        self.pid = multiprocessing.current_process().pid

        self.heatmap_cache = {}
        self.junction_cache = []



    @property
    def quantification_headers(self):
        return list(self.quantifications_int.keys())

    @staticmethod
    def tsv_names():
        return []

    @classmethod
    def delete_tsvs(cls):
        for tsv_file in cls.tsv_names():
            config = ClassifyConfig()
            path = os.path.join(config.directory, tsv_file)
            if os.path.exists(path):
                os.remove(path)

    def common_data(self, module, parity=None, edge=None, node=None):
        """
        Extract the certain cols from the TSV which are generally similar across all outputs,

        """
        lsvs = self.parity2lsv(module, parity, edge, node)

        out = ["%s_%d" % (self.gene_id, module.idx), self.gene_id, self.graph.gene_name,
               self.graph.chromosome, self.graph.strand]

        out.append(self.semicolon(lsvs))
        if self.config.output_complex:
            out.append(str(module.is_complex))
        return out


    def start_headers(self, headers, filename):
        """
        Start a tsv file with the required headers, only if it does not yet exist

        """
        if not os.path.exists(os.path.join(self.config.directory, filename)):
            with open(os.path.join(self.config.directory, filename), 'w', newline='') as csvfile:
                writer = csv.writer(csvfile, dialect='excel-tab', delimiter='\t')
                writer.writerow(headers)

    def _collapsed_event_name(self, counts):
        """
        function to generate the collapsed event name from event counts
        """
        out = []
        for count in counts:
            if counts[count]:
                out.append("%sx%d" % (summaryVars2Headers[count], counts[count]))
        return '_'.join(out)


class TsvWriter(BaseTsvWriter):

    def __init__(self, graph, gene_id):
        super().__init__(graph, gene_id)

        self.common_headers.append('LSV ID(s)')
        if self.config.output_complex:
            self.common_headers.append('Complex')

        # we could do some crazy thing to yield to all of the different output types at once (across each method)
        # (in order to save memory) But for now we just save modules in a list. Will ammend later if memory use
        # becomes an issue.
        if self.graph:
            self.modules = self.graph.modules()

            # self.as_types = {x.idx: x.as_types() for x in self.modules}
            self.as_types = {x.idx: x.as_types() for x in self.modules}
            self.mpe_regions = {x.idx: x.mpe_regions() for x in self.modules}


    @staticmethod
    def tsv_names():
        config = ClassifyConfig()
        if config.putative_multi_gene_regions:
            return ['p_multi_gene_region.tsv']
        names = []
        if 'events' in config.enabled_outputs:
            names += ['cassette.tsv', 'alt3prime.tsv', 'alt5prime.tsv', 'alt3and5prime.tsv',
                 'mutually_exclusive.tsv', 'alternate_last_exon.tsv', 'alternate_first_exon.tsv',
                 'alternative_intron.tsv', 'p_alt5prime.tsv', 'p_alt3prime.tsv', 'multi_exon_spanning.tsv',
                 'tandem_cassette.tsv', 'exitron.tsv', 'p_alternate_last_exon.tsv', 'p_alternate_first_exon.tsv']
            if config.keep_constitutive:
                names.append('constitutive.tsv')
        if 'heatmap' in config.enabled_outputs:
            names += ['heatmap.tsv']
        if 'junctions' in config.enabled_outputs:
            names += ['junctions.tsv']
        if 'summary' in config.enabled_outputs:
            names += ['summary.tsv']
        if 'mpe' in config.enabled_outputs:
            names += ['mpe_primerable_regions.tsv']

        return names


    def start_all_headers(self):

        if self.config.putative_multi_gene_regions:
            headers = self.common_headers + ['Exon1Start', 'Exon1End', 'Exon2Start', 'Exon2End']
            self.start_headers(headers, 'p_multi_gene_region.tsv')

        else:
            headers = self.common_headers + ['De Novo', 'Reference Exon Coordinate', 'Exon Spliced With',
                                             'Exon Spliced With Coordinate', 'Junction Name',
                                             'Junction Coordinate'] + self.quantification_headers
            if 'events' in self.config.enabled_outputs:

                self.start_headers(headers, 'cassette.tsv')
                self.start_headers(headers, 'alt3prime.tsv')
                self.start_headers(headers, 'alt5prime.tsv')
                self.start_headers(headers, 'p_alt5prime.tsv')
                self.start_headers(headers, 'p_alt3prime.tsv')
                self.start_headers(headers, 'alt3and5prime.tsv')
                self.start_headers(headers, 'mutually_exclusive.tsv')
                self.start_headers(headers, 'alternate_last_exon.tsv')
                self.start_headers(headers, 'alternate_first_exon.tsv')
                self.start_headers(headers, 'p_alternate_last_exon.tsv')
                self.start_headers(headers, 'p_alternate_first_exon.tsv')
                self.start_headers(headers, 'alternative_intron.tsv')
                headers = self.common_headers + ['Junction Coordinate',
                                                 'De Novo',
                                                 'Reference Exon Coordinate',
                                                 'Exon Spliced With Coordinate',
                                                 'Coordinates of Exons Spanned',
                                                 'Number of Exons Spanned'
                                                 ] + self.quantification_headers
                self.start_headers(headers, 'multi_exon_spanning.tsv')
                headers = self.common_headers + ['De Novo', 'Reference Exon Coordinate', 'Exon Spliced With',
                                                 'Exon Spliced With Coordinate', 'Tandem Exon Coordinates',
                                                 'Num_Tandem_Exons',
                                                 'Junction Name', 'Junction Coordinate'] + self.quantification_headers
                self.start_headers(headers, 'tandem_cassette.tsv')
                headers = self.common_headers + ['De Novo', 'Exon coordinate', 'Junction Coordinate'] + self.quantification_headers
                self.start_headers(headers, 'exitron.tsv')

                if self.config.keep_constitutive:
                    headers = self.common_headers + ['De Novo', 'Reference Exon Coordinate', 'Exon Spliced With',
                                                     'Exon Spliced With Coordinate', 'Junction Name',
                                                     'Junction Coordinate', 'Is Intron',
                                                     'Collapsed Event Name'] + self.quantification_headers
                    self.start_headers(headers, 'constitutive.tsv')





            if 'summary' in self.config.enabled_outputs:
                headers = self.common_headers + ["Cassette", "Tandem Cassette",
                                                 "Alt 3", "Alt 5", "P_Alt 3", "P_Alt 5", "Alt 3 and Alt 5", "MXE",
                                                 "Alternative Intron", "ALE", "AFE",
                                                 "P_ALE", "P_AFE", "Orphan Junction"]
                if self.config.keep_constitutive:
                    headers.append("Constitutive Junction")
                    headers.append("Constitutive Intron")

                if self.config.output_complex:
                    headers.remove("Complex")

                headers += ["Multi Exon Spanning", "Exitron", "Complex", 'De Novo Junctions', 'De Novo Introns',
                            "Number of Events", "Collapsed Event Name"
                            ]
                self.start_headers(headers, 'summary.tsv')

            if 'heatmap' in self.config.enabled_outputs:
                headers = self.common_headers + ['Collapsed Event Name'] + self.quantification_headers
                self.start_headers(headers, 'heatmap.tsv')

            if 'junctions' in self.config.enabled_outputs:
                headers = self.common_headers + ['Collapsed Event Name', 'Junction Name',
                                                 'Junction Coordinate', 'De Novo'] + self.quantification_headers
                self.start_headers(headers, 'junctions.tsv')

            if 'mpe' in self.config.enabled_outputs:
                headers = self.common_headers
                lids_col_ii = headers.index("LSV ID(s)")
                # Only 1 LSV ID per row possible.
                headers[lids_col_ii].replace("(s)","")
                headers += ['Collapsed Event Name',
                        'Type',
                        'Edge of the Module',
                        'Edge of Transcript',
                        'Reference Exon Coord',
                        'Reference Exon De Novo',
                        'Reference Exon Exitrons',
                        'Reference Exon Constant Region',
                        'Reference Exon Trimmed',
                        'Constitutive Direction',
                        'Constitutive Regions',
                        'Constitutive De Novo',
                        'Constitutive Exon or Intron']
                self.start_headers(headers, 'mpe_primerable_regions.tsv')


    def cassette(self):
        with open(os.path.join(self.config.directory, 'cassette.tsv.%s' % self.pid), 'a', newline='') as csvfile:
            writer = csv.writer(csvfile, dialect='excel-tab', delimiter='\t')
            for module in self.modules:
                events, _complex, _total_events = self.as_types[module.idx]
                if not _complex or self.config.output_complex:
                    for event in events:
                        if event['event'] == 'cassette_exon':
                            src_common = self.common_data(module, 's', event['C1'])
                            trg_common = self.common_data(module, 't', event['C2'])

                            row = [event['Skip'].de_novo, event['C1'].range_str(), 'C2', event['C2'].range_str(), 'C1_C2',
                                   event['Skip'].range_str()]
                            quants = self.quantifications(module, 's', event['Skip'], event['C1'])
                            writer.writerow(src_common + row + quants)
                            self.junction_cache.append((module, src_common, quants, row[0], row[4], row[5]))

                            row = [event['Include1'].de_novo, event['C1'].range_str(), 'A', event['A'].range_str(), 'C1_A',
                                   event['Include1'].range_str()]
                            quants = self.quantifications(module, 's', event['Include1'], event['C1'])
                            writer.writerow(src_common + row + quants)
                            self.junction_cache.append((module, src_common, quants, row[0], row[4], row[5]))

                            row = [event['Skip'].de_novo, event['C2'].range_str(), 'C1', event['C1'].range_str(), 'C2_C1',
                                   event['Skip'].range_str()]
                            quants = self.quantifications(module, 't', event['Skip'], event['C2'])
                            writer.writerow(trg_common + row + quants)
                            self.junction_cache.append((module, trg_common, quants, row[0], row[4], row[5]))

                            row = [event['Include2'].de_novo, event['C2'].range_str(), 'A', event['A'].range_str(), 'C2_A',
                                   event['Include2'].range_str()]
                            quants = self.quantifications(module, 't', event['Include2'], event['C2'])
                            writer.writerow(trg_common + row + quants)
                            self.junction_cache.append((module, trg_common, quants, row[0], row[4], row[5]))

                            if True: # should we only add to cache if heatmap is turned on?
                                # For heatmap, we don't know if the shorter junction will be in the trg or src LSV, so
                                # should try both
                                #if trg_common[5]:
                                self.heatmap_add(module, trg_common, self.quantifications(module, 't', event['Include2'], event['C2']),
                                                 event['Include2'].end - event['Include2'].start)
                                #elif src_common[5]:
                                self.heatmap_add(module, src_common,
                                                 self.quantifications(module, 's', event['Include1'], event['C1']),
                                                 event['Include1'].end - event['Include1'].start)

    def alt3prime(self):
        with open(os.path.join(self.config.directory, 'alt3prime.tsv.%s' % self.pid), 'a', newline='') as csvfile:
            writer = csv.writer(csvfile, dialect='excel-tab', delimiter='\t')
            for module in self.modules:
                events, _complex, _total_events = self.as_types[module.idx]
                if not _complex or self.config.output_complex:
                    for event in events:
                        if event['event'] == 'alt3ss':
                            src_common = self.common_data(module, 's', node=event['E1'])
                            trg_common = self.common_data(module, 't', node=event['E2'])
                            if src_common[5]:
                                row = [event['Proximal'].de_novo, event['E1'].range_str(), 'E2', event['E2'].range_str(), 'E1_E2_Proximal',
                                       event['Proximal'].range_str()]
                                quants = self.quantifications(module, 's', event['Proximal'])
                                writer.writerow(src_common + row + quants)
                                self.junction_cache.append((module, src_common, quants, row[0], row[4], row[5]))
                                row = [event['Distal'].de_novo, event['E1'].range_str(), 'E2', event['E2'].range_str(), 'E1_E2_Distal',
                                       event['Distal'].range_str()]
                                quants = self.quantifications(module, 's', event['Distal'])
                                writer.writerow(src_common + row + quants)
                                self.junction_cache.append((module, src_common, quants, row[0], row[4], row[5]))
                            elif trg_common[5]:
                                row = [event['Proximal'].de_novo, event['E2'].range_str(), 'E1', event['E1'].range_str(), 'E2_E1_Proximal',
                                       event['Proximal'].range_str()]
                                quants = self.quantifications(module, 't', event['Proximal'])
                                writer.writerow(trg_common + row + quants)
                                self.junction_cache.append((module, trg_common, quants, row[0], row[4], row[5]))
                                row = [event['Distal'].de_novo, event['E2'].range_str(), 'E1', event['E1'].range_str(), 'E2_E1_Distal',
                                       event['Distal'].range_str()]
                                quants = self.quantifications(module, 't', event['Distal'])
                                writer.writerow(trg_common + row + quants)
                                self.junction_cache.append((module, trg_common, quants, row[0], row[4], row[5]))

                            if True:
                                # if src_common[5]:
                                self.heatmap_add(module, src_common, self.quantifications(module, 's', event['Proximal'], event['E1']),
                                                 event['Proximal'].end - event['Proximal'].start)
                                # elif trg_common[5]:
                                self.heatmap_add(module, trg_common, self.quantifications(module, 't', event['Proximal'], event['E2']),
                                                 event['Proximal'].end - event['Proximal'].start)


    def alt5prime(self):
        with open(os.path.join(self.config.directory, 'alt5prime.tsv.%s' % self.pid), 'a', newline='') as csvfile:
            writer = csv.writer(csvfile, dialect='excel-tab', delimiter='\t')
            for module in self.modules:
                events, _complex, _total_events = self.as_types[module.idx]
                if not _complex or self.config.output_complex:
                    for event in events:
                        if event['event'] == 'alt5ss':
                            src_common = self.common_data(module, 's', node=event['E1'])
                            trg_common = self.common_data(module, 't', node=event['E2'])
                            if trg_common[5]:
                                row = [event['Proximal'].de_novo, event['E2'].range_str(), 'E1', event['E1'].range_str(), 'E2_E1_Proximal',
                                       event['Proximal'].range_str()]
                                quants = self.quantifications(module, 't', event['Proximal'])
                                writer.writerow(trg_common + row + quants)
                                self.junction_cache.append((module, trg_common, quants, row[0], row[4], row[5]))
                                row = [event['Distal'].de_novo, event['E2'].range_str(), 'E1', event['E1'].range_str(), 'E2_E1_Distal',
                                       event['Distal'].range_str()]
                                quants = self.quantifications(module, 't', event['Distal'])
                                writer.writerow(trg_common + row + quants)
                                self.junction_cache.append((module, trg_common, quants, row[0], row[4], row[5]))
                            elif src_common[5]:
                                row = [event['Proximal'].de_novo, event['E1'].range_str(), 'E2', event['E2'].range_str(), 'E1_E2_Proximal',
                                       event['Proximal'].range_str()]
                                quants = self.quantifications(module, 's', event['Proximal'])
                                writer.writerow(src_common + row + quants)
                                self.junction_cache.append((module, src_common, quants, row[0], row[4], row[5]))
                                row = [event['Distal'].de_novo, event['E1'].range_str(), 'E2', event['E2'].range_str(), 'E1_E2_Distal',
                                       event['Distal'].range_str()]
                                quants = self.quantifications(module, 's', event['Distal'])
                                writer.writerow(src_common + row + quants)
                                self.junction_cache.append((module, src_common, quants, row[0], row[4], row[5]))
                            if True:
                                # if trg_common[5]:
                                self.heatmap_add(module, trg_common, self.quantifications(module, 't', event['Proximal'], event['E2']),
                                                 event['Proximal'].end - event['Proximal'].start)
                                # elif src_common[5]:
                                self.heatmap_add(module, src_common, self.quantifications(module, 's', event['Proximal'], event['E1']),
                                                 event['Proximal'].end - event['Proximal'].start)



    def p_alt5prime(self):
        with open(os.path.join(self.config.directory, 'p_alt5prime.tsv.%s' % self.pid), 'a', newline='') as csvfile:
            writer = csv.writer(csvfile, dialect='excel-tab', delimiter='\t')
            for module in self.modules:
                events, _complex, _total_events = self.as_types[module.idx]
                if not _complex or self.config.output_complex:
                    for event in events:
                        if event['event'] == 'p_alt5ss':
                            src_common = self.common_data(module, 's', node=event['C1'])
                            trg_common = self.common_data(module, 't', node=event['C2'])

                            row = [event['Skip'].de_novo, event['C1'].range_str(), 'E3', event['C2'].range_str(), 'E1_E3_Distal',
                                   event['Skip'].range_str()]
                            quants = self.quantifications(module, 's', event['Skip'])
                            writer.writerow(src_common + row + quants)
                            self.junction_cache.append((module, src_common, quants, row[0], row[4], row[5]))

                            event['Include1'].junc['start'] += 1
                            event['Include1'].junc['end'] -= 1

                            row = [event['Include1'].de_novo, event['C1'].range_str(), 'E2', event['A'].range_str(), 'E1_E2_Intron',
                                   event['Include1'].range_str()]
                            quants = self.quantifications(module, 's', event['Include1'])
                            writer.writerow(src_common + row + self.quantifications(module, 's', event['Include1']))
                            self.junction_cache.append((module, src_common, quants, row[0], row[4], row[5]))

                            row = [event['Skip'].de_novo, event['C2'].range_str(), 'E1', event['C1'].range_str(), 'E3_E1_Distal',
                                   event['Skip'].range_str()]
                            quants = self.quantifications(module, 't', event['Skip'])
                            writer.writerow(trg_common + row + quants)
                            self.junction_cache.append((module, trg_common, quants, row[0], row[4], row[5]))

                            row = [event['Include2'].de_novo, event['C2'].range_str(), 'E2', event['A'].range_str(), 'E3_E2_Proximal',
                                   event['Include2'].range_str()]
                            quants = self.quantifications(module, 't', event['Include2'])
                            writer.writerow(trg_common + row + quants)
                            self.junction_cache.append((module, trg_common, quants, row[0], row[4], row[5]))

                            if True:
                                # if trg_common[5]:
                                self.heatmap_add(module, trg_common, self.quantifications(module, 't', event['Include2'], event['C2']),
                                             event['Include2'].end - event['Include2'].start)
                                # else:
                                self.heatmap_add(module, src_common,
                                                 self.quantifications(module, 's', event['Include1'], event['C1']),
                                                 event['Include1'].end - event['Include1'].start)

                            event['Include1'].junc['start'] -= 1
                            event['Include1'].junc['end'] += 1


    def p_alt3prime(self):
        with open(os.path.join(self.config.directory, 'p_alt3prime.tsv.%s' % self.pid), 'a', newline='') as csvfile:
            writer = csv.writer(csvfile, dialect='excel-tab', delimiter='\t')
            for module in self.modules:
                events, _complex, _total_events = self.as_types[module.idx]
                if not _complex or self.config.output_complex:
                    for event in events:
                        if event['event'] == 'p_alt3ss':
                            src_common = self.common_data(module, 's', node=event['C1'])
                            trg_common = self.common_data(module, 't', node=event['C2'])

                            event['Include2'].junc['start'] += 1
                            event['Include2'].junc['end'] -= 1

                            row = [event['Skip'].de_novo, event['C2'].range_str(), 'E3', event['C1'].range_str(), 'E1_E3_Distal',
                                   event['Skip'].range_str()]
                            quants = self.quantifications(module, 's', event['Skip'])
                            writer.writerow(src_common + row + quants)
                            self.junction_cache.append((module, src_common, quants, row[0], row[4], row[5]))

                            row = [event['Include1'].de_novo, event['C2'].range_str(), 'E2', event['A'].range_str(), 'E1_E2_Proximal',
                                   event['Include1'].range_str()]
                            quants = self.quantifications(module, 's', event['Include1'])
                            writer.writerow(src_common + row + quants)
                            self.junction_cache.append((module, src_common, quants, row[0], row[4], row[5]))

                            row = [event['Include2'].de_novo, event['C1'].range_str(), 'E2', event['A'].range_str(), 'E3_E2_Intron',
                                   event['Include2'].range_str()]
                            quants = self.quantifications(module, 't', event['Include2'])
                            writer.writerow(trg_common + row + quants)
                            self.junction_cache.append((module, trg_common, quants, row[0], row[4], row[5]))

                            row = [event['Skip'].de_novo, event['C1'].range_str(), 'E1', event['C2'].range_str(), 'E3_E1_Distal',
                                   event['Skip'].range_str()]
                            quants = self.quantifications(module, 't', event['Skip'])
                            writer.writerow(trg_common + row + quants)
                            self.junction_cache.append((module, trg_common, quants, row[0], row[4], row[5]))

                            if True:
                                # if src_common[5]:
                                self.heatmap_add(module, src_common, self.quantifications(module, 's', event['Include1'], event['C1']),
                                             event['Include1'].end - event['Include1'].start)
                                # else:
                                self.heatmap_add(module, trg_common,
                                                 self.quantifications(module, 't', event['Include2'], event['C2']),
                                                 event['Include2'].end - event['Include2'].start)

                            event['Include2'].junc['start'] -= 1
                            event['Include2'].junc['end'] += 1

    def alt3and5prime(self):
        with open(os.path.join(self.config.directory, 'alt3and5prime.tsv.%s' % self.pid), 'a', newline='') as csvfile:
            writer = csv.writer(csvfile, dialect='excel-tab', delimiter='\t')
            for module in self.modules:
                events, _complex, _total_events = self.as_types[module.idx]
                if not _complex or self.config.output_complex:
                    for event in events:
                        if event['event'] == 'alt3and5ss':
                            src_common = self.common_data(module, 's',
                                                          edge=event["J1"],
                                                          node=event["E1"])
                            trg_common = self.common_data(module, 't',
                                                          edge=event["J1"],
                                                          node=event["E2"])
                            row = [event['J1'].de_novo, event['E1'].range_str(), 'E2', event['E2'].range_str(), 'E1_E2_J1',
                                   event['J1'].range_str()]
                            quants = self.quantifications(module, 's', event['J1'])
                            writer.writerow(src_common + row + quants)
                            self.junction_cache.append((module, src_common, quants, row[0], row[4], row[5]))
                            row = [event['J2'].de_novo, event['E1'].range_str(), 'E2', event['E2'].range_str(), 'E1_E2_J2',
                                   event['J2'].range_str()]
                            quants = self.quantifications(module, 's', event['J2'])
                            writer.writerow(src_common + row + quants)
                            self.junction_cache.append((module, src_common, quants, row[0], row[4], row[5]))
                            row = [event['J1'].de_novo, event['E2'].range_str(), 'E1', event['E1'].range_str(), 'E2_E1_J1',
                                   event['J1'].range_str()]
                            quants = self.quantifications(module, 't', event['J1'])
                            writer.writerow(trg_common + row + quants)
                            self.junction_cache.append((module, trg_common, quants, row[0], row[4], row[5]))
                            row = [event['J2'].de_novo, event['E2'].range_str(), 'E1', event['E1'].range_str(), 'E2_E1_J2',
                                   event['J2'].range_str()]
                            quants = self.quantifications(module, 't', event['J2'])
                            writer.writerow(trg_common + row + quants)
                            self.junction_cache.append((module, trg_common, quants, row[0], row[4], row[5]))

                            if True:
                                # Unsure if J2 or J1 is shorter...
                                # For J2, could be source or target LSV
                                self.heatmap_add(module, trg_common, self.quantifications(module, 't', event['J2']),
                                             event['J2'].end - event['J2'].start)
                                self.heatmap_add(module, src_common, self.quantifications(module, 's', event['J2']),
                                             event['J2'].end - event['J2'].start)
                                # For J1, could be source or target LSV
                                self.heatmap_add(module, trg_common, self.quantifications(module, 't', event['J1']),
                                                 event['J1'].end - event['J1'].start)
                                self.heatmap_add(module, src_common, self.quantifications(module, 's', event['J1']),
                                                 event['J1'].end - event['J1'].start)

    def mutually_exclusive(self):
        with open(os.path.join(self.config.directory, 'mutually_exclusive.tsv.%s' % self.pid), 'a',
                  newline='') as csvfile:
            writer = csv.writer(csvfile, dialect='excel-tab', delimiter='\t')
            for module in self.modules:
                events, _complex, _total_events = self.as_types[module.idx]
                if not _complex or self.config.output_complex:
                    for event in events:
                        if event['event'] == 'mutually_exclusive':

                            row = [event['Include1'].de_novo, event['C1'].range_str(), 'A1', event['A1'].range_str(), 'C1_A1',
                                   event['Include1'].range_str()]
                            common = self.common_data(module, 's', node=event['C1'], edge=event['Include1'])
                            quants = self.quantifications(module, 's', event['Include1'])
                            writer.writerow(common + row + quants)
                            self.junction_cache.append((module, common, quants, row[0], row[4], row[5]))
                            row = [event['SkipA1'].de_novo, event['C1'].range_str(), 'A2', event['A2'].range_str(), 'C1_A2',
                                   event['SkipA1'].range_str()]
                            common = self.common_data(module, 's', node=event['C1'], edge=event['SkipA1'])
                            quants = self.quantifications(module, 's', event['SkipA1'])
                            writer.writerow(common + row + quants)
                            self.junction_cache.append((module, common, quants, row[0], row[4], row[5]))
                            row = [event['Include2'].de_novo, event['C2'].range_str(), 'A1', event['A1'].range_str(), 'C2_A1',
                                   event['Include2'].range_str()]
                            common = self.common_data(module, 't', node=event['C2'], edge=event['Include2'])
                            quants = self.quantifications(module, 't', event['Include2'])
                            writer.writerow(common + row + quants)
                            self.junction_cache.append((module, common, quants, row[0], row[4], row[5]))
                            row = [event['SkipA2'].de_novo, event['C2'].range_str(), 'A2', event['A2'].range_str(), 'C2_A2',
                                   event['SkipA2'].range_str()]
                            common = self.common_data(module, 't', node=event['C2'], edge=event['SkipA2'])
                            quants = self.quantifications(module, 't', event['SkipA2'])
                            writer.writerow(common + row + quants)
                            self.junction_cache.append((module, common, quants, row[0], row[4], row[5]))

                            if True:
                                common = self.common_data(module, 't', node=event['C2'], edge=event['Include2'])
                                self.heatmap_add(module, common, self.quantifications(module, 't', event['Include2']),
                                                 event['Include2'].end - event['Include2'].start)

    def alternate_last_exon(self):
        with open(os.path.join(self.config.directory, 'alternate_last_exon.tsv.%s' % self.pid), 'a',
                  newline='') as csvfile:
            writer = csv.writer(csvfile, dialect='excel-tab', delimiter='\t')
            for module in self.modules:
                events, _complex, _total_events = self.as_types[module.idx]
                if not _complex or self.config.output_complex:
                    for event in events:
                        if event['event'] == 'ale':
                            src_common = self.common_data(module, 's', node=event['Reference'])
                            if src_common[5]:
                                for junc in event['SkipA2']:
                                    row = [junc.de_novo, event['Reference'].range_str(), 'A_Proximal', event['Proximal'].range_str(),
                                           'C_A_Proximal',
                                           junc.range_str()]
                                    quants = self.quantifications(module, 's', junc)
                                    writer.writerow(src_common + row + quants)
                                    self.junction_cache.append((module, src_common, quants, row[0], row[4], row[5]))
                                for junc in event['SkipA1']:
                                    row = [junc.de_novo, event['Reference'].range_str(), 'A_Distal', event['Distal'].range_str(),
                                           'C_A_Distal',
                                           junc.range_str()]
                                    quants = self.quantifications(module, 's', junc)
                                    writer.writerow(src_common + row + quants)
                                    self.junction_cache.append((module, src_common, quants, row[0], row[4], row[5]))

                                if True:
                                    if event['SkipA2']:
                                        self.heatmap_add(module, src_common,
                                                         self.quantifications(module, 's', event['SkipA2'][0], event['Reference']),
                                                         event['SkipA2'][0].end - event['SkipA2'][0].start)
                                    elif event['SkipA1']:
                                        self.heatmap_add(module, src_common,
                                                         self.quantifications(module, 's', event['SkipA1'][0], event['Reference']),
                                                         event['SkipA1'][0].end - event['SkipA1'][0].start)

    def alternate_first_exon(self):
        with open(os.path.join(self.config.directory, 'alternate_first_exon.tsv.%s' % self.pid), 'a',
                  newline='') as csvfile:
            writer = csv.writer(csvfile, dialect='excel-tab', delimiter='\t')
            for module in self.modules:
                events, _complex, _total_events = self.as_types[module.idx]
                if not _complex or self.config.output_complex:
                    for event in events:
                        if event['event'] == 'afe':
                            trg_common = self.common_data(module, 't', node=event['Reference'])
                            if trg_common[5]:
                                for junc in event['SkipA1']:
                                    row = [junc.de_novo, event['Reference'].range_str(), 'A_Proximal', event['Proximal'].range_str(),
                                           'C_A_Proximal',
                                           junc.range_str()]
                                    quants = self.quantifications(module, 't', junc)
                                    writer.writerow(trg_common + row + quants)
                                    self.junction_cache.append((module, trg_common, quants, row[0], row[4], row[5]))
                                for junc in event['SkipA2']:
                                    row = [junc.de_novo, event['Reference'].range_str(), 'A_Distal', event['Distal'].range_str(),
                                           'C_A_Distal',
                                           junc.range_str()]
                                    quants = self.quantifications(module, 't', junc)
                                    writer.writerow(trg_common + row + self.quantifications(module, 't', junc))
                                    self.junction_cache.append((module, trg_common, quants, row[0], row[4], row[5]))

                                if True:
                                    if event['SkipA1']:
                                        self.heatmap_add(module, trg_common,
                                                         self.quantifications(module, 't', event['SkipA1'][0], event['Reference']),
                                                         event['SkipA1'][0].end - event['SkipA1'][0].start)
                                    elif event['SkipA2']:
                                        self.heatmap_add(module, trg_common,
                                                         self.quantifications(module, 't', event['SkipA2'][0], event['Reference']),
                                                         event['SkipA2'][0].end - event['SkipA2'][0].start)



    def p_alternate_last_exon(self):
        with open(os.path.join(self.config.directory, 'p_alternate_last_exon.tsv.%s' % self.pid), 'a',
                  newline='') as csvfile:
            writer = csv.writer(csvfile, dialect='excel-tab', delimiter='\t')
            for module in self.modules:
                events, _complex, _total_events = self.as_types[module.idx]
                if not _complex or self.config.output_complex:
                    for event in events:
                        if event['event'] == 'p_ale':
                            src_common = self.common_data(module, 's', node=event['Reference'])
                            if event['Proximal'].start == -1:
                                proxStr = "nan-{}".format(event['Proximal'].end)
                            else:
                                proxStr = "{}-nan".format(event['Proximal'].start)
                            if src_common[5]:
                                for junc in event['SkipA2']:
                                    row = [junc.de_novo, event['Reference'].range_str(), 'A', proxStr,
                                           'C_A_Proximal',
                                           junc.range_str()]
                                    quants = self.quantifications(module, 's', junc)
                                    writer.writerow(src_common + row + quants)
                                    self.junction_cache.append((module, src_common, quants, row[0], row[4], row[5]))
                                for junc in event['SkipA1']:
                                    row = [junc.de_novo, event['Reference'].range_str(), 'A', event['Distal'].range_str(),
                                           'C_A_Distal',
                                           junc.range_str()]
                                    quants = self.quantifications(module, 's', junc)
                                    writer.writerow(src_common + row + quants)
                                    self.junction_cache.append((module, src_common, quants, row[0], row[4], row[5]))

                                if True:
                                    if event['SkipA2']:
                                        self.heatmap_add(module, src_common,
                                                         self.quantifications(module, 's', event['SkipA2'][0], event['Reference']),
                                                         event['SkipA2'][0].end - event['SkipA2'][0].start)
                                    elif event['SkipA1']:
                                        self.heatmap_add(module, src_common,
                                                         self.quantifications(module, 's', event['SkipA1'][0], event['Reference']),
                                                         event['SkipA1'][0].end - event['SkipA1'][0].start)

    def p_alternate_first_exon(self):
        with open(os.path.join(self.config.directory, 'p_alternate_first_exon.tsv.%s' % self.pid), 'a',
                  newline='') as csvfile:
            writer = csv.writer(csvfile, dialect='excel-tab', delimiter='\t')
            for module in self.modules:
                events, _complex, _total_events = self.as_types[module.idx]
                if not _complex or self.config.output_complex:
                    for event in events:
                        if event['event'] == 'p_afe':
                            if event['Proximal'].start == -1:
                                proxStr = "nan-{}".format(event['Proximal'].end)
                            else:
                                proxStr = "{}-nan".format(event['Proximal'].start)
                            trg_common = self.common_data(module, 't', node=event['Reference'])
                            if trg_common[5]:
                                for junc in event['SkipA1']:
                                    row = [junc.de_novo, event['Reference'].range_str(), 'A', proxStr,
                                           'C_A_Proximal',
                                           junc.range_str()]
                                    quants = self.quantifications(module, 't', junc)
                                    writer.writerow(trg_common + row + quants)
                                    self.junction_cache.append((module, trg_common, quants, row[0], row[4], row[5]))
                                for junc in event['SkipA2']:
                                    row = [junc.de_novo, event['Reference'].range_str(), 'A', event['Distal'].range_str(),
                                           'C_A_Distal',
                                           junc.range_str()]
                                    quants = self.quantifications(module, 't', junc)
                                    writer.writerow(trg_common + row + quants)
                                    self.junction_cache.append((module, trg_common, quants, row[0], row[4], row[5]))

                                if True:
                                    if event['SkipA1']:
                                        self.heatmap_add(module, trg_common,
                                                         self.quantifications(module, 't', event['SkipA1'][0], event['Reference']),
                                                         event['SkipA1'][0].end - event['SkipA1'][0].start)
                                    elif event['SkipA2']:
                                        self.heatmap_add(module, trg_common,
                                                         self.quantifications(module, 't', event['SkipA2'][0], event['Reference']),
                                                         event['SkipA2'][0].end - event['SkipA2'][0].start)

    def alternative_intron(self):
        with open(os.path.join(self.config.directory, 'alternative_intron.tsv.%s' % self.pid), 'a',
                  newline='') as csvfile:
            writer = csv.writer(csvfile, dialect='excel-tab', delimiter='\t')
            for module in self.modules:
                events, _complex, _total_events = self.as_types[module.idx]
                if not _complex or self.config.output_complex:
                    for event in events:
                        if event['event'] == 'alternative_intron':

                            # put coordinates back to Jordi's offset numbers
                            event['Intron'].junc['start'] += 1
                            event['Intron'].junc['end'] -= 1
                            src_common = self.common_data(module, 's', event['Intron'],
                                                          node=module.strand_case(case_plus=event['C1'],
                                                                                  case_minus=event['C2']))
                            trg_common = self.common_data(module, 't', event['Intron'],
                                                          node=module.strand_case(case_plus=event['C2'],
                                                                                  case_minus=event['C1']))
                            if any(':t:' in _l for _l in event['Intron'].lsvs) and not \
                               any(':s:' in _l for _l in event['Intron'].lsvs):
                                row = [event['Intron'].de_novo, event['C2'].range_str(), 'C1', event['C1'].range_str(), 'C2_C1_intron',
                                       event['Intron'].range_str()]
                                quants = self.quantifications(module, 't', event['Intron'])
                                writer.writerow(trg_common + row + quants)
                                self.junction_cache.append((module, trg_common, quants, row[0], row[4], row[5]))
                                row = [self.semicolon((x.de_novo for x in event['Spliced'])),
                                       event['C2'].range_str(), 'C1', event['C1'].range_str(), 'C2_C1_spliced',
                                       self.semicolon((x.range_str() for x in event['Spliced']))]
                                quants = self.quantifications(module, 't', event['Spliced'])
                                writer.writerow(trg_common + row + quants)
                                self.junction_cache.append((module, trg_common, quants, row[0], row[4], row[5]))



                            else:
                                row = [event['Intron'].de_novo,
                                       event['C1'].range_str(), 'C2', event['C2'].range_str(), 'C1_C2_intron',
                                       event['Intron'].range_str()]
                                quants = self.quantifications(module, 's', event['Intron'])
                                writer.writerow(src_common + row + quants)
                                self.junction_cache.append((module, src_common, quants, row[0], row[4], row[5]))
                                row = [self.semicolon((x.de_novo for x in event['Spliced'])),
                                       event['C1'].range_str(), 'C2', event['C2'].range_str(), 'C1_C2_spliced',
                                       self.semicolon((x.range_str() for x in event['Spliced']))]
                                quants = self.quantifications(module, 's', event['Spliced'])
                                writer.writerow(src_common + row + quants)
                                self.junction_cache.append((module, src_common, quants, row[0], row[4], row[5]))

                            if True:
                                if trg_common[5]:
                                    self.heatmap_add(module, trg_common,
                                                     self.quantifications(module, 't', event['Intron']),
                                                     event['Intron'].end - event['Intron'].start)

                            if True:
                                if src_common[5]:
                                    self.heatmap_add(module, src_common,
                                                     self.quantifications(module, 's', event['Intron']),
                                                     event['Intron'].end - event['Intron'].start)

                            event['Intron'].junc['start'] -= 1
                            event['Intron'].junc['end'] += 1


    def multi_exon_spanning(self):
        with open(os.path.join(self.config.directory, 'multi_exon_spanning.tsv.%s' % self.pid), 'a',
                  newline='') as csvfile:
            writer = csv.writer(csvfile, dialect='excel-tab', delimiter='\t')
            for module in self.modules:
                events, _complex, _total_events = self.as_types[module.idx]
                if not _complex or self.config.output_complex:
                    for event in events:
                        if event['event'] == 'multi_exon_spanning':
                            #src_common = self.common_data(module, 's')
                            # Source LSV side
                            row = [self.semicolon((x.range_str() for x in event['Skip'])),  # junction coord
                                    self.semicolon((x.de_novo for x in event['Skip'])), # de novo?
                                    event['C1'].range_str(), # reference exon
                                    event['C2'].range_str(), # exon spliced with
                                    self.semicolon((x.range_str() for x in event['As'])), # exons spanned
                                    len(event['As'])] # num exons spanned
                            quants = self.quantifications(module, 's', event['Skip'], event['C1'])
                            common = self.common_data(module, 's', node=event['C1'], edge=event['Skip'])
                            writer.writerow(common + row + quants)
                            self.junction_cache.append((module, common, quants, row[1], '', row[0]))
                            # Target LSV side
                            row = [self.semicolon((x.range_str() for x in event['Skip'])),  # junction coord
                                   self.semicolon((x.de_novo for x in event['Skip'])),  # de novo?
                                   event['C2'].range_str(),  # reference exon
                                   event['C1'].range_str(),  # exon spliced with
                                   self.semicolon((x.range_str() for x in event['As'])),  # exons spanned
                                   len(event['As'])]  # num exons spanned
                            quants = self.quantifications(module, 't', event['Skip'], event['C2'])
                            common = self.common_data(module, 't', node=event['C2'], edge=event['Skip'])
                            writer.writerow(common + row + quants)
                            self.junction_cache.append((module, common, quants, row[1], '', row[0]))


    def tandem_cassette(self):
        with open(os.path.join(self.config.directory, 'tandem_cassette.tsv.%s' % self.pid), 'a', newline='') as csvfile:
            writer = csv.writer(csvfile, dialect='excel-tab', delimiter='\t')
            for module in self.modules:
                events, _complex, _total_events = self.as_types[module.idx]
                if not _complex or self.config.output_complex:
                    for event in events:
                        if event['event'] == 'tandem_cassette':
                            # if event['Skip'][0].range_str() == "65976202-65980224":
                            #     print(event['Skip'][0].range_str())
                            #     exit(1)
                            row = [event['Skip'].de_novo,
                                   event['C1'].range_str(),
                                   'C2',
                                   event['C2'].range_str(),
                                   self.semicolon((x.range_str() for x in event['Tandem_Exons'])),
                                   len(event['Tandem_Exons']),
                                   'C1_C2',
                                   event['Skip'].range_str()]
                            common = self.common_data(module, 's', node=event['C1'], edge=event['Skip'])
                            quants = self.quantifications(module, 's', event['Skip'], event['C1'])
                            writer.writerow(common + row + quants)
                            self.junction_cache.append((module, common, quants, row[0], row[4], row[5]))
                            row = [event['Include1'].de_novo,
                                   event['C1'].range_str(),
                                   'A1',
                                   event['Tandem_Exons'][0].range_str(),
                                   self.semicolon((x.range_str() for x in event['Tandem_Exons'])),
                                   len(event['Tandem_Exons']),
                                   'C1_A',
                                   event['Include1'].range_str()]
                            common = self.common_data(module, 's', node=event['C1'], edge=event['Include1'])
                            quants = self.quantifications(module, 's', event['Include1'], event['C1'])
                            writer.writerow(common + row + quants)
                            self.junction_cache.append((module, common, quants, row[0], row[4], row[5]))
                            row = [event['Skip'].de_novo,
                                   event['C2'].range_str(),
                                   'C1',
                                   event['C1'].range_str(),
                                   self.semicolon((x.range_str() for x in event['Tandem_Exons'])),
                                   len(event['Tandem_Exons']),
                                   'C2_C1',
                                   event['Skip'].range_str()]
                            common = self.common_data(module, 't', node=event['C2'], edge=event['Skip'])
                            quants = self.quantifications(module, 't', event['Skip'], event['C2'])
                            writer.writerow(common + row + quants)
                            self.junction_cache.append((module, common, quants, row[0], row[4], row[5]))
                            row = [event['Include2'].de_novo,
                                   event['C2'].range_str(),
                                   'A_Last',
                                   event['Tandem_Exons'][-1].range_str(),
                                   self.semicolon((x.range_str() for x in event['Tandem_Exons'])),
                                   len(event['Tandem_Exons']),
                                   'C2_A_Last',
                                   event['Include2'].range_str()]
                            common = self.common_data(module, 't', node=event['C2'], edge=event['Include2'])
                            quants = self.quantifications(module, 't', event['Include2'], event['C2'])
                            writer.writerow(common + row + quants)
                            self.junction_cache.append((module, common, quants, row[0], row[4], row[5]))

                            if True:
                                common = self.common_data(module, 't', node=event['C2'], edge=event['Include2'])
                                self.heatmap_add(module, common, self.quantifications(module, 't', event['Include2'], event['C2']),
                                                 event['Include2'].end - event['Include2'].start)

                                common = self.common_data(module, 's', node=event['C1'], edge=event['Include1'])
                                self.heatmap_add(module, common,
                                                 self.quantifications(module, 's', event['Include1'], event['C1']),
                                                 event['Include1'].end - event['Include1'].start)

    def exitron(self):
        with open(os.path.join(self.config.directory, 'exitron.tsv.%s' % self.pid), 'a', newline='') as csvfile:
            writer = csv.writer(csvfile, dialect='excel-tab', delimiter='\t')
            for module in self.modules:
                events, _complex, _total_events = self.as_types[module.idx]
                if not _complex or self.config.output_complex:
                    for event in events:
                        if event['event'] == 'exitron':
                            src_common = self.common_data(module, 's')
                            trg_common = self.common_data(module, 't')
                            row = [event['Junc'].de_novo, event['Exon'].range_str(), event['Junc'].range_str()]
                            # just in case exitrons are ever quantified, somehow, *try* to get
                            # the exitron's junction quantification (won't exist for now... which is desired)
                            quants = self.quantifications(module, 's', edge=event['Junc'])
                            writer.writerow(src_common + row + quants)
                            self.junction_cache.append((module, src_common, quants, row[0], 'Exitron', row[2]))
                            row = [event['Junc'].de_novo, event['Exon'].range_str(), event['Junc'].range_str()]
                            quants = self.quantifications(module, 't', edge=event['Junc'])
                            writer.writerow(trg_common + row + quants)
                            self.junction_cache.append((module, trg_common, quants, row[0], 'Exitron', row[2]))

    def constitutive(self):
        with open(os.path.join(self.config.directory, 'constitutive.tsv.%s' % self.pid), 'a', newline='') as csvfile:
            writer = csv.writer(csvfile, dialect='excel-tab', delimiter='\t')
            for module in self.modules:
                events, _complex, _total_events = self.as_types[module.idx]
                if not _complex or self.config.output_complex:
                    for event in events:
                        if event['event'] == 'constitutive':
                            common = self.common_data(module)
                            row = [event['Junc'].de_novo,
                                   event['C2'].range_str(), 'C1', event['C1'].range_str(), 'C2_C1',
                                   event['Junc'].range_str(), 'False', module.collapsed_event_name]
                            quants = self.quantifications(module, edge=event['Junc'])
                            writer.writerow(common + row + quants)
                            self.junction_cache.append((module, common, quants, row[0], row[4], row[5]))

                        elif event['event'] == 'constitutive_intron':
                            src_common = self.common_data(module, 's')
                            trg_common = self.common_data(module, 't')

                            # put coordinates back to Jordi's offset numbers
                            event['Intron'].junc['start'] += 1
                            event['Intron'].junc['end'] -= 1
                            if any(':t:' in _l for _l in event['Intron'].lsvs) and not \
                               any(':s:' in _l for _l in event['Intron'].lsvs):
                                row = [event['Intron'].de_novo,
                                       event['C2'].range_str(), 'C1', event['C1'].range_str(), 'C2_C1_intron',
                                       event['Intron'].range_str(), 'True', module.collapsed_event_name]
                                quants = self.quantifications(module, 't', event['Intron'])
                                writer.writerow(trg_common + row + quants)
                                self.junction_cache.append((module, trg_common, quants, row[0], row[4], row[5]))
                            else:
                                row = [event['Intron'].de_novo,
                                       event['C1'].range_str(), 'C2', event['C2'].range_str(), 'C1_C2_intron',
                                       event['Intron'].range_str(), 'True', module.collapsed_event_name]
                                quants = self.quantifications(module, 's', event['Intron'])
                                writer.writerow(src_common + row + quants)
                                self.junction_cache.append((module, src_common, quants, row[0], row[4], row[5]))

                            event['Intron'].junc['start'] -= 1
                            event['Intron'].junc['end'] += 1


    def p_multi_gene_region(self):
        with open(os.path.join(self.config.directory, 'p_multi_gene_region.tsv.%s' % self.pid), 'a',
                  newline='') as csvfile:
            writer = csv.writer(csvfile, dialect='excel-tab', delimiter='\t')
            for module in self.modules:
                events, _complex, _total_events = self.as_types[module.idx]
                for event in events:
                    if event['event'] == 'p_multi_gene_region':
                        row = ["%s_Region%d" % (self.gene_id, event['idx']), self.gene_id, self.graph.gene_name,
                               self.graph.chromosome, self.graph.strand, event['ExonStart'].start,
                               event['ExonStart'].end, event['ExonEnd'].start,
                               event['ExonEnd'].end]
                        writer.writerow(row)

    def heatmap_add(self, module, common, quants, junc_len):
        """
        Conditionally add a row to heatmap cache by comparing it to what exists there already
            **The final heatmap should have the shortest quantifiable junction from the module.**
            If none of the junctions in the module were quantifiable, heatmap has the shortest junction
        """
<<<<<<< HEAD
        if self.config.heatmap_selection == 'max_abs_dpsi':
            try:
                max_abs_dpsi = max((abs(float(quants[i])) if quants[i] else 0.0 for i in self.dpsi_quant_idxs))
            except ValueError:
                # this problem only happens with semicolon separated values, which we are planning to get rid of
                # which is why it is just try/except for now
                max_abs_dpsi = 0.0

            if not module.idx in self.heatmap_cache:
                self.heatmap_cache[module.idx] = (module, common, quants, max_abs_dpsi)
            else:
                if self.heatmap_cache[module.idx][3] < max_abs_dpsi:
                    self.heatmap_cache[module.idx] = (module, common, quants, max_abs_dpsi)

        else:

            if not module.idx in self.heatmap_cache:
                self.heatmap_cache[module.idx] = (module, common, quants, junc_len)
            else:
                if self.heatmap_cache[module.idx][3] > junc_len:
                    self.heatmap_cache[module.idx] = (module, common, quants, junc_len)
=======
        if not module.idx in self.heatmap_cache:
            self.heatmap_cache[module.idx] = (module, common, quants, junc_len)
        else:
            # if existing junc lacks an LSV (thus no quantification)
            if not self.heatmap_cache[module.idx][1][5]:
                # if new junc does have LSV, update
                if common[5]:
                    self.heatmap_cache[module.idx] = (module, common, quants, junc_len)
                # else, if new junc shorter, update
                elif self.heatmap_cache[module.idx][3] > junc_len:
                    self.heatmap_cache[module.idx] = (module, common, quants, junc_len)
            # else existing junc has LSV
            else:
                # only if new junc has LSV
                if common[5]:
                    # and if new junc is shorter
                    if self.heatmap_cache[module.idx][3] > junc_len:
                        self.heatmap_cache[module.idx] = (module, common, quants, junc_len)
>>>>>>> 4822b827

    def junctions(self):
        """
        Write a file with a listing of all junctions
        :return:
        """
        with open(os.path.join(self.config.directory, 'junctions.tsv.%s' % self.pid), 'a', newline='') as csvfile:
            writer = csv.writer(csvfile, dialect='excel-tab', delimiter='\t')

            for module, common_data, quantifications, de_novo, junction_name, coordinates in self.junction_cache:
                writer.writerow(common_data + [module.collapsed_event_name, junction_name, coordinates, de_novo] + quantifications)

    def mpe(self):
        """
        Write a file with a listing of all primerable regions
        :return:
        """
        with open(os.path.join(self.config.directory, 'mpe_primerable_regions.tsv.%s' % self.pid), 'a', newline='') as csvfile:
            writer = csv.writer(csvfile, dialect='excel-tab', delimiter='\t')
            for module in self.modules:
                events = self.mpe_regions[module.idx]
                for event in events:
                    n_assigned_lids = 0
                    lsvid = ""
                    edge_type = ""
                    if event['event'] == "mpe_source":
                        common = self.common_data(module, 's', event['reference_exon'])
                        eventtype = "Single Source" # SingleSource
                        constitutive_direction = "Upstream"
                        if event['edge_of_transcript']:
                            edge_type = "first_exon"
                    else:
                        common = self.common_data(module, 't', event['reference_exon'])
                        eventtype = "Single Target" # SingleTarget
                        constitutive_direction = "Downstream"
                        if event['edge_of_transcript']:
                            edge_type = "last_exon"
                    lsvids = common[-1].split(";")
                    if len(lsvids) > 1:
                        raise ValueError("Multiple LSV IDs (%s) unexpected ... %s" % (lsvids, event))
                    if event['at_module_edge']:
                        isfirst = "True"
                    else:
                        isfirst = "False"
                    constitutive_regions = event['constitutive_regions']
                    constitutive_coords = ";".join([region.range_str() for region in constitutive_regions])
                    constitutive_denovo = ";".join([str(region.is_de_novo()) for region in constitutive_regions])
                    constitutive_types = ";".join([region.short_name for region in constitutive_regions])
                    ref_exon = event['reference_exon']
                    ref_exon_coord = ref_exon.range_str()
                    ref_exon_exitrons = ";".join(ref_exon.get_exitrons())
                    const_reg = ref_exon.get_constant_region()
                    if const_reg == ref_exon_coord:
                        was_trimmed = "False"
                    else:
                        was_trimmed = "True"
                    if "events" in self.config.enabled_outputs or "summary" in self.config.enabled_outputs:
                        collapsed_event_name = module.collapsed_event_name
                    else:
                        collapsed_event_name = "ND"
                    row = common # ModID, GeneID, GeneName, Chr, Strand, LSV(s)
                    row += [collapsed_event_name, eventtype, isfirst, edge_type]
                    row += [ref_exon_coord, ref_exon.is_de_novo(), ref_exon_exitrons]
                    row += [const_reg, was_trimmed, constitutive_direction]
                    row += [constitutive_coords, constitutive_denovo, constitutive_types]
                    writer.writerow(row)

    def heatmap(self):
        """
        Write the easily excel-able file
        This is similar to the other non-summary event files and also part of the summary file
        It lists rows like the non-summary files, but only chooses the shortest junction
        """
        with open(os.path.join(self.config.directory, 'heatmap.tsv.%s' % self.pid), 'a', newline='') as csvfile:
            writer = csv.writer(csvfile, dialect='excel-tab', delimiter='\t')

            for module, common_data, quantifications, _ in self.heatmap_cache.values():
                writer.writerow(common_data + [module.collapsed_event_name] + quantifications)

    def summary(self):
        """
        Write the summary style output file
        :param genes_modules: a list of (gene_id (str), gene_modules (obj)) tuples
        :return: NOTHING
        """
        with open(os.path.join(self.config.directory, 'summary.tsv.%s' % self.pid), 'a', newline='') as csvfile:
            writer = csv.writer(csvfile, dialect='excel-tab', delimiter='\t')

            for module in self.modules:
                events, _complex, _total_events = self.as_types[module.idx]
                counts = OrderedDict()
                counts['cassette_exon'] = 0
                counts['tandem_cassette'] = 0
                counts['alt3ss'] = 0
                counts['alt5ss'] = 0
                counts['p_alt3ss'] = 0
                counts['p_alt5ss'] = 0
                counts['alt3and5ss'] = 0
                counts['mutually_exclusive'] = 0
                counts['alternative_intron'] = 0
                counts['ale'] = 0
                counts['afe'] = 0
                counts['p_ale'] = 0
                counts['p_afe'] = 0
                counts['orphan_junction'] = 0
                if self.config.keep_constitutive:
                    counts['constitutive'] = 0
                    counts['constitutive_intron'] = 0
                counts['multi_exon_spanning'] = 0
                counts['exitron'] = 0
                for event in events:
                    if event['event'] in counts:
                        counts[event['event']] += 1
                de_novo_junctions = 0
                de_novo_introns = 0
                for edge in module.get_all_edges(ir=True):
                    if edge.de_novo:
                        if edge.ir:
                            de_novo_introns += 1
                        else:
                            de_novo_junctions += 1

                # we store collapsed event name on module, because we need it for constitutive
                module.collapsed_event_name = self._collapsed_event_name(counts)

                writer.writerow(["%s_%d" % (self.gene_id, module.idx),
                                 self.gene_id, self.graph.gene_name, self.graph.chromosome, self.graph.strand,
                                 self.semicolon(module.target_lsv_ids.union(module.source_lsv_ids))] +
                                [v if v else '' for v in counts.values()] +
                                [str(_complex), str(de_novo_junctions), str(de_novo_introns),
                                 str(_total_events), module.collapsed_event_name]
                                )


<|MERGE_RESOLUTION|>--- conflicted
+++ resolved
@@ -982,7 +982,7 @@
             **The final heatmap should have the shortest quantifiable junction from the module.**
             If none of the junctions in the module were quantifiable, heatmap has the shortest junction
         """
-<<<<<<< HEAD
+
         if self.config.heatmap_selection == 'max_abs_dpsi':
             try:
                 max_abs_dpsi = max((abs(float(quants[i])) if quants[i] else 0.0 for i in self.dpsi_quant_idxs))
@@ -994,36 +994,41 @@
             if not module.idx in self.heatmap_cache:
                 self.heatmap_cache[module.idx] = (module, common, quants, max_abs_dpsi)
             else:
-                if self.heatmap_cache[module.idx][3] < max_abs_dpsi:
-                    self.heatmap_cache[module.idx] = (module, common, quants, max_abs_dpsi)
+                # if existing junc lacks an LSV (thus no quantification)
+                if not self.heatmap_cache[module.idx][1][5]:
+                    # if new junc does have LSV, update
+                    if common[5]:
+                        self.heatmap_cache[module.idx] = (module, common, quants, max_abs_dpsi)
+                    # else, if new junc shorter, update
+                    elif self.heatmap_cache[module.idx][3] < max_abs_dpsi:
+                        self.heatmap_cache[module.idx] = (module, common, quants, max_abs_dpsi)
+                # else existing junc has LSV
+                else:
+                    # only if new junc has LSV
+                    if common[5]:
+                        # and if new junc is shorter
+                        if self.heatmap_cache[module.idx][3] < max_abs_dpsi:
+                            self.heatmap_cache[module.idx] = (module, common, quants, max_abs_dpsi)
 
         else:
-
             if not module.idx in self.heatmap_cache:
                 self.heatmap_cache[module.idx] = (module, common, quants, junc_len)
             else:
-                if self.heatmap_cache[module.idx][3] > junc_len:
-                    self.heatmap_cache[module.idx] = (module, common, quants, junc_len)
-=======
-        if not module.idx in self.heatmap_cache:
-            self.heatmap_cache[module.idx] = (module, common, quants, junc_len)
-        else:
-            # if existing junc lacks an LSV (thus no quantification)
-            if not self.heatmap_cache[module.idx][1][5]:
-                # if new junc does have LSV, update
-                if common[5]:
-                    self.heatmap_cache[module.idx] = (module, common, quants, junc_len)
-                # else, if new junc shorter, update
-                elif self.heatmap_cache[module.idx][3] > junc_len:
-                    self.heatmap_cache[module.idx] = (module, common, quants, junc_len)
-            # else existing junc has LSV
-            else:
-                # only if new junc has LSV
-                if common[5]:
-                    # and if new junc is shorter
-                    if self.heatmap_cache[module.idx][3] > junc_len:
+                # if existing junc lacks an LSV (thus no quantification)
+                if not self.heatmap_cache[module.idx][1][5]:
+                    # if new junc does have LSV, update
+                    if common[5]:
                         self.heatmap_cache[module.idx] = (module, common, quants, junc_len)
->>>>>>> 4822b827
+                    # else, if new junc shorter, update
+                    elif self.heatmap_cache[module.idx][3] > junc_len:
+                        self.heatmap_cache[module.idx] = (module, common, quants, junc_len)
+                # else existing junc has LSV
+                else:
+                    # only if new junc has LSV
+                    if common[5]:
+                        # and if new junc is shorter
+                        if self.heatmap_cache[module.idx][3] > junc_len:
+                            self.heatmap_cache[module.idx] = (module, common, quants, junc_len)
 
     def junctions(self):
         """
