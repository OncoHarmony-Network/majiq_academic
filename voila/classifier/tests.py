--- conflicted
+++ resolved
@@ -9,7 +9,6 @@
 from voila.classifier.as_types import Graph
 from voila.classifier.tsv_writer import TsvWriter
 
-import pandas as pd
 
 from subprocess import Popen, PIPE, STDOUT
 import os, shutil
@@ -19,40 +18,25 @@
 
 # this should vary depending on the group of tests to run
 # changed relative import path here:
-<<<<<<< HEAD
+# from tests_expected_t_cells_2 import *
 # from tests_expected_t_cells_3 import *
 from tests_expected_t_cells_dpsi import *
 #from tests_expected_jsl1 import *
-=======
-from tests_expected_t_cells_2 import *
-#from tests_expected_t_cells_3 import *
-
-
->>>>>>> 63e3753e
 
 
 #out_dir = '/Users/calebradens/Documents/majiq_dev/classifier_dev/classified'
 out_dir = '/home/paul/PycharmProjects/majiq/test_cases/classifier/caleb1/testout'
 
 
-<<<<<<< HEAD
 def run_voila_classify(gene_ids, voila_file, splicegraph, enabled_outputs='all', additional_args=[]):
-    os.environ['PYTHONPATH'] = '/Users/calebradens/PycharmProjects/classifier_caleb_dev/'
-    cmd = ['python3',
-           '/Users/calebradens/PycharmProjects/classifier_caleb_dev/voila/run_voila.py',
-           'classify', voila_file, splicegraph, '-d', out_dir,
-=======
-def run_voila_classify(gene_ids, enabled_outputs='all', additional_args=[]):
     #os.environ['PYTHONPATH'] = '/Users/calebradens/PycharmProjects/classifier_caleb_dev/'
     os.environ['PYTHONPATH'] = '/home/paul/PycharmProjects/majiq'
     cmd = ['python3',
            #'/Users/calebradens/PycharmProjects/classifier_caleb_dev/voila/run_voila.py',
            '/home/paul/PycharmProjects/majiq/voila/run_voila.py',
-           'classify', psi_file, sg_file, '-d', out_dir,
->>>>>>> 63e3753e
+           'classify', voila_file, splicegraph, '-d', out_dir,
            '--enabled-outputs', enabled_outputs, '--overwrite',
-           '--decomplexify-psi-threshold', '0.0']#,
-           #'--decomplexify-reads-threshold', '0']
+           '--decomplexify-psi-threshold', '0.0']
     for arg in additional_args:
         cmd.append(arg)
 
@@ -94,6 +78,7 @@
 
 
 def print_full(x):
+    import pandas as pd
     pd.set_option('display.max_rows', len(x))
     pd.set_option('display.max_columns', None)
     pd.set_option('display.width', 2000)
@@ -294,6 +279,7 @@
                         try:
                             assert v == mpe_rows[i][expected_headers_mpe.index(expected_header)]
                         except:
+                            import pandas as pd
                             print("Unexpected %s" % expected_header)
                             print_full(pd.DataFrame(mpe_rows, columns=expected_headers_mpe))
                             print("expt: %s found: %s (%d, %s, %s)" % (v, mpe_rows[i][expected_headers_mpe.index(expected_header)], i+1,
