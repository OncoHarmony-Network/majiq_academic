--- conflicted
+++ resolved
@@ -13,11 +13,7 @@
 
 _ViewConfig = namedtuple('ViewConfig', ['voila_file', 'voila_files', 'splice_graph_file', 'analysis_type', 'nproc',
                                         'force_index', 'debug', 'silent', 'port', 'host', 'web_server', 'index_file',
-<<<<<<< HEAD
                                         'num_web_workers', 'strict_indexing'])
-=======
-                                        'num_web_workers'])
->>>>>>> 28a33345
 _ViewConfig.__new__.__defaults__ = (None,) * len(_ViewConfig._fields)
 _TsvConfig = namedtuple('TsvConfig', ['file_name', 'voila_files', 'voila_file', 'splice_graph_file',
                                       'non_changing_threshold', 'nproc', 'threshold', 'analysis_type', 'show_all',
