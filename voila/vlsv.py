--- conflicted
+++ resolved
@@ -384,19 +384,6 @@
     return numbins
 
 
-<<<<<<< HEAD
-    def to_JSON(self, encoder=json.JSONEncoder):
-        self.bins = np.array(self.bins).tolist()
-        if self.is_delta_psi():
-            self.psi1 = np.array(self.psi1).tolist()
-            self.psi2 = np.array(self.psi2).tolist()
-        return json.dumps(self, default=lambda o: o.__dict__, sort_keys=True, cls=encoder)
-
-    def is_lsv_changing(self, thres):
-        means = np.array(self.get_means())
-        # TODO: should we check that pos and neg are kind of matched?
-        return max(means[means > 0].sum(), abs(means[means < 0].sum())) >= thres
-=======
 def matrix_area(matrix, V=0.2, absolute=True, collapsed_mat=False):
     """
     Returns the probability of an event to be above a certain threshold. The absolute flag describes if the value is absolute.
@@ -421,5 +408,4 @@
         area.append(collapse[border:])
         if absolute and border != 0:  # if absolute V, pick the other side of the array
             area.append(collapse[0:len(collapse) - border])
-    return sum(area)
->>>>>>> dfcd6d32
+    return sum(area)