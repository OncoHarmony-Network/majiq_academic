import json
from collections import defaultdict

import numpy as np

from voila.hdf5 import HDF5, BinsDataSet, Psi1DataSet, Psi2DataSet
from voila.splice_graphics import LsvGraphic


def get_expected_dpsi(bins):
    return sum(np.array(bins) * np.arange(-1 + 1. / len(bins), 1., 2. / len(bins)))


def get_expected_psi(bins):
    bins = np.array(bins)
    step = 1.0 / bins.size
    projection_prod = bins * np.arange(step / 2, 1, step)
    return np.sum(projection_prod)


def collapse_matrix(matrix):
    """Collapse the diagonals probabilities in 1-D and return them"""
    collapse = []
    matrix_corner = matrix.shape[0]
    for i in xrange(-matrix_corner + 1, matrix_corner):
        collapse.append(np.diagonal(matrix, offset=i).sum())

    return np.array(collapse)


def _find_delta_border(V, numbins):
    """Finds the border index to which a V corresponds in its delta_space given the number of bins the matrix will have"""
    delta_space = list(np.linspace(-1, 1, num=numbins + 1))
    delta_space.pop(0)  # first border to the left is -1, and we are not interested in it
    # get the index position that corresponds to the V threshold
    for i, value in enumerate(delta_space):
        if value > V:
            return i
    # if nothing hit, V = 1
    return numbins


def matrix_area(matrix, V=0.2, absolute=True, collapsed_mat=False):
    """Returns the probability of an event to be above a certain threshold. The absolute flag describes if the value is absolute"""
    collapse = matrix
    if not collapsed_mat:
        collapse = collapse_matrix(matrix)
    # get the delta psi histogram borders based on the size of 'collapse'
    border = _find_delta_border(V, collapse.shape[0])
    # grab the values inside the area of interest
    area = []
    if V < 0:
        area.append(collapse[0:border + 1])
        if absolute:  # if absolute V, pick the other side of the array
            area.append(collapse[-border - 1:])
    else:
        area.append(collapse[border:])
        if absolute and border != 0:  # if absolute V, pick the other side of the array
            area.append(collapse[0:len(collapse) - border])
    return sum(area)


class OrphanJunctionException(Exception):
    def __init__(self, m):
        self.message = m


class VoilaLsv(HDF5):
    """LSV information unit managed by Voila"""

    @classmethod
    def to_gff3(cls, vlsv):

        def find_exon_a5(lexonG, jidx):
            for eG in lexonG:
                if jidx in eG.get_a5_list():
                    return eG
            raise OrphanJunctionException("Orphan junction %s in lsv %s." % (
                repr(vlsv.get_lsv_graphic().get_junctions()[jidx].get_coords()), lsvId))

        def find_exon_a3(lexonG, jidx):
            for eG in lexonG:
                if jidx in eG.get_a3_list():
                    return eG
            raise OrphanJunctionException("Orphan junction %s in lsv %s." % (
                repr(vlsv.get_lsv_graphic().get_junctions()[jidx].get_coords()), lsvId))

        # fields = ['seqid', 'source', 'type', 'start', 'end', 'score', 'strand', 'phase', 'attributes']
        trans = []
        lexons = vlsv.get_lsv_graphic().get_exons()
        lsvId = vlsv.get_id()
        chrom = vlsv.get_chrom()
        strand = vlsv.get_strand()
        gStart = lexons[0].coords[0]
        gEnd = lexons[-1].coords[1]
        first = 0
        last = 1
        if strand == '-':
            gStart = lexons[-1].coords[1]
            gEnd = lexons[0].coords[0]
            first, last = last, first

        gene_str = '\t'.join([chrom, 'old_majiq', 'gene', str(gStart), str(gEnd), '.', strand, '0',
                              'Name=%s;ID=%s' % (lsvId, lsvId)])

        trans.append(gene_str)
        for jid, junc in enumerate(vlsv.get_lsv_graphic().get_junctions()):
            mrna = '%s\told_majiq\tmRNA\t' % chrom
            mrna_id = '%s.%d' % (lsvId, jid)
            ex1 = '%s\told_majiq\texon\t' % chrom
            ex2 = '%s\told_majiq\texon\t' % chrom

            ex1G = find_exon_a5(lexons, jid)
            ex2G = find_exon_a3(lexons, jid)

            if strand == '-':
                ex1G, ex2G = ex2G, ex1G

            mrna += '%d\t%d\t' % (ex1G.get_coords()[first], ex2G.get_coords()[last])

            if vlsv.get_type().startswith('t'):
                ex1G, ex2G = ex2G, ex1G
                ex1 += '%d\t%d\t' % (junc.get_coords()[last], ex1G.get_coords()[last])
                ex2 += '%d\t%d\t' % (ex2G.get_coords()[first], junc.get_coords()[first])
            else:
                ex1 += '%d\t%d\t' % (ex1G.get_coords()[first], junc.get_coords()[first])
                ex2 += '%d\t%d\t' % (junc.get_coords()[last], ex2G.get_coords()[last])
            mrna += '.\t%s\t0\tName=%s;Parent=%s;ID=%s' % (strand, mrna_id, lsvId, mrna_id)
            ex1 += '.\t%s\t0\tName=%s.lsv;Parent=%s;ID=%s.lsv' % (strand, mrna_id, mrna_id, mrna_id)
            ex2 += '.\t%s\t0\tName=%s.ex;Parent=%s;ID=%s.ex' % (strand, mrna_id, mrna_id, mrna_id)
            trans.append(mrna)

            trans.append(ex1)
            trans.append(ex2)
        else:
            if strand == '-':
                for ii, t in enumerate(trans):
                    t_fields = t.split()
                    t_fields[3], t_fields[4] = t_fields[4], t_fields[3]
                    trans[ii] = '\t'.join(t_fields)

            lsv_gtf = '\n'.join(trans)

        return lsv_gtf

    @classmethod
    def init_categories(cls, lsv_type):
        categories = defaultdict()
        juns = lsv_type.split('|')
        ir = 'i' in juns
        try:
            juns.remove('i')
        except ValueError:
            pass  # No sign of intron retention
        ssites = set(int(s[0]) for s in juns[1:])
        exons = defaultdict(list)

        for s in juns[1:]:
            exs = s[1:].split('.')
            try:
                ssite = int(exs[1].split('o')[0])
                exons[exs[0]].append(ssite)
            except IndexError:
                pass
        categories['ES'] = len(exons.keys()) > 1
        categories['prime5'] = len(ssites) > 1
        categories['prime3'] = max([len(exons[e]) for e in exons]) > 1
        categories['njuncs'] = np.sum(['e0' not in junc for junc in juns[1:]])
        categories['nexons'] = len(exons.keys()) + 1
        categories['source'] = juns[0] == 's'
        categories['target'] = juns[0] == 't'
        categories['ir'] = ir
        if juns[0] == 't':
            categories['prime5'], categories['prime3'] = categories['prime3'], categories['prime5']
        return categories

    def __init__(self, bins_list, lsv_graphic, psi1=None, psi2=None, logger=None):
        super(VoilaLsv, self).__init__()
        self.lsv_graphic = lsv_graphic
        self.psi1 = psi1
        self.psi2 = psi2

        self.means = []
        self.variances = []

        self.bins = bins_list
        self.excl_incl = []

        if self.is_delta_psi():  # Store collapsed matrix to save some space
            self.bins = [collapse_matrix(np.array(lsv_bins)) for lsv_bins in self.bins]

        if len(self.bins) == 1:
            self.bins.append(self.bins[-1][::-1])  # Recreate complementary junction in binary LSV

        for lsv_bins in self.bins:
            if self.is_delta_psi():
                self.means.append(get_expected_dpsi(lsv_bins))
                if self.means[-1] < 0:
                    self.excl_incl.append([-self.means[-1], 0])
                else:
                    self.excl_incl.append([0, self.means[-1]])
            else:
                self.means.append(get_expected_psi(np.array(lsv_bins)))
                step_bins = 1.0 / len(lsv_bins)
                projection_prod = lsv_bins * np.arange(step_bins / 2, 1, step_bins) ** 2
                self.variances.append(np.sum(projection_prod) - self.means[-1] ** 2)

        # For LSV filtering
        if lsv_graphic:
            self.categories = VoilaLsv.init_categories(self.get_type())
        self.psi_junction = 0

    def is_delta_psi(self):
        return not (self.psi2 is None)

    def get_lsv_graphic(self):
        return self.lsv_graphic

    def get_chrom(self):
        return self.lsv_graphic.chrom

    def get_strand(self):
        return self.lsv_graphic.strand

    def set_chrom(self, c):
        self.lsv_graphic.chrom = c

    def set_strand(self, s):
        self.lsv_graphic.strand = s

    def set_id(self, idp):
        self.lsv_graphic.id = idp

    def get_id(self):
        return self.lsv_graphic.id

    def get_gene_name(self):
        return self.lsv_graphic.name

    def set_type(self, t):
        self.lsv_graphic.type = t

    def get_type(self):
        return self.lsv_graphic.type

    def get_bins(self):
        return self.bins

    def set_means(self, m):
        self.means = m

    def get_means(self):
        return self.means

    def set_coords(self, coords):
        self.lsv_graphic.coords = coords

    def get_coords(self):
        return self.lsv_graphic.coords

    def get_variances(self):
        return self.variances

    def set_excl_incl(self, excl_incl_set):
        self.excl_incl = excl_incl_set

    def get_excl_incl(self):
        return self.excl_incl

    def get_extension(self):
        return [self.lsv_graphic.get_exons()[0].get_coords()[0], self.lsv_graphic.get_exons()[-1].get_coords()[1]]

    def get_categories(self):
        return self.categories

    def njuncs(self):
        return self.categories['njuncs']

    def nexons(self):
        return self.categories['nexons']

    def categories2css(self):
        css_cats = []
        for c in self.categories:
            if type(self.categories[c]) == bool and self.categories[c]:
                css_cats.append(c)
        return ' '.join(css_cats)

    def set_bed12(self, bed12_str):
        self.bed12_str = bed12_str

    def get_bed12(self):
        return self.bed12_str

    def get_gff3(self, logger=None):
        try:
            return VoilaLsv.to_gff3(self)
        except OrphanJunctionException, e:
            if logger:
                logger.warning(e.message)
            else:
                print "[WARNING] :: %s" % e.message

    def to_JSON(self, encoder=json.JSONEncoder):
        self.bins = np.array(self.bins).tolist()
        if self.is_delta_psi():
            self.psi1 = np.array(self.psi1).tolist()
            self.psi2 = np.array(self.psi2).tolist()
        return json.dumps(self, default=lambda o: o.__dict__, sort_keys=True, cls=encoder)

    def is_lsv_changing(self, thres):
        means = np.array(self.get_means())
<<<<<<< HEAD
        #TODO: should we check that pos and neg are kind of matched?
        return max(means[means > 0].sum(), means[means < 0].sum()) >= thres
        #return np.any(np.array(self.get_means()) >= thres)
=======
        # TODO: should we check that pos and neg are kind of matched?
        return max(means[means > 0].sum(), abs(means[means < 0].sum())) >= thres
        # return np.any(np.array(self.get_means()) >= thres)

    def exclude(self):
        return ['lsv_graphic', 'categories', 'bins', 'psi1', 'psi2']

    def to_hdf5(self, h):
        super(VoilaLsv, self).to_hdf5(h)

        # lsv graphic
        self.lsv_graphic.to_hdf5(h.create_group('lsv_graphic'))

        # categories
        cat_grp = h.create_group('categories')
        for key in self.categories:
            cat_grp.attrs[key] = self.categories[key]

        # bins
        BinsDataSet(h).encode_list(self.bins)

        # psi1
        Psi1DataSet(h).encode_list(self.psi1)

        # psi2
        Psi2DataSet(h).encode_list(self.psi2)

    def from_hdf5(self, h):
        # lsv graphic
        self.lsv_graphic = LsvGraphic((), None, None).from_hdf5(h['lsv_graphic'])

        # categories
        self.categories = {}
        cat_attrs = h['categories'].attrs
        for key in cat_attrs:
            value = cat_attrs[key]
            if type(value) is np.bool_:
                value = value.item()

            self.categories[key] = value

        # bins
        self.bins = BinsDataSet(h).decode_list()

        # psi1
        self.psi1 = Psi1DataSet(h).decode_list()

        # psi2
        self.psi2 = Psi2DataSet(h).decode_list()

        return super(VoilaLsv, self).from_hdf5(h)
>>>>>>> cf43eedd
<|MERGE_RESOLUTION|>--- conflicted
+++ resolved
@@ -310,14 +310,9 @@
 
     def is_lsv_changing(self, thres):
         means = np.array(self.get_means())
-<<<<<<< HEAD
         #TODO: should we check that pos and neg are kind of matched?
         return max(means[means > 0].sum(), means[means < 0].sum()) >= thres
         #return np.any(np.array(self.get_means()) >= thres)
-=======
-        # TODO: should we check that pos and neg are kind of matched?
-        return max(means[means > 0].sum(), abs(means[means < 0].sum())) >= thres
-        # return np.any(np.array(self.get_means()) >= thres)
 
     def exclude(self):
         return ['lsv_graphic', 'categories', 'bins', 'psi1', 'psi2']
@@ -365,5 +360,4 @@
         # psi2
         self.psi2 = Psi2DataSet(h).decode_list()
 
-        return super(VoilaLsv, self).from_hdf5(h)
->>>>>>> cf43eedd
+        return super(VoilaLsv, self).from_hdf5(h)