import json
from collections import defaultdict

import numpy as np

from voila.hdf5 import HDF5, BinsDataSet, Psi1DataSet, Psi2DataSet
from voila.splice_graphics import LsvGraphic


def get_expected_dpsi(bins):
    return sum(np.array(bins) * np.arange(-1 + 1. / len(bins), 1., 2. / len(bins)))


def get_expected_psi(bins):
    bins = np.array(bins)
    step = 1.0 / bins.size
    projection_prod = bins * np.arange(step / 2, 1, step)
    return np.sum(projection_prod)


def collapse_matrix(matrix):
    """Collapse the diagonals probabilities in 1-D and return them"""
    collapse = []
    matrix_corner = matrix.shape[0]
    for i in xrange(-matrix_corner + 1, matrix_corner):
        collapse.append(np.diagonal(matrix, offset=i).sum())

    return np.array(collapse)


def _find_delta_border(V, numbins):
    """Finds the border index to which a V corresponds in its delta_space given the number of bins the matrix will have"""
    delta_space = list(np.linspace(-1, 1, num=numbins + 1))
    delta_space.pop(0)  # first border to the left is -1, and we are not interested in it
    # get the index position that corresponds to the V threshold
    for i, value in enumerate(delta_space):
        if value > V:
            return i
    # if nothing hit, V = 1
    return numbins


def matrix_area(matrix, V=0.2, absolute=True, collapsed_mat=False):
    """Returns the probability of an event to be above a certain threshold. The absolute flag describes if the value is absolute"""
    collapse = matrix
    if not collapsed_mat:
        collapse = collapse_matrix(matrix)
    # get the delta psi histogram borders based on the size of 'collapse'
    border = _find_delta_border(V, collapse.shape[0])
    # grab the values inside the area of interest
    area = []
    if V < 0:
        area.append(collapse[0:border + 1])
        if absolute:  # if absolute V, pick the other side of the array
            area.append(collapse[-border - 1:])
    else:
        area.append(collapse[border:])
        if absolute and border != 0:  # if absolute V, pick the other side of the array
            area.append(collapse[0:len(collapse) - border])
    return sum(area)


class OrphanJunctionException(Exception):
    def __init__(self, m):
        self.message = m


class VoilaLsv(HDF5):
    """LSV information unit managed by Voila"""

    @classmethod
    def to_gff3(cls, vlsv):

        def find_exon_a5(lexonG, jidx):
            for eG in lexonG:
                if jidx in eG.get_a5_list():
                    return eG
            raise OrphanJunctionException("Orphan junction %s in lsv %s." % (
                repr(vlsv.get_lsv_graphic().get_junctions()[jidx].get_coords()), lsvId))

        def find_exon_a3(lexonG, jidx):
            for eG in lexonG:
                if jidx in eG.get_a3_list():
                    return eG
            raise OrphanJunctionException("Orphan junction %s in lsv %s." % (
                repr(vlsv.get_lsv_graphic().get_junctions()[jidx].get_coords()), lsvId))

        # fields = ['seqid', 'source', 'type', 'start', 'end', 'score', 'strand', 'phase', 'attributes']
        trans = []
        lexons = vlsv.get_lsv_graphic().get_exons()
        lsvId = vlsv.get_id()
        chrom = vlsv.get_chrom()
        strand = vlsv.get_strand()
        gStart = lexons[0].coords[0]
        gEnd = lexons[-1].coords[1]
        first = 0
        last = 1
        if strand == '-':
            gStart = lexons[-1].coords[1]
            gEnd = lexons[0].coords[0]
            first, last = last, first

        gene_str = '\t'.join([chrom, 'old_majiq', 'gene', str(gStart), str(gEnd), '.', strand, '0',
                              'Name=%s;ID=%s' % (lsvId, lsvId)])

        trans.append(gene_str)
        for jid, junc in enumerate(vlsv.get_lsv_graphic().get_junctions()):
            mrna = '%s\told_majiq\tmRNA\t' % chrom
            mrna_id = '%s.%d' % (lsvId, jid)
            ex1 = '%s\told_majiq\texon\t' % chrom
            ex2 = '%s\told_majiq\texon\t' % chrom

            ex1G = find_exon_a5(lexons, jid)
            ex2G = find_exon_a3(lexons, jid)

            if strand == '-':
                ex1G, ex2G = ex2G, ex1G

            mrna += '%d\t%d\t' % (ex1G.get_coords()[first], ex2G.get_coords()[last])

            if vlsv.get_type().startswith('t'):
                ex1G, ex2G = ex2G, ex1G
                ex1 += '%d\t%d\t' % (junc.get_coords()[last], ex1G.get_coords()[last])
                ex2 += '%d\t%d\t' % (ex2G.get_coords()[first], junc.get_coords()[first])
            else:
                ex1 += '%d\t%d\t' % (ex1G.get_coords()[first], junc.get_coords()[first])
                ex2 += '%d\t%d\t' % (junc.get_coords()[last], ex2G.get_coords()[last])
            mrna += '.\t%s\t0\tName=%s;Parent=%s;ID=%s' % (strand, mrna_id, lsvId, mrna_id)
            ex1 += '.\t%s\t0\tName=%s.lsv;Parent=%s;ID=%s.lsv' % (strand, mrna_id, mrna_id, mrna_id)
            ex2 += '.\t%s\t0\tName=%s.ex;Parent=%s;ID=%s.ex' % (strand, mrna_id, mrna_id, mrna_id)
            trans.append(mrna)

            trans.append(ex1)
            trans.append(ex2)
        else:
            if strand == '-':
                for ii, t in enumerate(trans):
                    t_fields = t.split()
                    t_fields[3], t_fields[4] = t_fields[4], t_fields[3]
                    trans[ii] = '\t'.join(t_fields)

            lsv_gtf = '\n'.join(trans)

        return lsv_gtf

    @classmethod
    def init_categories(cls, lsv_type):
        categories = defaultdict()
        juns = lsv_type.split('|')
        ir = 'i' in juns
        try:
            juns.remove('i')
        except ValueError:
            pass  # No sign of intron retention
        ssites = set(int(s[0]) for s in juns[1:])
        exons = defaultdict(list)

        for s in juns[1:]:
            exs = s[1:].split('.')
            try:
                ssite = int(exs[1].split('o')[0])
                exons[exs[0]].append(ssite)
            except IndexError:
                pass
        categories['ES'] = len(exons.keys()) > 1
        categories['prime5'] = len(ssites) > 1
        categories['prime3'] = max([len(exons[e]) for e in exons]) > 1
        categories['njuncs'] = np.sum(['e0' not in junc for junc in juns[1:]])
        categories['nexons'] = len(exons.keys()) + 1
        categories['source'] = juns[0] == 's'
        categories['target'] = juns[0] == 't'
        categories['ir'] = ir
        if juns[0] == 't':
            categories['prime5'], categories['prime3'] = categories['prime3'], categories['prime5']
        return categories

    def __init__(self, bins_list, lsv_graphic, psi1=None, psi2=None, logger=None):
        super(VoilaLsv, self).__init__()
        self.lsv_graphic = lsv_graphic
        self.psi1 = psi1
        self.psi2 = psi2

        self.means = []
        self.variances = []

        self.bins = bins_list
        self.excl_incl = []

        if self.is_delta_psi():  # Store collapsed matrix to save some space
            self.bins = [collapse_matrix(np.array(lsv_bins)) for lsv_bins in self.bins]

        if len(self.bins) == 1:
            self.bins.append(self.bins[-1][::-1])  # Recreate complementary junction in binary LSV

        for lsv_bins in self.bins:
            if self.is_delta_psi():
                self.means.append(get_expected_dpsi(lsv_bins))
                if self.means[-1] < 0:
                    self.excl_incl.append([-self.means[-1], 0])
                else:
                    self.excl_incl.append([0, self.means[-1]])
            else:
                self.means.append(get_expected_psi(np.array(lsv_bins)))
                step_bins = 1.0 / len(lsv_bins)
                projection_prod = lsv_bins * np.arange(step_bins / 2, 1, step_bins) ** 2
                self.variances.append(np.sum(projection_prod) - self.means[-1] ** 2)

        # For LSV filtering
        if lsv_graphic:
            self.categories = VoilaLsv.init_categories(self.get_type())
        self.psi_junction = 0

    def is_delta_psi(self):
        return self.psi2 is not None

    def get_lsv_graphic(self):
        return self.lsv_graphic

    def get_chrom(self):
        return self.lsv_graphic.chrom

    def get_strand(self):
        return self.lsv_graphic.strand

    def set_chrom(self, c):
        self.lsv_graphic.chrom = c

    def set_strand(self, s):
        self.lsv_graphic.strand = s

    def set_id(self, idp):
        self.lsv_graphic.id = idp

    def get_id(self):
        return self.lsv_graphic.id

    def get_gene_name(self):
        return self.lsv_graphic.name

    def set_type(self, t):
        self.lsv_graphic.type = t

    def get_type(self):
        return self.lsv_graphic.type

    def get_bins(self):
        return self.bins

    def set_means(self, m):
        self.means = m

    def get_means(self):
        return self.means

    def set_coords(self, coords):
        self.lsv_graphic.coords = coords

    def get_coords(self):
        return self.lsv_graphic.coords

    def get_variances(self):
        return self.variances

    def set_excl_incl(self, excl_incl_set):
        self.excl_incl = excl_incl_set

    def get_excl_incl(self):
        return self.excl_incl

    def get_extension(self):
        return [self.lsv_graphic.get_exons()[0].get_coords()[0], self.lsv_graphic.get_exons()[-1].get_coords()[1]]

    def get_categories(self):
        return self.categories

    def njuncs(self):
        return self.categories['njuncs']

    def nexons(self):
        return self.categories['nexons']

    def categories2css(self):
        css_cats = []
        for c in self.categories:
            if type(self.categories[c]) == bool and self.categories[c]:
                css_cats.append(c)
        return ' '.join(css_cats)

    def set_bed12(self, bed12_str):
        self.bed12_str = bed12_str

    def get_bed12(self):
        return self.bed12_str

    def get_gff3(self, logger=None):
        try:
            return VoilaLsv.to_gff3(self)
        except OrphanJunctionException, e:
            if logger:
                logger.warning(e.message)
            else:
                print "[WARNING] :: %s" % e.message

    def to_JSON(self, encoder=json.JSONEncoder):
        return json.dumps(self, default=lambda o: o.__dict__, sort_keys=True, cls=encoder)

    def is_lsv_changing(self, thres):
        means = np.array(self.get_means())
<<<<<<< HEAD
        # TODO: should we check that pos and neg are kind of matched?
        return max(means[means > 0].sum(), means[means < 0].sum()) >= thres
        # return np.any(np.array(self.get_means()) >= thres)

    def to_hdf5(self, h):
        super(VoilaLsv, self).to_hdf5(h)

        # lsv_graphic
        lsv_graphic_grp = h.create_group('lsv_graphic')
        self.lsv_graphic.to_hdf5(lsv_graphic_grp)

        # categories
        cat_grp = h.create_group('categories')
        for key in self.categories:
            cat_grp.attrs[key] = self.categories[key]

        # bins dataset
        BinsDataSet(h).encode_list(self.bins)

        # psi1 dataset
        Psi1DataSet(h).encode_list(self.psi1)

        # psi2 dataset
        Psi2DataSet(h).encode_list(self.psi2)

    def exclude(self):
        return ['lsv_graphic', 'categories', 'bins', 'psi1', 'psi2']

    def from_hdf5(self, h):
        # lsv_graphic
        self.lsv_graphic = LsvGraphic(None, None, None).from_hdf5(h['lsv_graphic'])

        # categories
        self.categories = defaultdict()
        cat_attrs = h['categories'].attrs
        for key in cat_attrs:
            value = cat_attrs[key]

            # corner case where json can't interpret some numpy types
            if type(value) is np.bool_:
                value = value.item()

            self.categories[key] = value

        # bins dataset
        self.bins = BinsDataSet(h).decode_list()

        # psi1 dataset
        self.psi1 = Psi1DataSet(h).decode_list()

        # psi2 dataset
        self.psi2 = Psi2DataSet(h).decode_list()

        return super(VoilaLsv, self).from_hdf5(h)
=======
        #TODO: should we check that pos and neg are kind of matched?
        return max(means[means > 0].sum(), abs(means[means < 0].sum())) >= thres
        #return np.any(np.array(self.get_means()) >= thres)
>>>>>>> 01b80998
<|MERGE_RESOLUTION|>--- conflicted
+++ resolved
@@ -1,14 +1,10 @@
+from collections import defaultdict
 import json
-from collections import defaultdict
-
 import numpy as np
 
-from voila.hdf5 import HDF5, BinsDataSet, Psi1DataSet, Psi2DataSet
-from voila.splice_graphics import LsvGraphic
-
 
 def get_expected_dpsi(bins):
-    return sum(np.array(bins) * np.arange(-1 + 1. / len(bins), 1., 2. / len(bins)))
+    return sum(np.array(bins) * np.arange(-1+1./len(bins), 1., 2./len(bins)))
 
 
 def get_expected_psi(bins):
@@ -22,7 +18,7 @@
     """Collapse the diagonals probabilities in 1-D and return them"""
     collapse = []
     matrix_corner = matrix.shape[0]
-    for i in xrange(-matrix_corner + 1, matrix_corner):
+    for i in xrange(-matrix_corner+1, matrix_corner):
         collapse.append(np.diagonal(matrix, offset=i).sum())
 
     return np.array(collapse)
@@ -65,7 +61,7 @@
         self.message = m
 
 
-class VoilaLsv(HDF5):
+class VoilaLsv(object):
     """LSV information unit managed by Voila"""
 
     @classmethod
@@ -75,15 +71,13 @@
             for eG in lexonG:
                 if jidx in eG.get_a5_list():
                     return eG
-            raise OrphanJunctionException("Orphan junction %s in lsv %s." % (
-                repr(vlsv.get_lsv_graphic().get_junctions()[jidx].get_coords()), lsvId))
+            raise OrphanJunctionException("Orphan junction %s in lsv %s." % (repr(vlsv.get_lsv_graphic().get_junctions()[jidx].get_coords()), lsvId))
 
         def find_exon_a3(lexonG, jidx):
             for eG in lexonG:
                 if jidx in eG.get_a3_list():
                     return eG
-            raise OrphanJunctionException("Orphan junction %s in lsv %s." % (
-                repr(vlsv.get_lsv_graphic().get_junctions()[jidx].get_coords()), lsvId))
+            raise OrphanJunctionException("Orphan junction %s in lsv %s." % (repr(vlsv.get_lsv_graphic().get_junctions()[jidx].get_coords()), lsvId))
 
         # fields = ['seqid', 'source', 'type', 'start', 'end', 'score', 'strand', 'phase', 'attributes']
         trans = []
@@ -136,7 +130,7 @@
             if strand == '-':
                 for ii, t in enumerate(trans):
                     t_fields = t.split()
-                    t_fields[3], t_fields[4] = t_fields[4], t_fields[3]
+                    t_fields[3],  t_fields[4] = t_fields[4], t_fields[3]
                     trans[ii] = '\t'.join(t_fields)
 
             lsv_gtf = '\n'.join(trans)
@@ -175,7 +169,6 @@
         return categories
 
     def __init__(self, bins_list, lsv_graphic, psi1=None, psi2=None, logger=None):
-        super(VoilaLsv, self).__init__()
         self.lsv_graphic = lsv_graphic
         self.psi1 = psi1
         self.psi2 = psi2
@@ -201,9 +194,9 @@
                     self.excl_incl.append([0, self.means[-1]])
             else:
                 self.means.append(get_expected_psi(np.array(lsv_bins)))
-                step_bins = 1.0 / len(lsv_bins)
-                projection_prod = lsv_bins * np.arange(step_bins / 2, 1, step_bins) ** 2
-                self.variances.append(np.sum(projection_prod) - self.means[-1] ** 2)
+                step_bins = 1.0 / lsv_bins.size
+                projection_prod = lsv_bins * np.arange(step_bins / 2, 1, step_bins)**2
+                self.variances.append(np.sum(projection_prod) - self.means[-1]**2)
 
         # For LSV filtering
         if lsv_graphic:
@@ -211,7 +204,7 @@
         self.psi_junction = 0
 
     def is_delta_psi(self):
-        return self.psi2 is not None
+        return not (self.psi2 is None)
 
     def get_lsv_graphic(self):
         return self.lsv_graphic
@@ -302,67 +295,14 @@
                 print "[WARNING] :: %s" % e.message
 
     def to_JSON(self, encoder=json.JSONEncoder):
+        self.bins = np.array(self.bins).tolist()
+        if self.is_delta_psi():
+            self.psi1 = np.array(self.psi1).tolist()
+            self.psi2 = np.array(self.psi2).tolist()
         return json.dumps(self, default=lambda o: o.__dict__, sort_keys=True, cls=encoder)
 
     def is_lsv_changing(self, thres):
         means = np.array(self.get_means())
-<<<<<<< HEAD
-        # TODO: should we check that pos and neg are kind of matched?
-        return max(means[means > 0].sum(), means[means < 0].sum()) >= thres
-        # return np.any(np.array(self.get_means()) >= thres)
-
-    def to_hdf5(self, h):
-        super(VoilaLsv, self).to_hdf5(h)
-
-        # lsv_graphic
-        lsv_graphic_grp = h.create_group('lsv_graphic')
-        self.lsv_graphic.to_hdf5(lsv_graphic_grp)
-
-        # categories
-        cat_grp = h.create_group('categories')
-        for key in self.categories:
-            cat_grp.attrs[key] = self.categories[key]
-
-        # bins dataset
-        BinsDataSet(h).encode_list(self.bins)
-
-        # psi1 dataset
-        Psi1DataSet(h).encode_list(self.psi1)
-
-        # psi2 dataset
-        Psi2DataSet(h).encode_list(self.psi2)
-
-    def exclude(self):
-        return ['lsv_graphic', 'categories', 'bins', 'psi1', 'psi2']
-
-    def from_hdf5(self, h):
-        # lsv_graphic
-        self.lsv_graphic = LsvGraphic(None, None, None).from_hdf5(h['lsv_graphic'])
-
-        # categories
-        self.categories = defaultdict()
-        cat_attrs = h['categories'].attrs
-        for key in cat_attrs:
-            value = cat_attrs[key]
-
-            # corner case where json can't interpret some numpy types
-            if type(value) is np.bool_:
-                value = value.item()
-
-            self.categories[key] = value
-
-        # bins dataset
-        self.bins = BinsDataSet(h).decode_list()
-
-        # psi1 dataset
-        self.psi1 = Psi1DataSet(h).decode_list()
-
-        # psi2 dataset
-        self.psi2 = Psi2DataSet(h).decode_list()
-
-        return super(VoilaLsv, self).from_hdf5(h)
-=======
         #TODO: should we check that pos and neg are kind of matched?
         return max(means[means > 0].sum(), abs(means[means < 0].sum())) >= thres
         #return np.any(np.array(self.get_means()) >= thres)
->>>>>>> 01b80998
