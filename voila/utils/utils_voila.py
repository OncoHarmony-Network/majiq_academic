--- conflicted
+++ resolved
@@ -96,19 +96,9 @@
         if np.any(np.isnan(vlsv.bins)):
             logger.warning("LSV %s bins contain NaNs" % vlsv.get_id())
             continue
-<<<<<<< HEAD
         if vlsv.is_delta_psi and not show_all and not vlsv.is_lsv_changing(threshold): continue
         if len(lsv_names)>0 and vlsv.get_id() not in lsv_names: continue
-=======
-
-        if vlsv.is_delta_psi() and not show_all and not vlsv.is_lsv_changing(threshold):
-            continue
-
-        if lsv_names and vlsv.lsv_graphic.id not in lsv_names:
-            continue
-
->>>>>>> cf43eedd
-        gene_name_id = ':'.join(vlsv.get_id().split(':')[0:-2])
+        gene_name_id = vlsv.get_id().split(':')[0]
         gene_name = vlsv.lsv_graphic.name.upper()
         if nofilter_genes or gene_name_id in gene_name_list or gene_name in gene_name_list or vlsv.get_type() in lsv_types:
             if vlsv.is_delta_psi():
