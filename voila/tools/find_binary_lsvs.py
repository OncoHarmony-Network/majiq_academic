from voila.tools import Tool
from voila.tools.utils import io_caleb
from voila.tools.utils.percent_through_list import percent_through_list
from voila.utils.voila_log import voila_log
import numpy as np
import pandas as pa
import copy
import pdb
import os

# Caleb Matthew Radens
# radlinsky@gmail.com


__author__ = 'cradens'

LOG = voila_log()


class ThisisFindBinaryLSVs(Tool):
    help = 'Given a directory (searches within it recursively) with dPSI txt files,' \
           ' return LSVs that are binary-like.'

    def arguments(self):
        parser = self.get_parser()
        # parser.epilog('\n'
        # helptxt =              '        If the # == True column has exactly two junctions > 0,\n'
        #               '          then the LSV is considered functionally binary.\n'
        #               ''
        #               '            |A vs B|A vs C  | ... |\n'
        #               'Junction:   | dPSI | dPSI   | ... |\n'
        #               '    0       |>0.1? |>0.1?   | ... | # == True\n'
        #               '    1       |>0.1? |>0.1?   | ... | # == True\n'
        #               '    2       |>0.1? |>0.1?   | ... | # == True\n'
        #               '   ...      |   ...|  ...   | ... | ...\n'
        # helptxt = """If the # == True column has exactly two junctions > 0,
        #         then the LSV is considered functionally binary.
        #
        #                      |A vs B|A vs C  | ... |
        #          Junction:   | dPSI | dPSI   | ... |
        #              0       |>0.1? |>0.1?   | ... | # == True
        #              1       |>0.1? |>0.1?   | ... | # == True
        #              2       |>0.1? |>0.1?   | ... | # == True
        #             ...      |   ...|  ...   | ... | ..."""
        parser.add_argument('directory',
                            type=str,
                            help='Directory where voila texts are.')
        help_mes = "dPSI threshold by which to call junctions as changing"
        parser.add_argument('--dpsi_thresh',
                            type=float,
                            help=help_mes,
                            default=0.1)
        help_mes = "Prob(dPSI) threshold by which to call junctions as changing"
        parser.add_argument('--prob_dpsi_thresh',
                            type=float,
                            help=help_mes,
                            default=0.0)
        help_mes = "Flag: don't consider IR LSVs"
        parser.add_argument('--no_ir',
                            action='store_true',
                            help=help_mes,
                            default=False)
        help_mes = 'Optional pattern matching to identify the voila text files'
        parser.add_argument('-p',
                            '--pattern',
                            default="*tsv",
                            type=str,
                            help=help_mes)
        help_mes = 'Method: \'count\' or \'sum_to_95\''
        parser.add_argument('-m',
                            '--method',
                            choices={"sum_to_95", "count"},
                            default="sum_to_95",
                            type=str,
                            help=help_mes)
        mutually_excl_grp = parser.add_mutually_exclusive_group(required=True)
        help_mes = "Flag: just return the LSV IDs?"
        mutually_excl_grp.add_argument('--just_ids',
                                       action='store_true',
                                       help=help_mes,
                                       default=False)
        help_mes = 'File path to write results to'
        mutually_excl_grp.add_argument('-o',
                                       '--outfile',
                                       type=str,
                                       help=help_mes)
        help_mes = "Flag: If you think the binary-like LSVs should reciprocate\n" \
                   "Note: this is broken at the moment, so don't use it.."
        parser.add_argument('--must_reciprocate',
                            action='store_true',
                            help=help_mes,
                            default=False)
        help_mes = "Flag: If you don't want to impute missing values with 0"
        parser.add_argument('--dont_impute',
                            action='store_true',
                            help=help_mes,
                            default=False)
        return parser

    def run(self, args):
        # this is for code readability, not efficiency
        consider_ir = True
        if args.no_ir:
            consider_ir = False
        impute = True
        if args.dont_impute:
            impute = False
        if args.must_reciprocate:
            LOG.error("Please don't use --must_reciprocate yet... Caleb needs ot fix it.")
            exit(1)
        # Import the text files
        imported = io_caleb.quick_import(input=args.directory,
                                         cutoff_d_psi=0,
                                         cutoff_prob=0,
                                         pattern=args.pattern,
                                         keep_ir=consider_ir)
        io_caleb.check_is_ignant(imported, args.dpsi_thresh)
        if impute:
            blank_dict = io_caleb.impute_missing_lsvs(data=imported,
                                                      impute_with=0)
        results = get_binary_lsvs(data=imported,
                                  method=args.method,
                                  cutoff_d_psi=args.dpsi_thresh,
                                  just_lsv_ids=False,
                                  must_reciprocate=args.must_reciprocate)
        if args.prob_dpsi_thresh:
            results = io_caleb.subset_significant(results,
                                                  cutoff_dpsi=0,
                                                  cutoff_prob=args.prob_dpsi_thresh,
                                                  keep_introns=consider_ir)

        res = io_caleb.get_all_lsv_ids(results)
        if args.outfile:
            outpath = os.path.abspath(args.outfile)
            with open(outpath, "w") as handle:
                for lsvid in res:
                    print(lsvid, file=handle)
        elif args.just_ids:
            for lsvid in res:
                print(lsvid)
        else:
            LOG.error("Uh oh")
            exit(1)


def get_binary_lsvs(data,
                    cutoff_d_psi=0.1,
                    cutoff_psi=1,
                    make_copy=False,
                    just_lsv_ids=False,
                    method="sum_to_95",
                    must_reciprocate=True):
    """
    Given a dictionary of LSV dictionaries, return a subset of the
        dictionary whereby the LSVs all look functionally binary.

    See find_binary_LSV_IDs for details.

    Arguments:
        data: quick import
        cutoff_d_psi: dpsi
        cutoff_psi: psi
        make_copy: if True, don't modify the original Data, make a copy of
            the subset. If False, the original Data will be overwritten.
        just_lsv_ids: if False, return LSV dicts
        must_reciprocate: Trye/False, binary-like LSVs must have a junc go up AND down
        method: 'sum_to_95' or 'count' ... see find_binary_lsv_ids and find_binary_lsvs_95
    """
<<<<<<< HEAD
    io_voila_caleb.check_is_quick_import(data)

    print("Getting num_d_psi data ...")

    num_d_psi_data = get_num_d_psi(data)
=======
    io_caleb.check_is_quick_import(data)
    LOG.info("Getting num_d_psi data ...")
    num_d_psi_data = io_caleb.get_num_d_psi(data)
>>>>>>> 37c31f08
    if cutoff_psi < 1:
        LOG.info("Getting num_psi data ...")
        numPSIs_data = io_caleb.get_num_psi(data)
    else:
        numPSIs_data = "doesnt matter"
    LOG.info("Categorizing LSVs from the following comparisons ...")
    LOG.info(list(data.keys()))
    if method == "count":
        results = find_binary_lsv_ids(num_d_psi_data,
                                      numPSIs_data,
                                      cutoff_d_psi=cutoff_d_psi,
                                      cutoff_psi=cutoff_psi,
                                      return_bi_iis=True,
                                      must_reciprocate=must_reciprocate)
    elif method == "sum_to_95":
        results = find_binary_lsvs_95(num_d_psi_data,
                                      numPSIs_data,
                                      threshold=cutoff_d_psi,
                                      by_d_psi=True,
                                      by_psi=False,
                                      return_bi_iis=True,
                                      must_reciprocate=must_reciprocate)
    else:
        raise ValueError("Expected 'count' or 'sum_to_95', not %s" % method)
    binary_ids = results["binary"]

    if just_lsv_ids:
        return binary_ids
    binary_indices = results["binary_indices"]

    if make_copy:
        return_dict = dict()
    for comparison in list(data.keys()):
        if make_copy:
            return_dict[comparison] = io_caleb.lsv_dict_subset(dictionary=data[comparison],
                                                               keys=binary_ids,
                                                               save_LSV_data=True,
                                                               new_sub_key="binary_indices",
                                                               new_values=binary_indices)
        else:
            data[comparison] = io_caleb.lsv_dict_subset(dictionary=data[comparison],
                                                        keys=binary_ids,
                                                        save_LSV_data=True,
                                                        new_sub_key="binary_indices",
                                                        new_values=binary_indices)
    if make_copy:
        return return_dict
    else:
        return data


def find_binary_lsv_ids(num_d_psi,
                        num_psi,
                        cutoff_d_psi=0.1,
                        cutoff_psi=1,
                        return_other_ids=False,
                        return_bi_iis=False,
                        return_all_iis=False,
                        return_sig_juncs=False,
                        debug=False,
                        must_reciprocate=True):
    """
    Looking only at junctions that meet Cutoff_PSI and Cutoff_dPSI,
        identify which LSVs have 0, 1, 2, or 3+ junctions changing
        across all conditions.

    Cutoff_PSI is used to make sure that LSVs that have non-changing
        junctions (low dPSI), but are still included at Cutoff_PSI amount
        are considered "used" when determining binary-like behavior of the LSV.
        Set this to 1 if you only want to categorize LSVs by dPSI.

    Arguments
        Cutoff_dPSI: default dPSI cutoff is 0.1.
        Cutoff_PSI: defualt PSI cutoff is 1
        Return_other_ids: if True, return LSV IDs that have:
                     ==2, >2 , ==1, ==0
            junctions changing accross all comparisons.
        Return_binary_indices: if True, also return a dictionary
            of binary lsv_ids pointing at the indices for each
            junction that is functionally binary
        Return_all_indeces: if True, return dictionary of lsv_ids
            pointing at the indeces showing Cutoff_dPSI in any comparison
        Return_sig_juncs: if True, return dict[lsv_ids] pointing at
            arrays indicating how many junctions found to be 'significant'
            Note: for now, this overrides all other things returned ... TODO: fixthatshit
        debug: boolean, use set trace?
        must_reciprocate: Bool: do binary-like LSVs need a junc going up and the other going down?

        If the #True column has exactly two junctions > 0,
        then the LSV is considered functionally binary.

                |A vs B|A vs C  | ... |
    Junction:   | dPSI | dPSI   | ... |
            0   |>0.1? |>0.1?   | ... | #True
            1   |>0.1? |>0.1?   | ... | #True
            2   |>0.1? |>0.1?   | ... | #True
            ... |   ...|  ...   | ... | ...
    """
    lsv_ids = list(num_d_psi.keys())
    binary_ids = list()  # exacly 2 junctions over cutoff
    binary_indices = list()
    complex_over_ids = list()  # >2 junctions
    complex_single_ids = list()  # single junction
    zero_over_ids = list()  # zero junctions
    all_indices = dict()
    sig_juncs_dict = dict()
    LOG.info("Counting how many juncs utilized in %s LSVs ..." % len(lsv_ids))
    i = 1.0
    indeces_at_10_percent = percent_through_list(lsv_ids, 0.1)
    for lsv_id in lsv_ids:
        if i > 0.0 and i in indeces_at_10_percent:
            LOG.info(str(indeces_at_10_percent[i]) + "% of juncs looked at...")
        i += 1.0
        this_num_d_psi = num_d_psi[lsv_id]

        # identify which junctions have PSI > Cutoff_dPSI
        dpsi_over_cutoff = abs(this_num_d_psi) > cutoff_d_psi
        if not isinstance(num_psi, str):
            this_num_psi = num_psi[lsv_id]

            # identify which junctions have PSI > Cutoff_PSI
            psi_over_cutoff = np.sum(this_num_psi > cutoff_psi, axis=1)
            psi_over_cutoff = np.zeros(this_num_d_psi.shape).T + psi_over_cutoff
            psi_over_cutoff = psi_over_cutoff.T > 0
            # make sure all junctions with dPSI and PSI over the cutoff
            # are 'True'
            dpsi_over_cutoff = psi_over_cutoff + dpsi_over_cutoff
        # axis=1, meaning sum # of Trues in each row (each junction)
        sum_truths = np.sum(dpsi_over_cutoff, axis=1)
        sig_juncs_dict[lsv_id] = sum_truths
        number_junctions_over_cutoff = sum(sum_truths > 0)
        if number_junctions_over_cutoff == 2:
            if debug:
                pdb.set_trace()
            doesnt_reciprocate = False
            if must_reciprocate:
                abs_junc_maxes = np.max(abs(this_num_d_psi), axis=1)
                # reverse sorted indices
                top_indices = np.argpartition(abs_junc_maxes, -2)[-2:]
                if not does_reciprocate(num_d_psi=this_num_d_psi, top_indices=top_indices):
                    doesnt_reciprocate = True
            if doesnt_reciprocate:
                complex_over_ids.append(lsv_id)
            else:
                binary_ids.append(lsv_id)
                if return_bi_iis:
                    # which rows have a total of 0 True?
                    indices = index_all(sum_truths.tolist(), 0, nottt=True)
                    binary_indices.append(indices)
        elif number_junctions_over_cutoff > 2:
            complex_over_ids.append(lsv_id)
        elif number_junctions_over_cutoff == 1:
            complex_single_ids.append(lsv_id)
        else:  # == 0
            zero_over_ids.append(lsv_id)
        all_indices[lsv_id] = index_all(sum_truths.tolist(), 0, nottt=True)
    if return_sig_juncs:
        return sig_juncs_dict
    results = dict()
    results["binary"] = binary_ids
    if return_other_ids:
        results["complex"] = complex_over_ids
        results["single"] = complex_single_ids
        results["non_sig"] = zero_over_ids
    if return_bi_iis:
        results["binary_indices"] = binary_indices
    if return_all_iis:
        results["all_indices"] = all_indices
    n_0 = len(zero_over_ids)
    n_1 = len(complex_single_ids)
    n_2 = len(binary_ids)
    n_comp = len(complex_over_ids)
    LOG.info("%s non-sig, %s single junc, %s binary-like, %s complex LSVs categorized." % (n_0, n_1, n_2, n_comp))
    return results


def find_binary_lsvs_95(num_d_psi,
                        num_psi,
                        threshold=0.1,
                        by_d_psi=True,
                        by_psi=False,
                        return_other_ids=False,
                        return_bi_iis=False,
                        return_all_iis=False,
                        # return_sig_juncs=False,
                        must_reciprocate=True):  # meaning, top 2  juncs are positive AND negative
    """
    if Sum(abs(top two junctions dPSIs)) / Sum(abs(dPSI)) >= 0.95, its binary.
        Use the maximum dPSI seen across all comparisons to compute above thing.TODO: ask Yoseph if that's cool.
    """
    lsv_ids = list(num_d_psi.keys())
    binary_ids = list()  # exacly 2 junctions over cutoff
    binary_indices = list()
    complex_over_ids = list()  # >2 junctions
    complex_single_ids = list()  # single junction
    zero_over_ids = list()  # zero junctions
    all_indices = dict()
    sig_juncs_dict = dict()
    LOG.info("%s shared LSVs being categorized..." % len(lsv_ids))
    for lsv_id in lsv_ids:
        # if lsv_id == 'ENSG00000003756:50131151-50131763:target':
        #     #pass
        #     pdb.set_trace()
        this_num_d_psi = num_d_psi[lsv_id]
        if not isinstance(num_psi, str):
            this_num_psi = num_psi[lsv_id]
        else:
            this_num_psi = "not using psi..."
        which_junctions_utilized = np.zeros(this_num_d_psi.shape[0], dtype=bool)
        top = 0  # initialize
        # Use PSI to determing binary-ness:
        if by_psi:
            LOG.info("Gotta be straight with you, Caleb was lazy and didn't implement "
                     "the thresh option for binary PSI... fix this")
            abs_junc_maxes = np.max(abs(this_num_psi), axis=1)  # max per row (junction)
            i = -1
            perc_of_total = 0
            while perc_of_total < 0.95 and abs(i) <= len(abs_junc_maxes):
                # print i
                # indices in reverse order of the max values
                top_indices = np.argpartition(abs_junc_maxes, i)[i:]
                top = abs_junc_maxes[top_indices]  # top values, rev order
                perc_of_total = np.sum(top) / np.sum(abs_junc_maxes)
                # print perc_of_total
                i -= 1
            if i == len(abs_junc_maxes) and perc_of_total < 0.95:
                pdb.set_trace()
            which_junctions_utilized[top_indices] = True
        if by_d_psi:
            # Use dPSI to determing binary-ness:
            abs_junc_maxes = np.max(abs(this_num_d_psi), axis=1)  # max per row (junction)
            i = -1
            perc_of_total = 0
            while perc_of_total < 0.95 and abs(i) <= len(abs_junc_maxes):
                # reverse sorted indices
                top_indices = np.argpartition(abs_junc_maxes, i)[i:]
                top = abs_junc_maxes[top_indices]  # top values
                perc_of_total = np.sum(top) / np.sum(abs_junc_maxes)
                # print perc_of_total
                i -= 1
            if i == len(abs_junc_maxes) and perc_of_total < 0.95:
                pdb.set_trace()
            which_junctions_utilized[top_indices] = True

        all_indices[lsv_id] = index_all(which_junctions_utilized.tolist(), 0, nottt=True)
        if not by_psi and not by_d_psi:
            raise RuntimeError("Hey, you need to pick PSI or dPSI...")

        # Check if any of the dPSI or PSI are meating your thresh
        over_thresh = True if max(top) >= threshold else False

        # axis=1, meaning sum # of Trues in each row (each junction)
        sum_truths = np.sum(which_junctions_utilized)
        if sum_truths == 2 and over_thresh:
            doesnt_reciprocate = False
            if must_reciprocate:
                if not does_reciprocate(num_d_psi=this_num_d_psi, top_indices=top_indices):
                    doesnt_reciprocate = True
            if doesnt_reciprocate:
                complex_over_ids.append(lsv_id)
            else:
                binary_ids.append(lsv_id)
                if return_bi_iis:
                    # which rows have a total of 0 True?
                    indices = index_all(which_junctions_utilized.tolist(), 0, nottt=True)
                    binary_indices.append(indices)
        elif sum_truths > 2 and over_thresh:
            complex_over_ids.append(lsv_id)
        elif sum_truths == 1 and over_thresh:
            complex_single_ids.append(lsv_id)
        elif over_thresh:  # ????
            pdb.set_trace()
        else:  # == 0
            zero_over_ids.append(lsv_id)

    results = dict()
    results["binary"] = binary_ids
    if return_other_ids:
        results["complex"] = complex_over_ids
        results["single"] = complex_single_ids
        results["non_sig"] = zero_over_ids
    if return_bi_iis:
        results["binary_indices"] = binary_indices
    if return_all_iis:
        results["all_indices"] = all_indices
    n_0 = len(zero_over_ids)
    n_1 = len(complex_single_ids)
    n_2 = len(binary_ids)
    n_comp = len(complex_over_ids)
    LOG.info("%s non-sig, %s single junc, %s binary-like, %s complex LSVs categorized." % (n_0,
                                                                                           n_1,
                                                                                           n_2,
                                                                                           n_comp))
    return results


def does_reciprocate(num_d_psi, top_indices):
    """

    :param num_d_psi: numpy array of dPSI (rows=junctions, cols=comparisons)
    :param top_indices: inidices of the biggest two abs(dPSI)
    :return: True or False
    """
    if min(np.max(num_d_psi, axis=1)[top_indices]) >= 0 or \
                    max(np.max(num_d_psi, axis=1)[top_indices]) <= 0:
        return False
    return True


def get_binary_type(lsv_a, lsv_b):
    """
    Returns "ME", "TC", or "Neither" for:
        Mutually exclusive,
        Tandem Cassette
        or
        Neither
    """
    io_caleb.check_is_lsv(lsv_a)
    io_caleb.check_is_lsv(lsv_b)
    if not lsv_a.has_key("binary_indices"):
        raise RuntimeError("Expected binary indices for A")
    if not lsv_b.has_key("binary_indices"):
        raise RuntimeError("Expected binary indices for B")
    # impossible to be mutually exclusive..
    if lsv_a["Reference_Type"] == lsv_b["Reference_Type"]:
        return "Neither"
    lsv_a_juncs = copy.copy(lsv_a['Junctions coords'])
    lsv_a_juncs = [lsv_a_juncs[x].split("-") for x in lsv_a["binary_indices"]]
    lsv_a_juncs = [map(int, x) for x in lsv_a_juncs]
    flattened_lsv_a_juncs = flatten_list(lsv_a_juncs)
    if len(set(flattened_lsv_a_juncs)) != 3:
        return "Neither"
    shared_junc_coord_lsv_a = list_duplicates(flattened_lsv_a_juncs)[0]
    non_shared_Llsv_a_junc_coords = list(set(flattened_lsv_a_juncs).difference({shared_junc_coord_lsv_a}))
    LSV_A_minj = min(non_shared_Llsv_a_junc_coords)
    LSV_A_maxj = max(non_shared_Llsv_a_junc_coords)

    LSV_B_juncs = copy.copy(lsv_b['Junctions coords'])
    LSV_B_juncs = [LSV_B_juncs[x].split("-") for x in lsv_b["binary_indices"]]
    LSV_B_juncs = [map(int, x) for x in LSV_B_juncs]
    flattened_LSV_B_juncs = flatten_list(LSV_B_juncs)
    if len(set(flattened_LSV_B_juncs)) != 3:
        return "Neither"

    shared_junc_coord_LSV_B = list_duplicates(flattened_LSV_B_juncs)[0]
    non_shared_LSV_B_junc_coords = list(set(flattened_LSV_B_juncs).difference({shared_junc_coord_LSV_B}))
    LSV_B_minj = min(non_shared_LSV_B_junc_coords)
    LSV_B_maxj = max(non_shared_LSV_B_junc_coords)
    LSV_A_exons = set(lsv_a["Exons coords"])
    LSV_B_exons = set(lsv_b["Exons coords"])
    shared_exons_to_consider = list(LSV_A_exons.intersection(LSV_B_exons))
    shared_exons_to_consider = string_to_int_coords(shared_exons_to_consider)
    LSV_a_juncs = [[shared_junc_coord_lsv_a, LSV_A_minj], [shared_junc_coord_lsv_a, LSV_A_maxj]]
    LSV_b_juncs = [[shared_junc_coord_LSV_B, LSV_B_minj], [shared_junc_coord_LSV_B, LSV_B_maxj]]
    n_matched_exons_shared, matched_exons = count_shared_utilized_juncs(LSV_a_juncs, LSV_b_juncs,
                                                                        shared_exons_to_consider)

    LSV_A_binary_exons = get_binary_exons(lsv_a)
    LSV_B_binary_exons = get_binary_exons(lsv_b)
    if not isinstance(LSV_A_binary_exons[0], list) or not isinstance(LSV_B_binary_exons[0], list):
        return "Neither"  # alt 5' or 3'
    LSV_A_ref_exon = get_reference_exon(lsv_a)
    LSV_B_ref_exon = get_reference_exon(lsv_b)
    LSV_A_ref_exon_str = "-".join([str(coord) for coord in LSV_A_ref_exon])
    LSV_B_ref_exon_str = "-".join([str(coord) for coord in LSV_B_ref_exon])
    all_binary_exons = list()
    all_binary_exons.extend(LSV_A_binary_exons)
    all_binary_exons.extend(LSV_B_binary_exons)
    all_binary_exons_str = int_to_string_coords(all_binary_exons)
    all_binary_exons_str = set(all_binary_exons_str)
    LSV_A_binary_exons_str = ["-".join([str(coord) for coord in x]) for x in LSV_A_binary_exons]
    LSV_B_binary_exons_str = ["-".join([str(coord) for coord in x]) for x in LSV_B_binary_exons]
    if len(all_binary_exons_str) != 4:
        # not sure what these are
        if n_matched_exons_shared == 2:
            if str(matched_exons[0] != str(matched_exons[1])):  # make sure not same exon
                return "ME"
        else:
            return "Neither"
    # if LSV_A["Gene ID"] == "ENSMUSG00000042589" or LSV_B["Gene ID"] == "ENSMUSG00000042589":
    #     pdb.set_trace()
    # make sure there are the correct number of juncs:
    # 4 junctions, 2 pairs of which share reference LSV coord make 6 total unique
    # I think the ones that fail here are actually tandem cassettes...
    n_unique_coords = len(set(flattened_lsv_a_juncs).union(set(flattened_LSV_B_juncs)))
    if n_unique_coords != 6:
        if n_unique_coords == 4:
            alt_exons = all_binary_exons_str.difference(set(int_to_string_coords(matched_exons)))
            LSV_A_alt_exon = set(LSV_A_binary_exons_str).intersection(alt_exons)
            LSV_B_alt_exon = set(LSV_B_binary_exons_str).intersection(alt_exons)
            LSV_A_alt_exon = string_to_int_coords(list(LSV_A_alt_exon))[0]
            LSV_B_alt_exon = string_to_int_coords(list(LSV_B_alt_exon))[0]
            LSV_A_boundary = [max(LSV_A_alt_exon), max(LSV_A_ref_exon)]
            if min(LSV_A_boundary) <= max(LSV_B_alt_exon) <= max(LSV_A_boundary):
                return "Neither"  # almost looks like a ME!
            else:
                return "TC"
        else:
            return "Neither"
    else:
        return "Neither"


def count_shared_utilized_juncs(LSV_A_Juncs, LSV_B_Juncs, Exons):
    number_of_matched_exons_by_coord = 0
    matched_exons = list()
    for exon in Exons:
        if check_if_alt_exon_shared(LSV_A_Juncs[0], LSV_B_Juncs[0], exon):
            number_of_matched_exons_by_coord += 1
            matched_exons.append(exon)
        if check_if_alt_exon_shared(LSV_A_Juncs[1], LSV_B_Juncs[1], exon):
            number_of_matched_exons_by_coord += 1
            matched_exons.append(exon)
    return number_of_matched_exons_by_coord, matched_exons


def get_exons_containing_junc(Data, LSV_ID, Junc):
    """
    Given one end of a junction and an LSV ID, return
        all the exons in that LSV that the Junc falls into.

        retuns exon coords as list of ints [[#,#], [#,#], ...]
    """
    LSV = io_caleb.get_lsv(Data, LSV_ID)
    exons_str = io_caleb.get_exons(LSV)
    exons_int = string_to_int_coords(exons_str)
    matched_exons_int = get_exons_containing_coord(exons_int, Junc)
    return matched_exons_int


def get_juncs_that_share_exon(data, lsv_id_sh, junc):
    """
    Given LSV_ID and a Junc coord, find which other juncs in the LSV
        land in the same exon.

        Junc cannot be within the LSV's reference exon.
    """
    matched_exons_int = io_caleb.get_exons_containing_junc(data, lsv_id_sh, junc)
    matched_exons_str = int_to_string_coords(matched_exons_int)
    ref_exon_int = get_reference_exon(io_caleb.get_lsv(data, lsv_id_sh))
    ref_exon_str = int_to_string_coords([ref_exon_int])[0]
    if ref_exon_str in matched_exons_str:
        raise RuntimeError("Oops, junc %s within %s" % (junc, lsv_id_sh))


def opposite_type(LSV_TYPE):
    """
    If "source", return "target".. vice versa
    """
    if LSV_TYPE == "source":
        return "target"
    elif LSV_TYPE == "target":
        return "source"
    else:
        pdb.set_trace()


def is_junc_in_lsv(lsv, junction_coord):
    """
    Is the junction in the LSV?
    :param lsv: lsv dict
    :param junction_coord: either "###-###" or [###,###]
    :return: Boolean
    """
    io_caleb.check_is_lsv(lsv)
    if isinstance(junction_coord, list):
        if isinstance(junction_coord[0], int):
            junc_str = int_to_string_coords([junction_coord])[0]
    elif isinstance(junction_coord, str):
        if "-" not in junction_coord:
            raise ValueError("Expect '###-###', but instead got: %s" % junction_coord)
        else:
            junc_str = junction_coord
    else:
        raise RuntimeError("Unexpected Argument...")
    lsv_juncs = io_caleb.get_juncs(lsv)
    if junc_str not in lsv_juncs:
        return False
    else:
        return True


def find_lsvs_with_junc(data, junc):
    """
    :param data: quick import structure
    :param junc: either "###-###" or [###,###]
    :return: dict {comp : [lsv, ids, containing junc] }
    """
    lsv_ids = []
    for comparison in data:
        lsvs = io_caleb.get_lsvs_quickly(data, io_caleb.get_lsv_ids(data[comparison]), comparison)
        for lsv in lsvs:
            if is_junc_in_lsv(lsv, junc):
                lsv_ids.append(lsv["LSV ID"])
    return lsv_ids


def is_junc_connected_to_utilized_exon(Data,
                                       LSV_ID,
                                       Junction_Int,
                                       All_cas_like_things,
                                       Junc_maxPSI_dict,
                                       PSI_thresh=0.05):
    """
    Check if the provided junction is connected to a utilized exon.

        Basically, this function assumes that since you've provided the LSV ID,
        the LSV must be use the exon (I check to make sure of this, though...)

        Use the 'type' (source/target) opposite to the refence LSV's type to
        look for LSVs that include the exon at or above PSI_thresh.

        NOTE: if junction goes into another LSV, that LSV must be of the
            SAME type as the input LSV_ID to prove that it propegates the
            splicegraph in the same direction as LSV_ID. Otherwise, it
            could just be a cassette event (LSVs sharing an exclusion junction)

    """
    LSV = io_caleb.get_lsv(Data, LSV_ID)
    if not is_junc_in_lsv(LSV, Junction_Int):
        raise RuntimeError("Please ensure junction is in LSV...")
    ref_chrm = io_caleb.get_chr(LSV)
    ref_strand = io_caleb.get_strand(LSV)
    Junction_str = int_to_string_coords([Junction_Int])[0]
    ref_junc_coord = ref_chrm + "_" + ref_strand + "_" + Junction_str
    if Junc_maxPSI_dict[ref_junc_coord] < PSI_thresh:
        LOG.info("Warning, junction %s isn't even used by LSV %s..." % (Junction_Int, LSV_ID))
        return False
    lsv_type_to_check = opposite_type(LSV["Reference_Type"])
    source_target_dict = get_sources_and_targets(Data, LSV_ID, Junction_Int)
    same_type_lsvs = source_target_dict[LSV["Reference_Type"]]
    for same_type in same_type_lsvs:
        LSV_to_check = io_caleb.get_lsv(Data, same_type)
        ex_to_ch_str = io_caleb.get_exons(LSV_to_check)
        ex_to_ch_str = set(list(ex_to_ch_str))
        ref_to_check_int = get_reference_exon(LSV_to_check)
        if is_junc_half_in_exon(Junction_Int, ref_to_check_int):
            if check_if_lsv_utilizes_intron(Data, same_type, 0.05):
                return True  # lets go with this is utilized...
            return "PROPOGATES"  # this means junction goes into LSV that propogates
            # the splicegraph same direction as LSV_ID... def utilized,
            # but could go on to earlier part of gene
    # now go on to look for LSVs that use exons your junction goes into..
    lsvs_to_check = source_target_dict[lsv_type_to_check]
    refLSV_of_interest_ex = get_reference_exon(LSV)
    if len(lsvs_to_check) == 0:
        return False
    redundant_lsv_found = False
    for lsv in lsvs_to_check:
        if check_if_lsv_utilizes_intron(Data, lsv, 0.05):
            return True  # lets go with this is utilized...
        LSV_to_check = io_caleb.get_lsv(Data, lsv)
        # chr_strand_coords:max PSI
        ex_to_ch_str = io_caleb.get_exons(LSV_to_check)
        ex_to_ch_str = set(list(ex_to_ch_str))  # remove dups
        # junction of interest may go into the lsv to check,
        # in which case this exon is def. 'utilized', but
        # very likely as a cassette... (share excl coords)
        # so, this function will just continue on looking
        # because this is redundant info (already know this
        # exon is utilized from the point of view of arg-provided junc)
        ref_to_check_int = get_reference_exon(LSV_to_check)
        if is_junc_half_in_exon(Junction_Int, ref_to_check_int):
            if lsv in All_cas_like_things:
                redundant_lsv_found = True
            # print "Could be cassette?", LSV_ID, lsv
            continue
        # else we need to see if the LSV utilizes the exon implicated by the
        # junction of interest.
        ref_to_check_str = int_to_string_coords([ref_to_check_int])[0]
        # already checked reference LSV
        ex_to_ch_str.remove(ref_to_check_str)
        ex_to_ch_int = string_to_int_coords(ex_to_ch_str)
        # get end of junc that isn't in refLSV of interest:
        # pdb.set_trace()
        non_ref_junc = get_non_ref_junc_coord(refLSV_of_interest_ex, Junction_Int)
        # get_non_ref_junc_coord returns a string if it can't figure out
        # which end of the junction is outside of the reference LSV's exon
        # for example 'NOVEL_INTRON_RETENTION'
        if isinstance(non_ref_junc, str):
            return False
        ex_to_ch_int = get_exons_containing_coord(ex_to_ch_int, non_ref_junc)
        # make doubly sure that the junction of interest is hitting a non-ref
        # exon of some sort
        if len(ex_to_ch_int) < 1:
            # must be a funky case
            pdb.set_trace()
            return False
        if len(ex_to_ch_int) > 1:
            # overlapping?
            pdb.set_trace()
        # figure out which junction uses the exon
        juncs_to_ch = get_juncs_using_exon(LSV_to_check, ex_to_ch_int[0], Return_indices=True)
        lsv_juncs = io_caleb.get_juncs(LSV_to_check)
        max_psi = 0
        for junc_ii in juncs_to_ch:
            this_junc = lsv_juncs[junc_ii]
            chrm = io_caleb.get_chr(LSV_to_check)
            strand = io_caleb.get_strand(LSV_to_check)
            junc_coord = chrm + "_" + strand + "_" + this_junc
            this_junc_max_psi = Junc_maxPSI_dict[junc_coord]
            max_psi = max(max_psi, this_junc_max_psi)
        if max_psi >= PSI_thresh:
            return True
        return False
    # if all LSVs cycled through, then non-utilized exon (or missing info in ttxt file)
    # or there was an LSV, but it is cassette-like (shares excl coord)
    if redundant_lsv_found:
        return True
    return False


def get_juncs_using_exon(LSV, Exon, Return_indices=True):
    """
    Given an Exon, return the junction(s) that go into it.

    Args:
        Return_indices: if True, return index of junction. If false,
            return the string '#-#'
    """
    io_caleb.check_is_lsv(LSV)
    ref_exon = get_reference_exon(LSV)
    if are_exons_overlapping(ref_exon, Exon):
        pdb.set_trace()
    juncs_str = io_caleb.get_juncs(LSV)
    juncs_int = string_to_int_coords(juncs_str)
    juncs_in_intron = list()
    junc_ii_in_intron = list()
    ii = 0
    for junc in juncs_int:
        Ju = get_non_ref_junc_coord(ref_exon, junc)
        if is_junc_in_exon(Ju, Exon):
            juncs_in_intron.append(junc)
            junc_ii_in_intron.append(ii)
        ii += 1
    if Return_indices:
        return junc_ii_in_intron
    return juncs_in_intron


def are_exons_overlapping(Exon1, Exon2):
    """
    If exons are overlapping, return True
    """
    if max(Exon1) > min(Exon2):
        if min(Exon1) < min(Exon2):
            return True
    if max(Exon2) > min(Exon1):
        if min(Exon2) < min(Exon1):
            return True
    return False


def get_sources_and_targets(Data, LSV_ID, Junction_int):
    """
    Given a Junction and LSV_ID, return the LSVs that have junctions
        pointing at the same (non-reference) exon.

        Returns dictionary{'sources': [lsvids], 'targets': [lsvids]}
    """
    res = dict()
    res["source"] = list()
    res["target"] = list()
    ref_lsv = io_caleb.get_lsv(Data, LSV_ID)
    ref_ex_int = get_reference_exon(ref_lsv)
    non_ref_ju_int = get_non_ref_junc_coord(ref_ex_int, Junction_int)
    Gene_ExCoords_to_lsv_dict = Junc_to_LSVs(Data, LSV_ID, non_ref_ju_int)
    if len(Gene_ExCoords_to_lsv_dict) != 1:
        # if nove intron removal intron, skrew it!
        if check_if_novel_intron_lsv(Data, LSV_ID):
            return res
        pdb.set_trace()
    lsv_ids = Gene_ExCoords_to_lsv_dict.values()[0]
    lsv_ids.remove(LSV_ID)
    if len(lsv_ids) == 0:  # empty ..
        return res
    for lsv_id in lsv_ids:
        LSV = io_caleb.get_lsv(Data, lsv_id)
        lsvtype = LSV["Reference_Type"]
        if lsvtype == "source":
            res["source"].append(lsv_id)
        else:
            res["target"].append(lsv_id)
    return res


def check_if_novel_intron_lsv(Data, LSV_ID, dPSI_Thresh=0.05):
    """
    Check if this LSV is one of those weird cases where there is a novel
        intron removal event within the ref exon itself.
        Often these are in the 3' UTR ...

        dPSI_Thresh= if threshold over which non-binary LSV junctions are
            tested for the above behavior.
    """
    io_caleb.check_is_quick_import(Data)
    io_caleb.check_is_lsv_id(LSV_ID)
    LSV = Data[Data.keys()[0]][LSV_ID]
    ref_ex = get_reference_exon(LSV)
    juncs = string_to_int_coords(LSV["Junctions coords"])
    if LSV.has_key("binary_indices"):
        bin_inds = LSV["binary_indices"]
        if is_junc_completely_within_exon(juncs[bin_inds[0]], ref_ex):
            return True
        if is_junc_completely_within_exon(juncs[bin_inds[1]], ref_ex):
            return True
    else:
        dpsis = io_caleb.get_dpsis(LSV)
        if len(dpsis) != len(juncs):
            pdb.set_trace()
        abs_dpsis = [abs(x) for x in dpsis]
        for dpsi, junc in zip(abs_dpsis, juncs):
            if dpsi >= dPSI_Thresh:
                if is_junc_completely_within_exon(junc, ref_ex):
                    return True
            # if dpsi of this junction is unbalanced
            # for example, only 1 junction showing real changes
            # then the other junctions should be considered.
            if abs(sum(dpsis)) > 0.025:
                if is_junc_completely_within_exon(junc, ref_ex):
                    return True
    return False


def get_non_ref_junc_coord(Ref_Exon_Int, Junction_Int):
    """
    Given an exon, return the Junc coord that falls outside.
        returns "NOVEL_INTRON_REMOVAL" if both ends of junction
        are within the exon.
    """
    if is_junc_completely_within_exon(Junction_Int, Ref_Exon_Int):
        return "NOVEL_INTRON_REMOVAL"
    if min(Ref_Exon_Int) <= Junction_Int[0] <= max(Ref_Exon_Int):
        return Junction_Int[1]
    elif min(Ref_Exon_Int) <= Junction_Int[1] <= max(Ref_Exon_Int):
        return Junction_Int[0]
    else:
        pdb.set_trace()


def get_ref_junc_coord(Ref_Exon_Int, Junction_Int):
    """
    Given an exon, return the Junc coord that falls inside.
        returns "NOVEL_INTRON_REMOVAL" if both ends of junction
        are within the exon.
    """
    if is_junc_completely_within_exon(Junction_Int, Ref_Exon_Int):
        return "NOVEL_INTRON_REMOVAL"
    if min(Ref_Exon_Int) <= Junction_Int[0] <= max(Ref_Exon_Int):
        return Junction_Int[0]
    elif min(Ref_Exon_Int) <= Junction_Int[1] <= max(Ref_Exon_Int):
        return Junction_Int[1]
    else:
        pdb.set_trace()


def is_junc_in_exon(Junc, Exon):
    """
    Given a single junc int, return True
    if it is within the exon
    if min(Exon)<=Junc<=max(Exon): True
    """
    if min(Exon) <= Junc <= max(Exon):
        return True
    else:
        return False


def is_junc_half_in_exon(Junction_int, Exon):
    """
    Check if one coord of Junc's coords is between
     the exon coords.
    """
    count = 0
    if min(Exon) <= min(Junction_int) <= max(Exon):
        count += 1
    if min(Exon) <= max(Junction_int) <= max(Exon):
        count += 1
    if count != 1:
        return False
    return True


def is_junc_completely_within_exon(Junc, Exon):
    """
    Given: Junc : [#,#]
            Exon : [#,#]

            Return True if both ends of junction are
            contained within the exon. False otherwise.
    """
    if min(Exon) <= min(Junc) <= max(Exon):
        if min(Exon) <= max(Junc) <= max(Exon):
            return True
    return False


def Junc_to_LSVs(Data, LSV_ID, Junc):
    """
    Given LSV ID and Junction coord,
        return dictionary of GeneID_ExonCoords:[list of LSVs]
        whereby only those ExonCoords that contain the junc coordinate
        (not coordinate*s*) are in the dictionary.
    """
    if isinstance(Junc, list):
        raise RuntimeError("Received [] instead of # ...")
    io_caleb.check_is_quick_import(Data)
    io_caleb.check_is_lsv_id(LSV_ID)
    gene_id = LSV_ID.split(":")[0]
    exon_to_lsv_dict = GeneExons_to_LSVs(Data=Data, Gene_ID=gene_id)
    gene_exon_keys = exon_to_lsv_dict
    exons = list()
    for key in gene_exon_keys:
        exon_coords_str = key.split("_")[1]
        exon_coords_int = string_to_int_coords([exon_coords_str])[0]
        exons.append(exon_coords_int)
    matched_exons = get_exons_containing_coord(exons, Junc)
    matched_exons_str = int_to_string_coords(matched_exons)
    matched_gene_exons_str = [gene_id + "_" + ex_str for ex_str in matched_exons_str]
    matched_exon_to_lsv_dict = {k: exon_to_lsv_dict.get(k, None) for k in matched_gene_exons_str}
    return matched_exon_to_lsv_dict


def GeneExons_to_LSVs(Data, Gene_ID):
    """
    Generate dictionary of GeneID_ExonCoords:[list of LSVs]
    """
    io_caleb.check_is_quick_import(Data)
    comparisons = Data.keys()
    LSV_comparisons = io_caleb.lookup_everywhere(Data,
                                                 Gene_ID,
                                                 save_lsv_structure_lookup=False,
                                                 print_bool=False)
    results = dict()
    for comparison in comparisons:
        LSVs = LSV_comparisons[comparison]
        for lsv_id in LSVs.keys():
            LSV = LSVs[lsv_id]
            exon_coords_str = copy.copy(LSV["Exons coords"])
            ref_exon_int = get_reference_exon(LSV)
            ref_exon_str = int_to_string_coords([ref_exon_int])[0]
            for exon_str in exon_coords_str:
                dict_key = Gene_ID + "_" + exon_str
                if dict_key not in results:
                    results[dict_key] = list()
                    results[dict_key].append(lsv_id)
                else:
                    results[dict_key].append(lsv_id)
                    # make sure lsv ids unique
                    results[dict_key] = list(set(results[dict_key]))
    return results


def get_exons_containing_coord(exons, coord):
    """
    Given list of exon coords and a single coord,
        return list of exon coords that contain the coord:
        min(exon)<=Coord<=max(exon)
    """
    exons_containing_coord = list()
    for exon in exons:
        if min(exon) <= coord <= max(exon):
            exons_containing_coord.append(exon)
    return exons_containing_coord


def get_non_reference_exons(LSV):
    ref_ex = get_reference_exon(LSV)
    ref_ex_str = int_to_string_coords([ref_ex])[0]
    all_ex = io_caleb.get_exons(LSV)
    all_ex.remove(ref_ex_str)
    all_ex_int = string_to_int_coords(all_ex)
    return all_ex_int


def get_reference_exon(LSV):
    """
    Given LSV, return reference coord.
    """
    io_caleb.check_is_lsv(LSV)
    exon = LSV["LSV ID"].split(":")[1]
    return string_to_int_coords([exon])[0]


def get_binary_exons(LSV):
    io_caleb.check_is_lsv(LSV)
    if not LSV.has_key("binary_indices"):
        raise RuntimeError("LSV doesnt't look binary.")
    LSV_juncs = copy.copy(LSV['Junctions coords'])
    LSV_juncs = [LSV_juncs[x].split("-") for x in LSV["binary_indices"]]
    LSV_juncs = [map(int, x) for x in LSV_juncs]
    flattened_LSV_juncs = flatten_list(LSV_juncs)
    n_coord_ends = len(set(flattened_LSV_juncs))
    if n_coord_ends != 3:
        raise RuntimeError("LSV has %s insead of 3 coord ends" % n_coord_ends)
    shared_junc_coord_LSV = list_duplicates(flattened_LSV_juncs)[0]
    ref_exon = get_reference_exon(LSV)
    LSV_exons = string_to_int_coords(list(set(LSV["Exons coords"])))
    # if shared coord isn't in the reference exon
    if not (min(ref_exon) <= shared_junc_coord_LSV <= max(ref_exon)):
        # then it is alt 5' or 3'
        return ref_exon
    else:
        non_shared_LSV_junc_coords = list(set(flattened_LSV_juncs).difference({shared_junc_coord_LSV}))
        LSV_minj = min(non_shared_LSV_junc_coords)
        LSV_maxj = max(non_shared_LSV_junc_coords)
        binary_exons = list()
        binary_exons.extend(get_exons_containing_coord(LSV_exons, LSV_minj))
        binary_exons.extend(get_exons_containing_coord(LSV_exons, LSV_maxj))
        if len(set(int_to_string_coords(binary_exons))) == 1:
            # it is an alt 5' or 3'
            return list(set(int_to_string_coords(binary_exons)))[0]
        if len(set(int_to_string_coords(binary_exons))) != 2:
            pdb.set_trace()
            raise RuntimeError("Supposedly binary LSV has odd # (%s) of binary exons..." % len(binary_exons))
        return binary_exons


def string_to_int_coords(coords, coord_joiner="-"):
    """
    convert list of ['###-###'] to list of [[###,###]]
    :param coords:
    :return:
    """
    if not isinstance(coords, list):
        coords = [coords]
    if not isinstance(coords[0], str) or not coord_joiner in coords[0]:
        raise ValueError("Arguments are not formatted correctly.")
    coords = copy.copy(coords)
    coords = [x.split(coord_joiner) for x in coords]
    coords = [map(int, x) for x in coords]
    return coords


def int_to_string_coords(coords, coord_join="-"):
    """
    Given integer formatted coordinates, return as strings.
    :param coords: [[###,###], [###,###], ...]
    :param coord_join: what to join coords by?
    :return: ['###-###', '###-###', ...]
    """
    if not isinstance(coords, list):
        raise ValueError("Expected coords in [[###,###], [###,###], ...]")
    if not isinstance(coords[0], list):
        coords = [coords]
    if not isinstance(coords[0][0], int):
        raise ValueError("Should be ints in your coords here...")
    coord_strs = list()
    for coord in coords:
        str_coords = coord_join.join([str(co) for co in coord])
        coord_strs.append(str_coords)
    return coord_strs


def flatten_list(List):
    return [item for sl in List for item in sl]


def list_duplicates(seq):
    seen = set()
    seen_add = seen.add
    # adds all elements it doesn't know yet to seen and all other to seen_twice
    seen_twice = set(x for x in seq if x in seen or seen_add(x))
    # turn the set into a list (as requested)
    return list(seen_twice)


def check_if_alt_exon_shared(alt1_junc, alt2_junc, ex):
    is_shared = 0
    if (min(ex)) <= alt1_junc[0] <= max(ex):
        is_shared += 1
    if (min(ex)) <= alt1_junc[1] <= max(ex):
        is_shared += 1
    if (min(ex)) <= alt2_junc[0] <= max(ex):
        is_shared += 1
    if (min(ex)) <= alt2_junc[1] <= max(ex):
        is_shared += 1
    if is_shared == 0:
        return False
    elif is_shared == 2:
        return True
    elif is_shared > 2:  # possible overlap of annotated exons
        # check if the junction coords define an shorter exon that makes sense
        check1 = abs(min(alt2_junc) - max(alt1_junc))
        check2 = abs(min(alt1_junc) - max(alt2_junc))
        if check1 > check2:
            junc_df_ex = [min(alt1_junc), max(alt2_junc)]
        else:
            junc_df_ex = [min(alt2_junc), max(alt1_junc)]
        if junc_df_ex == ex:
            LOG.info("stuck in loop ...")
            pdb.set_trace()
        if check_if_alt_exon_shared(alt1_junc, alt2_junc, junc_df_ex):
            LOG.info("recursively checking alt exon...")
            return True
        else:
            LOG.info("Oddity here..")
            return False
    else:
        # print "hmm ..."
        return False


def get_cassettes(Excl_dict):
    """
    Given output from gen_excl_dict(),
     return subsets of the dictionary that have:
        single LSV
        two (cassette)
        three plus
    """
    single = list()
    cassette = list()
    matched_excl_non_cassette = list()
    three_plus = list()
    n_complex = 0
    total = 0
    for chrom in Excl_dict.keys():
        for strand in Excl_dict[chrom].keys():
            for excl_junc_coords in Excl_dict[chrom][strand].keys():
                data = Excl_dict[chrom][strand][excl_junc_coords]
                data["excl_coords"] = excl_junc_coords
                n_lsvs = len(data["lsv_ids"])
                # if "ENSMUSG00000029761:34685963-34687173:target" in data["lsv_ids"]:
                #     pdb.set_trace()
                if n_lsvs == 1:
                    single.append(data)
                elif n_lsvs == 2:
                    alt1 = data['alt_coords'][0].split("-")
                    alt1 = [int(x) for x in alt1]
                    alt2 = data['alt_coords'][1].split("-")
                    alt2 = [int(x) for x in alt2]
                    if len(data['alt_exons']) != 1:
                        matched_excl_non_cassette.append(data)
                        total += n_lsvs
                        if len(data['alt_exons']) != 2:
                            pdb.set_trace()
                        continue
                    ex = data['alt_exons'][0]
                    if check_if_alt_exon_shared(alt1, alt2, ex):
                        cassette.append(data)
                    else:
                        pdb.set_trace()
                elif n_lsvs > 2:
                    n_complex += n_lsvs
                    three_plus.append(data)
                else:
                    LOG.info("Why are there 0 here?")
                    pdb.set_trace()
                total += n_lsvs
    LOG.info("Found %s single LSV, %s cassette-like, %s matched excl non-cassette, and %s (%s LSVs) multi-LSV events "
             "from %s total." % (len(single),
                                 len(cassette),
                                 len(matched_excl_non_cassette),
                                 len(three_plus),
                                 n_complex,
                                 total))
    return single, cassette, matched_excl_non_cassette, three_plus


def gen_excl_dict(Binary_coord_data):
    """
    Given standard output from get_binary_coords(),
        generate a dictionary such that:

        chr -> strand -> lsv_id -> exclusion_junction_coord -> {
            "lsv_ids" = [list of LSV IDs],
            "alt_coords" = [list of #]
            TBD# "ref_coords" = ['#-#','#-#']
        }
    """
    excl_dict = dict()
    n_lsvs = 0
    for lsv_id in Binary_coord_data.keys():
        data = Binary_coord_data[lsv_id]
        chrom = data["chr"]
        strand = data["strand"]
        alt_junc_coord = data["alt_junc_coord"]
        alt_junc_coords = data["alt_junc_coords"]
        excl_junc_coord = data["excl_junc_coord"]
        excl_junc_coords = data["excl_junc_coords"]
        alt_exons = data["alt_exons"]
        if chrom not in excl_dict:
            excl_dict[chrom] = dict()
        if not excl_dict[chrom].has_key(strand):
            excl_dict[chrom][strand] = dict()
        if not excl_dict[chrom][strand].has_key(excl_junc_coords):
            excl_dict[chrom][strand][excl_junc_coords] = dict()
            excl_dict[chrom][strand][excl_junc_coords]["lsv_ids"] = list()
            excl_dict[chrom][strand][excl_junc_coords]["alt_coords"] = list()
            excl_dict[chrom][strand][excl_junc_coords]["alt_exons"] = list()
            # excl_dict[chrom][strand][alt_junc_coords]["ref_coords"] = list()
        excl_dict[chrom][strand][excl_junc_coords]["lsv_ids"].append(lsv_id)
        excl_dict[chrom][strand][excl_junc_coords]["alt_coords"].append(alt_junc_coords)
        excl_dict[chrom][strand][excl_junc_coords]["alt_exons"].extend(alt_exons)
        alts = excl_dict[chrom][strand][excl_junc_coords]["alt_exons"]
        unique_alts = [list(x) for x in set(tuple(x) for x in alts)]
        excl_dict[chrom][strand][excl_junc_coords]["alt_exons"] = unique_alts
        excl_dict[chrom][strand][excl_junc_coords]["chr"] = chrom
        excl_dict[chrom][strand][excl_junc_coords]["strand"] = strand
        n_lsvs += 1
        # excl_dict[chrom][strand][alt_junc_coords]["ref_coords"].append()
    LOG.info("From %s LSVs, extracted %s exclusion coordinates..." % (len(Binary_coord_data), n_lsvs))
    return excl_dict


def check_if_exons_overlap(Exon1, Exon2):
    if min(Exon2) < max(Exon1) < max(Exon2):
        return True
    if min(Exon1) < max(Exon2) < max(Exon1):
        return True
    return False


def get_binary_coords(Binary_Data,
                      Save_oddities=False,
                      Return_oddity_ids=False):
    """
    Given Binary LSV data, return dictionary of LSV IDs with the
        following keys

        chr: "Chr#"
        strand: "+/-"
        alt_junc_coord: #
        ref_coords : [start, end]
        excl_junc_coord: #
        excl_junc_coords: "#-#"
        alt_exons: [list of [#, #] possible exons]

        Return_oddity_ids: if True, also return LSV IDs that correspond to
            LSVs that, while binary-like, do not behave like a classic event.
                ex) both alt and excl junction coordinates starting from LSV reference,
                    and end with the same coordinate. These occur if the coord
                    in the reference LSV is different (different donor site).
        Save_oddities: if True, keep the oddities in the returned dict, otherwise,
            remove them,

        alt_exons is list of exons for whose coordinates the alt_junc_coord falls between

        Where, excl_junc_coord refers to the binary junction coordinate
            furthest from a given LSV's reference exon. Thus, if a given LSV
            is defining a cassette event, we expect the excl_junc_coord to
            match the given cassette's other reference exon LSV.
    """
    check_is_binary_lsv_data(Binary_Data)
    new_lsv_dict = dict()
    one_comparison = Binary_Data.keys()[0]
    lsv_dict = Binary_Data[one_comparison]
    lsv_ids = io_caleb.get_lsv_ids(lsv_dict)
    alt_ref_same_target = list()
    alt_exon_ov_ref = list()
    not_enough_exons = list()
    oddities = list()
    for lsv_id in lsv_ids:
        # if lsv_id == 'ENSMUSG00000033157:45742777-45742955:target':
        #     pdb.set_trace()
        lsv = lsv_dict[lsv_id]
        lsv_type = lsv["Reference_Type"]  # Source or Target?
        binary_indices = copy.copy(lsv["binary_indices"])
        exon_coords_str = copy.copy(lsv["Exons coords"])
        exon_coords_str = set(exon_coords_str)
        exon_coords = list()
        for exon in exon_coords_str:
            exon_coords.append([int(i) for i in exon.split("-")])
        jun_coords = copy.copy(lsv["Junctions coords"])
        jun_coords = [jun_coords[ii] for ii in binary_indices]
        ref_coords_str = lsv_id.split(":")[1].split("-")
        exon_coords_str.remove("-".join(ref_coords_str))
        # for exon in string_to_int_coords(exon_coords_str):
        #     if check_if_exons_overlap(string_to_int_coords(["-".join(ref_coords_str)])[0],exon):
        #         alt_exon_ov_ref.append(lsv_id)
        #         new_lsv_dict[lsv_id]["alt_exons"] = "ODDITY"
        #         continue
        ref_coords = [int(i) for i in ref_coords_str]
        jun_coords_int = [[int(c) for c in x.split("-")] for x in jun_coords]
        junc_coords1 = jun_coords_int[0]
        junc_coords2 = jun_coords_int[1]
        junc_coords1_diff = abs(junc_coords1[0] - junc_coords1[1])
        junc_coords2_diff = abs(junc_coords2[0] - junc_coords2[1])
        if junc_coords1_diff > junc_coords2_diff:  # if junc1 is wider
            alt_junc_coords_int = junc_coords2  # junc2 is inclusion/alt
            alt_junc_coords = jun_coords[1]
            excl_junc_coords_int = junc_coords1  # junc1 is exclusion
            excl_junc_coords = jun_coords[0]
        else:  # else junc2 is exclusion...
            alt_junc_coords_int = junc_coords1
            alt_junc_coords = jun_coords[0]
            excl_junc_coords_int = junc_coords2
            excl_junc_coords = jun_coords[1]
        try:
            new_lsv_dict[lsv_id] = dict()
            new_lsv_dict[lsv_id]["chr"] = lsv["chr"]
            new_lsv_dict[lsv_id]["strand"] = lsv["strand"]
            alt_junc_coord = alt_junc_coords_int[0]
            if alt_junc_coord >= min(ref_coords) and alt_junc_coord <= max(ref_coords):
                alt_junc_coord = alt_junc_coords_int[1]
            new_lsv_dict[lsv_id]["alt_junc_coord"] = alt_junc_coord
            new_lsv_dict[lsv_id]["alt_junc_coords"] = alt_junc_coords
            new_lsv_dict[lsv_id]["ref_coords"] = ref_coords
            excl_junc_coord = excl_junc_coords_int[0]
            if excl_junc_coord >= min(ref_coords) and excl_junc_coord <= max(ref_coords):
                excl_junc_coord = excl_junc_coords_int[1]
            new_lsv_dict[lsv_id]["excl_junc_coord"] = excl_junc_coord
            new_lsv_dict[lsv_id]["excl_junc_coords"] = excl_junc_coords
            if alt_junc_coord == excl_junc_coord:
                alt_ref_same_target.append(lsv_id)
            if len(exon_coords) < 2:
                not_enough_exons.append(lsv_id)
                new_lsv_dict[lsv_id]["alt_exons"] = "ODDITY"
                continue
            new_lsv_dict[lsv_id]["alt_exons"] = list()
            for exon in exon_coords:
                if alt_junc_coord >= min(exon) and alt_junc_coord <= max(exon):
                    new_lsv_dict[lsv_id]["alt_exons"].append(exon)
            if len(new_lsv_dict[lsv_id]["alt_exons"]) == 0:
                not_enough_exons.append(lsv_id)
                new_lsv_dict[lsv_id]["alt_exons"] = "ODDITY"
        except:
            LOG.info("Unknown Error...")
            pdb.set_trace()
    oddities.extend(alt_ref_same_target)
    oddities = list(set(oddities))
    if not Save_oddities:
        for lsvid in oddities:
            new_lsv_dict.pop(lsvid)
    if Return_oddity_ids:
        return new_lsv_dict, oddities
    LOG.info("%s non-classical events discarded from %s total, leaving %s" % (len(oddities),
                                                                              len(lsv_ids),
                                                                              len(new_lsv_dict)))
    return new_lsv_dict


<<<<<<< HEAD
def singly_unique(data,
                  threshold=0.05,
                  sig_dpsi_thresh=0.1,
                  sig_prob_thresh=0.95,
                  evaluate_introns=True,
                  comparisons=False,
                  stringent_prob=0,
                  must_reciprocate=True,
                  firstpdb=False,
                  secondpdb=False,
                  unblank_the_data=True):
    """
    Identify sigLSVs in the data that change in a pattern unique to a comparison.

    This algorithm is sensitive to the thresholds. Borderline cases will
        always be an issue. So, please check the results by eye to make sure
        the results pass the ole' "Yeah that checks out" intuition test.

    Arguments:
        data : Quick Import
        threshold (default 0.05) : dPSI w/in +/-[threshold] of 0 are converted to 0
        sig_dpsi_thresh (default 0.2) : dPSI thresh for ID'ing sig LSVs
        sig_prob_thresh (default 0.95) : Prob(dPSI) thresh for ID'ing sig LSVs
        evaluate_introns : True/False, should intronic LSVs be considered?
        comparisons (default False) : return list of comparisons corresponding to columns?
        stringent_prob (default 0) : convert dPSI to 0 if P(dPSI) < stringent_prob_thresh
            default 0 means no dPSI will be converted to 0 by this argument
            0.95 is very stringent, and will vastly reduce power to detect unique changes
                however, these unique changes will be highly supported by the RNA seq data!
        must_reciprocate (default True) : must the uniquely called LSV dPSIs sum to 0?
            (CAREFUL: BEHAVIOUR IF SET TO FALSE NOT TESTED YET)
            (not quite 'binary-like' b/c LSV with 4 junctions (2 pos, 2 neg) is reciprocating)
            after converting dPSI to 1,0,-1, checks that the sum for a uniquely called
                LSV is 0. For example, if it is a binary-like LSV, one junction goes up, then
                the other junction must go down. In conjunction with stringent_prob,
                this will very stringently identify uniquely changing LSVs of high confidence
                that make sense with respect to how splicing works on a biological level.
                Note: you will lose a binary LSV where one junction goes up, and the other
                    one doesn't go down enough or with enough probability to pass your threshes...
        firstpdb : debug? Boolean
        secondpdb : debug? Boolean
        unblank_the_data : Boolean
            If False, does not unblank the data, so you can play with the unblanked data if you want.

    Algorithm steps ::
     --(1)--
     --Convert dPSI to -1, 0, or 1
        if:
          dPSI < (-)Threshold, make it (-1)
          dPSI > (+)Threshold, make it ( 1)
          (-)Threshold <= dPSI <= (+)Threshold, make it 0
          prob(dPSI) < stringent_prob, make it 0

     --(2)--
     --Identify which junctions in which comparisons agree/disagree
        For each junction, check if all columns agree or not.
        - if all columns are the same, ignore the junction.
        - else, identify what the least common #(s) is(are), and then
        assign the column(s) name(s) to that row.

     --(3)--
     --Detect whether there is 1 disagreement that is singly unique to 1 comparison
        After going through all the junctions if:
         - at least one row is assigned a *single* column name
         - all rows agree on any *single* column name assignments
         - LSV reciprocates, if applicable (see must_reciprocate definition)
        Then that LSV is assigned to that column (it is unique to that comparison)

     --(4)-- TBD
     --Detect groups of comparisons that agree/disagree (TBD)
    if:
     - at least one row is assigned more than one column name
     - all rows agree on column name assignments
    Then that LSV is assigned to a combination of the comparisons
    eg: Comparison1_Comparison2 <- names will be sorted before joined

                |A vs B|A vs C  | all other comparisons ...
    Junction:   | dPSI | dPSI   | ...
            0   |   #  |  #     | ...
            1   |   #  |  #     | ...
            2   |   #  |  #     | ...
            ... |   ...|  ...   | ...

    Returns dictionary
        {SinglyUnique: {Comparisons: [LSV IDs ...]},
         cococombo_breaker: (Comparison_Combos: [LSV IDs ...])} <-TBD
    """
    non_red_sets, blanked_lsvs_dict, all_num_dpsis_data = non_redundant_set(data=data,
                                                                            cutoff_dpsi=0.1,
                                                                            cutoff_psi=1,
                                                                            save_blanked_structure=True,
                                                                            return_numdpsis_dat=True)
    print("Building non_red id dictionary ...")
    id_dict = non_redundant_id_dict(non_red_sets,
                                    cutoff_dpsi=0.1,
                                    cutoff_psi=1)
    print("Getting all Prob(dPSI) data ...")
    all_prob_data, comp_names = get_num_prob(data, True)
    sig_subset = io_voila_caleb.subset_significant(data,
                                                   sig_dpsi_thresh,
                                                   sig_prob_thresh,
                                                   keep_introns=evaluate_introns)
    all_uniques = list()
    singly_unique_sig = dict()
    non_sig = {"no_comp_assoc": []}
    cococombo_breaker = dict()
    opposite_dict = dict()
    not_changing = []
    non_recriprocating = []
    unsure = []
    sig_not_singly_so = []
    sig_subset_ids = dict()
    all_sig = []
    if comparisons:
        for c in comparisons:
            these_ids = io_voila_caleb.get_LSV_IDs(sig_subset[c])
            sig_subset_ids[c] = these_ids
            all_sig.extend(these_ids)
        comparisons_ii = [comp_names.index(x) for x in comparisons]
        all_sig = list(set(all_sig))
    else:
        for c in data.keys():
            sig_subset_ids[c] = io_voila_caleb.get_LSV_IDs(sig_subset[c])
        all_sig = io_voila_caleb.get_all_LSV_IDs(sig_subset)
        comparisons_ii = [comp_names.index(x) for x in data.keys()]
    thelsvs = all_num_dpsis_data.keys()
    indeces_at_10_percent = percent_through_list(thelsvs, 0.1)
    print("Assigning %s LSVs to groups ... " % (len(thelsvs)))
    i = 0.0
    for lsv_id in thelsvs:
        if i > 0.0 and i in indeces_at_10_percent:
            print(str(indeces_at_10_percent[i]) + "% of LSVs processed...")
        i += 1.0
        if firstpdb:
            if isinstance(firstpdb, str):
                if lsv_id == firstpdb:
                    pdb.set_trace()
            else:
                pdb.set_trace()
        num_dpsis_data = all_num_dpsis_data[lsv_id]
        num_probs_data = all_prob_data[lsv_id]
        if comparisons:
            num_dpsis_data = num_dpsis_data[:, comparisons_ii]
            num_probs_data = num_probs_data[:, comparisons_ii]
        # convert dPSIs to 1s and 0s
        num_probs_data[num_probs_data < stringent_prob] = 0
        num_probs_data[num_probs_data >= stringent_prob] = 1
        between_thresh_inclus = (num_dpsis_data >= -threshold) & (num_dpsis_data <= threshold)
        above_thresh = num_dpsis_data > threshold
        below_thresh = num_dpsis_data < -threshold
        num_dpsis_data[between_thresh_inclus] = 0
        num_dpsis_data[above_thresh] = 1
        num_dpsis_data[below_thresh] = -1
        # Account for stringent_prob_thresh
        num_dpsis_data = num_dpsis_data * num_probs_data
        # how many 1s, 0s, and -1s per junction?
        # Three arrays: -1s, 0s, and 1s
        # [j1, j2, ...] , [j1, j2, ...] , [j1, j2, ...]
        simplified_counts = counts_per_row(num_dpsis_data, [-1, 0, 1])
        # np.array(simplified_counts) = above col-concatenated, so first row is -1s,
        # second row is 0s, and last row is +1s
        # columns are junctions
        #
        # Which junctions have a n=1 for -1s, 0s, or 1s?
        sing_unique_calls = np.sum(np.array(simplified_counts) == 1, 0)
        if max(sing_unique_calls) == 1:
            if secondpdb:
                if isinstance(secondpdb, str):
                    if lsv_id == secondpdb:
                        pdb.set_trace()
                else:
                    pdb.set_trace()
            un_0s = np.where(np.array(simplified_counts) == 1)[0]  # row indices for 1s
            ov_0s = np.where(np.array(simplified_counts) == 1)[1]  # cols indices for 1s
            comp_iis = list()
            # get the comps corresponding to the uniquely called -1/1s
            for un_0, ov_0 in zip(un_0s, ov_0s):
                comp_i = np.where(num_dpsis_data[ov_0,] == [-1, 0, 1][un_0])[0][0]
                comp_iis.append(comp_i)
            # If only one comp implicated for the LSV
            if len(set(comp_iis)) == 1:
                unique_comp_i = list(set(comp_iis))[0]
                unique_comp = comp_names[comparisons_ii[unique_comp_i]]
                # if sig id for this comparison
                if lsv_id in sig_subset_ids[unique_comp]:
                    if must_reciprocate:
                        # sum junctions (cols) for each comparison
                        summed_juncs = np.sum(num_dpsis_data, axis=0)
                        if summed_juncs[unique_comp_i] != 0:
                            # Not a reciprocating LSV!! Skip it.
                            non_recriprocating.append(lsv_id)
                            continue
                    if unique_comp not in singly_unique_sig:
                        singly_unique_sig[unique_comp] = [lsv_id]
                        all_uniques.append(lsv_id)
                    else:
                        singly_unique_sig[unique_comp].append(lsv_id)
                        all_uniques.append(lsv_id)
                # not sig id for this comparison
                else:
                    # Maybe it is only sig for other comparison(s)
                    if lsv_id in all_sig:
                        sig_not_singly_so.append(lsv_id)
                    elif unique_comp not in non_sig:
                        non_sig[unique_comp] = [lsv_id]
                    else:
                        non_sig[unique_comp].append(lsv_id)
            else:
                # junctions seen changing at most in one comparison,
                # but more than one comparison implicated.
                # Thus, different junctions changing in different comparisons.
                # Could be non-reciprocating. If so, classify it as such.
                if False in (num_dpsis_data.sum(axis=0) == 0):
                    if lsv_id in all_sig:
                        non_recriprocating.append(lsv_id)
                    else:
                        non_sig["no_comp_assoc"].append(lsv_id)
                else:
                    if lsv_id in all_sig:
                        unsure.append(lsv_id)
                    else:
                        non_sig["no_comp_assoc"].append(lsv_id)

        # else if no -1s and no 1s
        elif simplified_counts[0].sum() == 0 and simplified_counts[2].sum() == 0:
            not_changing.append(lsv_id)
        else:
            # how many different junctions saw -1, 0, and 1?
            junc_counts = np.sum(simplified_counts, 1)
            neg1 = junc_counts[0]
            pos1 = junc_counts[2]
            # if multiple junctions agree on a LSVs comparisons:
            if neg1 == pos1:
                if neg1 == 0 and pos1 == 0:
                    print("unsure0")
                    pdb.set_trace()
                # could be an LSV shared by multiple comparisons..
                if must_reciprocate:
                    if False in (num_dpsis_data.sum(axis=0) == 0):
                        if lsv_id in all_sig:
                            non_recriprocating.append(lsv_id)
                        else:
                            non_sig["no_comp_assoc"].append(lsv_id)
                        continue
                comps_accrding_to_juncs = "immastring"
                dpsi_dir_agree = False
                opposites = False
                for row_ii in range(0, num_dpsis_data.shape[0]):
                    neg_comps = np.where(num_dpsis_data[row_ii,] < 0)
                    pos_comps = np.where(num_dpsis_data[row_ii,] > 0)
                    if neg_comps[0].shape[0] > 0 and pos_comps[0].shape[0] > 0:
                        # Comps that completely disagree on directionality of same juncs!
                        opposites = True
                    elif neg_comps[0].shape[0] == 0 and pos_comps[0].shape[0] == 0:
                        # then this junction never changes
                        continue
                    this_comps = np.where(abs(num_dpsis_data[row_ii,]) > 0)[0]
                    if not isinstance(comps_accrding_to_juncs, str):
                        dpsi_dir_agree = np.array_equal(this_comps, comps_accrding_to_juncs)
                        if not dpsi_dir_agree:
                            # Different comps use different junctions
                            break
                    elif this_comps.shape[0] != 0:
                        comps_accrding_to_juncs = this_comps
                # col_comps_ov_0 = np.where(num_dpsis_data > 0)[1]
                # col_comps_un_0 = np.where(num_dpsis_data < 0)[1]
                # # check if under and over 0 agree on which comparisons belong together
                # dpsi_dir_agree = np.array_equal(col_comps_ov_0, col_comps_un_0)
                if dpsi_dir_agree:
                    comp_iis = comps_accrding_to_juncs.tolist()
                    comps = [comp_names[comparisons_ii[comp_ii]] for comp_ii in comp_iis]
                    comps.sort()
                    comps = "_and_".join(comps)
                    if lsv_id in all_sig:
                        if opposites:
                            if comps in opposite_dict:
                                opposite_dict[comps].append(lsv_id)
                            else:
                                opposite_dict[comps] = [lsv_id]
                            continue
                        if comps in cococombo_breaker:
                            cococombo_breaker[comps].append(lsv_id)
                        else:
                            cococombo_breaker[comps] = [lsv_id]
                    elif comps in non_sig:
                        non_sig[comps].append(lsv_id)
                    else:
                        non_sig[comps] = [lsv_id]
                else:
                    if lsv_id in all_sig:
                        if False in (num_dpsis_data.sum(axis=0) == 0):
                            non_recriprocating.append(lsv_id)
                        else:
                            # Different comps use different junctions
                            unsure.append(lsv_id)
                    else:
                        non_sig["no_comp_assoc"].append(lsv_id)
            elif neg1 != pos1:
                # different number of -dPSI and +dPSI juncs cannot possibly reciprocate
                if lsv_id in all_sig:
                    non_recriprocating.append(lsv_id)
                else:
                    non_sig["no_comp_assoc"].append(lsv_id)
            else:
                print("unsure4")
                pdb.set_trace()

    print("Finished analyzing LSVs!")
    all_uniques = list(set(all_uniques))
    comp_names = list(singly_unique_sig.keys())
    comp_names.sort()
    nonrednetworks = dict()
    nonrednetworks["all_non_red_sets"] = non_red_sets
    nonrednetworks["unique_nonredsets"] = dict()
    nonrednetworks["cococombos"] = {x: [] for x in cococombo_breaker.keys()}
    nonrednetworks["opposites"] = {x: [] for x in opposite_dict.keys()}
    all_non_red_sets = non_red_sets['singles'].values()
    all_non_red_sets.extend(non_red_sets['twos'].values())
    all_non_red_sets.extend(non_red_sets['three_plus'].values())
    all_non_red_lsvs = non_red_sets['singles_all_lsvs']
    all_non_red_lsvs.extend(non_red_sets['twos_lsvs'])
    all_non_red_lsvs.extend(non_red_sets['three_plus_lsvs'])
    # n_sets = len(all_non_red_sets)
    n_lsvs = len(all_sig)
    summary_text = ""
    summary_text += "%s Sig LSVs using %s dPSI were grouped (or not)... ::\n" % (n_lsvs,
                                                                                 # n_sets,
                                                                                 sig_dpsi_thresh)
    if must_reciprocate:
        nonrednetworks["not_grouped"] = {"unsure": [],
                                         "sig_not_singly_so": [],
                                         "NonReciprocates": []}
    else:
        nonrednetworks["not_grouped"] = {"unsure": [],
                                         "sig_not_singly_so": []}
    # For each LSV identified as singly unique, generate a dict
    # that has the nonredsets that contain each LSV
    n_unique_lsvs = 0
    n_unique_sets = 0
    for comp in comp_names:
        nonrednetworks["unique_nonredsets"][comp] = []
        for sig_id in all_uniques:
            if sig_id in singly_unique_sig[comp]:
                nonrednetworks["unique_nonredsets"][comp].append(id_dict[sig_id])
        nonrednetworks["unique_nonredsets"][comp] = list(set(nonrednetworks["unique_nonredsets"][comp]))
        n_u = len(singly_unique_sig[comp])
        n_unique_lsvs += n_u
        n_nrn = len(nonrednetworks["unique_nonredsets"][comp])
        n_unique_sets += n_nrn
        summary_text += "%s: %s SinglyUnique LSVs, %s NonRedNetworks\n" % (comp, n_u, n_nrn)
    summary_text += "TOTAL Singly Uniques: %s LSVs, %s NonRedNetworks\n" % (n_unique_lsvs, n_unique_sets)
    n_combo_lsvs = 0
    n_combo_sets = 0
    for comp in cococombo_breaker.keys():
        n_ids = len(cococombo_breaker[comp])
        n_combo_lsvs += n_ids
        for sig_id in cococombo_breaker[comp]:
            if sig_id in all_sig:
                nonrednetworks["cococombos"][comp].append(id_dict[sig_id])
        nonrednetworks["cococombos"][comp] = list(set(nonrednetworks["cococombos"][comp]))
        n_nrn = len(nonrednetworks["cococombos"][comp])
        n_combo_sets += n_nrn
        summary_text += "===\n%s\n%s LSVs shared, %s NonRedNetworks\n" % (comp, n_ids, n_nrn)
    summary_text += "TOTAL combos: %s LSVs, %s NonRedNetworks\n" % (n_combo_lsvs, n_combo_sets)
    n_opp_lsvs = 0
    n_opp_sets = 0
    for comp in opposite_dict.keys():
        n_ids = len(opposite_dict[comp])
        n_opp_lsvs += n_ids
        for sig_id in opposite_dict[comp]:
            if sig_id in all_sig:
                nonrednetworks["opposites"][comp].append(id_dict[sig_id])
        nonrednetworks["opposites"][comp] = list(set(nonrednetworks["opposites"][comp]))
        n_nrn = len(nonrednetworks["opposites"][comp])
        n_opp_sets += n_nrn
        summary_text += "===\n%s\n%s LSVs show oppositivity, %s NonRedNetworks\n" % (comp, n_ids, n_nrn)
    summary_text += "TOTAL opposites: %s LSVs, %s NonRedNetworks\n" % (n_opp_lsvs, n_opp_sets)
    for sig_id in unsure:
        if sig_id in all_sig:
            nonrednetworks["not_grouped"]["unsure"].append(id_dict[sig_id])
    nonrednetworks["not_grouped"]["unsure"] = list(set(nonrednetworks["not_grouped"]["unsure"]))
    n_unsure_sets = len(nonrednetworks["not_grouped"]["unsure"])
    summary_text += "%s LSVs were not grouped because 'unsure,' %s NonRedNetworks\n" % (len(unsure), n_unsure_sets)
    for sig_id in sig_not_singly_so:
        if sig_id in all_sig:
            nonrednetworks["not_grouped"]["sig_not_singly_so"].append(id_dict[sig_id])
    nonrednetworks["not_grouped"]["sig_not_singly_so"] = list(set(nonrednetworks["not_grouped"]["sig_not_singly_so"]))
    n_sig_not_singly_so_sets = len(nonrednetworks["not_grouped"]["sig_not_singly_so"])
    summary_text += "%s LSVs were not grouped because 'sig_not_singly_so,' %s NonRedNetworks\n" % (
        len(sig_not_singly_so), n_sig_not_singly_so_sets)
    if must_reciprocate:
        for sig_id in non_recriprocating:
            if sig_id in all_sig:
                nonrednetworks["not_grouped"]["NonReciprocates"].append(id_dict[sig_id])
        nonrednetworks["not_grouped"]["NonReciprocates"] = list(set(nonrednetworks["not_grouped"]["NonReciprocates"]))
        n_lsvs_nonrec = len(non_recriprocating)
        n_nonrec_sets = len(nonrednetworks["not_grouped"]["NonReciprocates"])
        summary_text += "%s LSVs were not grouped because they're non-reciprocating, %s NonRedNetworks\n" % (
            n_lsvs_nonrec,
            n_nonrec_sets)
    print(summary_text)
    if unblank_the_data:
        io_voila_caleb.unimpute_lsv_data(data, blanked_lsvs_dict)
    results = {"singly_unique": singly_unique_sig,
               "cococombos": cococombo_breaker,
               "opposites": opposite_dict,
               "nonredsets": nonrednetworks,
               "summary": summary_text}
    return results


def counts_per_row(numpy_array, elements_to_count):
=======
def counts_per_row(numpy_array: np.array,
                   elements_to_count):
>>>>>>> 37c31f08
    """
    :type numpy_array: numpy array duh
    :param numpy_array: np.array
    :param elements_to_count: list of elements to count, row-wise
    :return: list of arrays whereby each array corresponds to a row-wise count of how many
        times an element was seen. e.g.:

    numpy_array=
    array([[ 0.,  0.,  0.,  0.,  0.,  0.,  0.,  0.],
           [ 0.,  0.,  0.,  1.,  1.,  1.,  0.,  0.],
           [ 0.,  0.,  0., -1., -1., -1.,  0.,  0.]])

    elements_to_count=
            [-1, 0, 1]

    returns:
        [array([0, 0, 3]), array([8, 5, 5]), array([0, 3, 0])]
    """
    return [np.sum(numpy_array == x, axis=1) for x in elements_to_count]


def get_column_uniques(pandas_df, columns=False):
    """
    Given a binary pandas dataframe with only 1s and 0s,
        for each column, return a list of index names
        exclusive to that column. In other words, if only
        column Z has a 1 (all others cols have 0) in row X,
        then assign row X's index to column Z.

        Returns a dictionary {col_name: [list, of, indices]}
    """
    if columns:
        pandas_df_subset = pa.DataFrame(pandas_df, columns=columns)
    else:
        pandas_df_subset = pandas_df
    result_dict = dict()
    unique_ii_bools = pandas_df_subset.sum(axis=1) == 1
    pandas_df_unique_rows = pandas_df_subset[unique_ii_bools]
    for col_name in pandas_df_unique_rows.columns.tolist():
        are_ones_for_this_col = pandas_df_unique_rows[col_name] == 1
        unique_to_this_col = pandas_df_unique_rows[are_ones_for_this_col]
        result_dict[col_name] = unique_to_this_col.index.tolist()
    return result_dict


def sig_util_sets_to_binary_matrix(sig_util_non_red_sets):
    """
    Takes output from sig_utilized_non_red_sets and generates a
    numpy matrix of 0s and 1s. Each row is a set, each column is a comparison.

    Returns pandas dataframe with nonredsets as rownames and comparisons as col names.
    """
    all_SIGnonredsets = set()
    comparisons = sig_util_non_red_sets.keys()
    comparisons.sort()
    n_comp = len(comparisons)
    comparisons_i_dict = {comparison: comp_i for comparison, comp_i in zip(comparisons, range(0, n_comp))}
    for comparison in comparisons:
        this_comparisons_sets = sig_util_non_red_sets[comparison]
        all_SIGnonredsets = all_SIGnonredsets | this_comparisons_sets

    all_SIGnonredsets_list = list(all_SIGnonredsets)
    all_SIGnonredsets_list.sort()
    res_matrix = np.zeros((len(all_SIGnonredsets), len(comparisons)))
    for comparison in comparisons:
        this_comparisons_list = list(sig_util_non_red_sets[comparison])
        for nonred in this_comparisons_list:
            nonred_i = all_SIGnonredsets_list.index(nonred)
            if nonred_i == -1:  # then this set isn't significant in this comparison
                raise RuntimeError("Uhhh what? %s %s" % (nonred, comparison))
            res_matrix[nonred_i, comparisons_i_dict[comparison]] = 1
    dataframe = pa.DataFrame(res_matrix,
                             index=all_SIGnonredsets_list,
                             columns=comparisons)
    return dataframe


def sig_utilized_non_red_sets(Data,
                              Keep_introns=True,
                              CUTOFF_dPSI_nonred=0.2,
                              CUTOFF_PSI_nonred=1.0,
                              CUTOFF_dPSI_nonredset_hit=0.05,
                              CUTOFF_PROB_nonredset_hit=0,
                              dpsi_array_comparisons=False):
    """
    Generate a dict[comparison: sets] where the sets are the set of NonRedSets that
        the given comparison has at least one signififcant LSV ID in it.

        Also return non_red_dpsis[nonredset][lsvid]:dpsi_array

        CUTOFF_dPSI: what constitutes "significant"?
        CUTOFF_PROB: what constitutes "significant"?
        CUTOFF_PSI: what constitutes "significant"?
        dpsi_array_comparisons: list of comparisons to use for generating
            the dpsi_array results. Optional!
    """
    from voila.tools.non_redundant_sets import non_redundant_set
    non_red_sets, blankdictids = non_redundant_set(data=Data,
                                                   cutoff_dpsi=CUTOFF_dPSI_nonred,
                                                   cutoff_psi=CUTOFF_PSI_nonred,
                                                   save_blanked_structure=True)
    id_dict = non_redundant_id_dict(non_red_sets,
                                    cutoff_dpsi=CUTOFF_dPSI_nonred,
                                    cutoff_psi=CUTOFF_PSI_nonred)
    # non_red_sets = set(id_dict.values())
    comparisons = Data.keys()
    results = {x: set() for x in comparisons}
    all_ids = io_caleb.get_all_unique_lsv_ids(Data)
    n_a = len(all_ids)
    sig_dict_subset = io_caleb.subset_significant(Data,
                                                  CUTOFF_dPSI_nonredset_hit,
                                                  CUTOFF_PROB_nonredset_hit,
                                                  Keep_introns)
    sig_ids = io_caleb.get_all_unique_lsv_ids(sig_dict_subset)
    n_s = len(sig_ids)
    LOG.info("Identifying which NonRed sets are 'utilized' by sig LSVs in each comparison...")
    LOG.info("Out of %s total unique LSV IDs, %s are sig (dPSI>=%s,Prob>=%s)" % (n_a,
                                                                                 n_s,
                                                                                 CUTOFF_dPSI_nonredset_hit,
                                                                                 CUTOFF_PROB_nonredset_hit))
    all_sets = get_all_nrsets(non_red_sets, Join="_")
    LOG.info("Building non-redundant set dPSI array dictionary...")
    nrsets_dpsis, dpsi_comps = non_redundant_dpsis(Data, all_sets, dpsi_array_comparisons)
    for comparison in comparisons:
        sig_ids = io_caleb.get_lsv_ids(sig_dict_subset[comparison])
        for sig_id in sig_ids:
            if sig_id in id_dict:
                results[comparison].add(id_dict[sig_id])
        # REVERT BLANKED DICT TO ORIGINAL STATE
        for lsv_id in blankdictids[comparison]:
            Data[comparison].pop(lsv_id)
    return results, nrsets_dpsis, dpsi_comps


def get_all_nrsets(NonRedSets, Join="_"):
    """
    Given value returned by Non_redundant_sets,
        return a list of all the non_redundant sets joined by underscore
    """
    loner_sets = NonRedSets["singles"].values()
    doublet_sets = NonRedSets["twos"].values()
    three_plus_sets = NonRedSets["three_plus"].values()
    sortListOLists(loner_sets)
    sortListOLists(doublet_sets)
    sortListOLists(three_plus_sets)
    all_sets = list()
    all_sets.extend(loner_sets)
    all_sets.extend(doublet_sets)
    all_sets.extend(three_plus_sets)
    all_sets_joined = list()
    for s in all_sets:
        s.sort()
        all_sets_joined.append(Join.join(s))
    return all_sets_joined


def sortListOLists(ListOLists, InPlace=True):
    if InPlace:
        for elem in ListOLists:
            elem.sort()
    else:
        copiedListOLists = copy.deepcopy(ListOLists)
        for elem in copiedListOLists:
            elem.sort()
        return copiedListOLists


def non_redundant_id_dict(data,
                          cutoff_dpsi=0.2,
                          cutoff_psi=1.0):
    """
    Given a quick import of data, generate a dict with:
        LSV_IDs -> partner_lsvs_sep_by_underscores
        e.g. 'ENSG00000004478:2906304-2906448:target' ->
            'ENSG00000004478:2906304-2906448:target_ENSG00000004478:2906304-2906448:source'

        Data: may be quick import of data OR value returned from Non_redundant_set().
        CUTOFF_dPSI: see Non_redundant_set() for details
        CUTOFF_PSI: see Non_redundant_set() for details
    """
    if check_is_non_red_set(data, True):
        non_red_sets = data
    else:
        from voila.tools.non_redundant_sets import non_redundant_set
        non_red_sets = non_redundant_set(data=data,
                                         cutoff_dpsi=cutoff_dpsi,
                                         cutoff_psi=cutoff_psi)
    non_red_dict = dict()
    all_sets = get_all_nrsets(non_red_sets, Join="_")
    for nset in all_sets:
        nset_dict = {x: nset for x in nset.split("_")}
        non_red_dict.update(nset_dict)
    return non_red_dict


def non_redundant_dpsis(BlankedData,
                        NonRedSets,
                        Comparisons=False):
    """
    Given blanked quick import and NonRedSet,
        return:
        nrset_numdpsis_dict[nonredsetid] : lsvid : numdPSIs array

        Comparisons:
            Optional! If list of names provided, subset the
            BlankedData to only include those comparisons.
    """
    if isinstance(Comparisons, str):
        comparisons = list(Comparisons)
    elif isinstance(Comparisons, list):
        comparisons = Comparisons
    else:
        comparisons = BlankedData.keys()
        comparisons.sort()
    BlankedData = {k: BlankedData[k] for k in comparisons}
    all_numdpsis, comparisons = io_caleb.get_num_d_psi(BlankedData, True)
    nrset_numdpsis = dict()
    for nrset in NonRedSets:
        nrset_numdpsis[nrset] = dict()
        lsv_ids = nrset.split("_")
        for lsv_id in lsv_ids:
            nrset_numdpsis[nrset][lsv_id] = all_numdpsis[lsv_id]
    return nrset_numdpsis, comparisons


def find_set_partners(connected_sets, lsv_id, sig_ids=False):
    """
    Given data returned from Non_redundant_set and a query LSV_ID,
        return the LSV's partenr(s) that share a utilized junction.

        Arguments:
            connected_sets: return value from Non_redundant_set
            lsv_id: LSV_ID: query LSV to get partnrs for
            sig_ids: OPTIONAL list/set
                If provided, this funciton will only return partner LSV(s)
                that are in this list/set. For example, if you only
                want to identify "significant" LSV partners...
    """
    if sig_ids:
        sig_ids = list(sig_ids)
    if lsv_id in connected_sets['singles_all_lsvs']:
        return "isolated"
    elif lsv_id in connected_sets['twos_lsvs']:
        pairs = connected_sets['twos'].values()
        for pair in pairs:
            if lsv_id in pair:
                partner = copy.copy(pair)
                partner.remove(lsv_id)
                if sig_ids:
                    if partner[0] in sig_ids:
                        return partner
                    else:
                        return "no_sig_partner"
                else:
                    return partner
    elif lsv_id in connected_sets['three_plus_lsvs']:
        complexes = connected_sets['three_plus'].values()
        for comp in complexes:
            if lsv_id in comp:
                partners = copy.copy(comp)
                partners.remove(lsv_id)
                if sig_ids:
                    sig_partners = list(set(sig_ids).intersection(set(partners)))
                    if len(sig_partners) > 0:
                        return partners
                    else:
                        return "no_sig_partners"
                else:
                    return partners
    else:
        LOG.info(lsv_id, "wasn't found in sets...")


def check_is_non_red_set(NonRedSet, Bool=False):
    """
    Check that NonRedSet is, in fact, value returned by non_red_set()
    """
    if not isinstance(NonRedSet, dict):
        if not Bool:
            raise ValueError("Expected a NonRedSet, instead object is of type: "
                             + str(type(NonRedSet)))
        else:
            return False
    for key in ['twos_lsvs',
                'singles',
                'three_plus',
                'three_plus_lsvs',
                'singles_all_lsvs',
                'twos']:
        if key not in NonRedSet:
            if not Bool:
                raise ValueError("Expected a NonRedSet, but missing key: %s" % (key))
            else:
                return False
    return True


def check_is_binary_lsv_data(data,
                             thisbool=False):
    """
    """
    io_caleb.check_is_quick_import(data)
    io_caleb.check_lsv_ids_all_shared(data)
    lsv_dict = data[list(data.keys())[0]]
    random_lsv_id = io_caleb.get_lsv_ids(lsv_dict)[0]
    if "binary_indices" in lsv_dict[random_lsv_id]:
        if thisbool:
            return True
    elif thisbool:
        return False
    else:
        raise ValueError("Provided LSV dictionary data didn't have binary_indices")


def get_junc_index(data, lsv, junc_coord):
    io_caleb.check_is_quick_import(data)
    io_caleb.check_is_lsv(lsv)
    if isinstance(junc_coord, str):
        if not "-" in junc_coord:
            raise RuntimeError("junc_cood should be '###-###', not %s" % junc_coord)
    elif isinstance(junc_coord, list):
        if isinstance(junc_coord[0], int) and len(junc_coord) == 2:
            junc_coord = "-".join(junc_coord)
        else:
            raise RuntimeError("Bad argument here ...")
    else:
        raise RuntimeError("Unexpected argument")
    lsv_juncs = io_caleb.get_juncs(lsv)
    if not junc_coord in lsv_juncs:
        raise RuntimeError("Junc not in LSV ...")
    indices = index_all(lsv_juncs, junc_coord)
    if len(indices) != 1:
        pdb.set_trace()
    else:
        return indices[0]


def group_lsvs_by_id(lsv_ids):
    """
    Given list of LSV IDs, return dict of Ensembl ids pointing
        at LSVs
    """
    lsv_ids = copy.copy(lsv_ids)
    lsv_ids.sort()
    gene_to_lsvs = dict()
    ensembl_ids = [x.split(":")[0] for x in lsv_ids]
    while len(ensembl_ids) > 0:
        indices = index_all(ensembl_ids, ensembl_ids[0])
        gene_to_lsvs[ensembl_ids[0]] = [lsv_ids[ind] for ind in indices]
        ensembl_ids = ensembl_ids[max(indices) + 1:]
        lsv_ids = lsv_ids[max(indices) + 1:]
    return gene_to_lsvs


def index_all(array, element, nottt=False):
    """Return all indices of array that point to an element.
        Arguments:
            array   = type: list.
            element = object that you wish to get indices for from array.
            Not     = If True, return indices of elements that do *not* match
    """
    if not isinstance(array, list):
        raise Exception("Please only give lists to this function.")
    if nottt:
        matched_indices = [i for i, x in enumerate(array) if x != element]
    else:
        matched_indices = [i for i, x in enumerate(array) if x == element]
    return matched_indices


##################################### GENERAL HELPER #####################################


def dict_print(obj):
    if type(obj) == dict:
        for k, v in obj.items():
            if hasattr(v, '__iter__'):
                LOG.info(k)
                dict_print(v)
            else:
                LOG.info('%s : %s' % (k, v))
    elif type(obj) == list:
        for v in obj:
            if hasattr(v, '__iter__'):
                dict_print(v)
            else:
                LOG.info(v)
    else:
        LOG.info(obj)


def get_inconclusive_cassettes(data, dpsi=0.05, psi=0.05):
    num_d_psis_data = io_caleb.get_num_d_psi(data)
    num_psis_data = io_caleb.get_num_psi(data)
    results = find_binary_lsv_ids(
        num_d_psi=num_d_psis_data,
        this_num_psi=num_psis_data,
        cutoff_d_psi=dpsi,
        cutoff_psi=psi,
        return_other_ids=True,
        return_bi_iis=True)
    binary_ids = results["binary"]
    binary_indices = results["binary_indices"]
    complex_over_ids = results["complex"]
    complex_single_ids = results["single"]
    zero_over_ids = results["non_sig"]
    binary_dict = dict()
    complex_dict = dict()
    single_sig_dict = dict()
    nonsig_dict = dict()

    for comparison in list(data.keys()):
        binary_dict[comparison] = io_caleb.lsv_dict_subset(dictionary=data[comparison],
                                                           keys=binary_ids,
                                                           save_LSV_data=True,
                                                           new_sub_key="binary_indices",
                                                           new_values=binary_indices)
        complex_dict[comparison] = io_caleb.lsv_dict_subset(dictionary=data[comparison],
                                                            keys=complex_over_ids,
                                                            save_LSV_data=True)
        single_sig_dict[comparison] = io_caleb.lsv_dict_subset(dictionary=data[comparison],
                                                               keys=complex_single_ids,
                                                               save_LSV_data=True)
        nonsig_dict[comparison] = io_caleb.lsv_dict_subset(dictionary=data[comparison],
                                                           keys=zero_over_ids,
                                                           save_LSV_data=True)
    binary_coords = get_binary_coords(binary_dict)
    excl_dict = gen_excl_dict(binary_coords)
    bi_single, bi_cassette, matched_excl_noncassette, bi_complex = get_cassettes(excl_dict)
    all_cassette_ids = list()
    for ii in range(0, len(bi_cassette)):
        cassette = bi_cassette[ii]
        all_cassette_ids.extend(cassette["lsv_ids"])
    return set(all_cassette_ids)


def is_LSV_altSS_weird(LSV):
    """
    Assuming this LSV has a single dPSI change and you want
    to check if all the PSI-util junctions are just alt SS bet
    the ref exon and one other exon.
    """
    psis = np.array(io_caleb.get_psis(LSV))
    chrm = io_caleb.get_chr(LSV)
    strd = io_caleb.get_strand(LSV)
    util_bool = np.max(psis, axis=0) > 0.025
    util_juncs = np.array(io_caleb.get_juncs(LSV))[util_bool].tolist()
    util_juncs = string_to_int_coords(util_juncs)
    ref_ex_int = get_reference_exon(LSV)
    n_ref_ex_int = get_non_reference_exons(LSV)
    n_ref_ex_util_juncs_go_into = list()
    for util_j in util_juncs:
        for side in util_j:
            n_ref_ex_util_juncs_go_into.extend(get_exons_containing_coord(n_ref_ex_int, side))
    unique_exons = set(int_to_string_coords(n_ref_ex_util_juncs_go_into))
    if len(unique_exons) == 1:
        return True
    else:
        return False


def are_used_juncs_sharing_non_ref_coord(Ref_LSV, Junctions):
    """
    Given N junctions (must be 'utilized' by LSV),
        how many of them share the same non-reference-exon coord?

        If N>1 and N of them share non-ref-coord, this is a altSS LSV.

        Else less than N share non-ref-coord, so at least one junction
            is going to a different genomic coordinate. Now, this could
            still be alt SS (esp if they go into same exon), but that's
            outside the scope of this function.
    """
    io_caleb.check_is_lsv(Ref_LSV)
    ref_exon = get_reference_exon(Ref_LSV)
    juncs = [x.split("_")[2] for x in Junctions]
    juncs = string_to_int_coords(juncs)
    non_refs = set()
    poss_differences = len(Junctions)
    if poss_differences == 0:
        pdb.set_trace()
    for junction in juncs:
        non_ref_j = get_non_ref_junc_coord(ref_exon, junction)
        if isinstance(non_ref_j, str):
            continue  # intronic
        non_refs.add(non_ref_j)
    if poss_differences > 1:
        if len(non_refs) == 1:
            return True
        elif len(non_refs) == 0:
            LOG.info("likely novel intronic event...")
            pdb.set_trace()
        else:
            # 2+ non-ref coords are different
            return False
    else:  # N= 1, so there is 1 non-ref coord.. duh
        # let us check if other junctions are psi-utilized
        # and show evidence of altSS behavior
        if is_LSV_altSS_weird(Ref_LSV):
            return True  # this means it is a weird LSV with one dPSI
            # and the other junctions are altSS behaving
        return False


def are_used_juncs_sharing_ref_coord(Ref_LSV, Junctions):
    """
    Given N junctions (must be 'utilized' by LSV),
        how many of them share the same reference-exon coord?

        If N>1 and N of them share ref-coord, this is a altSS LSV.

        Else less than N share ref-coord, so at least one junction
            is coming from a different genomic coordinate. Now, this could
            still be alt SS (esp if they go into same exon), but that's
            outside the scope of this function.
    """
    io_caleb.check_is_lsv(Ref_LSV)
    ref_exon = get_reference_exon(Ref_LSV)
    juncs = [x.split("_")[2] for x in Junctions]
    juncs = string_to_int_coords(juncs)
    refs = set()
    poss_differences = len(Junctions)
    if poss_differences == 0:
        pdb.set_trace()
    for junction in juncs:
        ref_j = get_ref_junc_coord(ref_exon, junction)
        if isinstance(ref_j, str):
            continue  # intronic
        refs.add(ref_j)
    if poss_differences > 1:
        if len(refs) == 1:
            return True
        elif len(refs) == 0:
            LOG.info("likely novel intronic event...")
            pdb.set_trace()
        else:
            # 2+ ref coords are different
            return False
    else:  # N= 1, so there is 1 ref coord .. duh
        # however:
        # let us check if other junctions are psi-utilized
        # and show evidence of altSS behavior
        if is_LSV_altSS_weird(Ref_LSV):
            return True  # this means it is a weird LSV with one dPSI
        return False


def check_if_lsv_utilizes_intron(data, lsv_id, psi_cutoff=0.05):
    """
    Given ONE LSV, return True if IR PSI is > PSI_cutoff
    """
    io_caleb.check_is_lsv_id(lsv_id)
    LSV = io_caleb.get_lsv(data, lsv_id)
    if LSV["LSV Type"][-1:] != "i":
        return False
    ir_psi = np.array(io_caleb.get_psis(LSV))[:, -1]
    if np.max(ir_psi) > psi_cutoff:
        return True
    return False  # else intron isn't really utilized<|MERGE_RESOLUTION|>--- conflicted
+++ resolved
@@ -166,17 +166,9 @@
         must_reciprocate: Trye/False, binary-like LSVs must have a junc go up AND down
         method: 'sum_to_95' or 'count' ... see find_binary_lsv_ids and find_binary_lsvs_95
     """
-<<<<<<< HEAD
-    io_voila_caleb.check_is_quick_import(data)
-
-    print("Getting num_d_psi data ...")
-
-    num_d_psi_data = get_num_d_psi(data)
-=======
     io_caleb.check_is_quick_import(data)
     LOG.info("Getting num_d_psi data ...")
     num_d_psi_data = io_caleb.get_num_d_psi(data)
->>>>>>> 37c31f08
     if cutoff_psi < 1:
         LOG.info("Getting num_psi data ...")
         numPSIs_data = io_caleb.get_num_psi(data)
@@ -1410,423 +1402,8 @@
     return new_lsv_dict
 
 
-<<<<<<< HEAD
-def singly_unique(data,
-                  threshold=0.05,
-                  sig_dpsi_thresh=0.1,
-                  sig_prob_thresh=0.95,
-                  evaluate_introns=True,
-                  comparisons=False,
-                  stringent_prob=0,
-                  must_reciprocate=True,
-                  firstpdb=False,
-                  secondpdb=False,
-                  unblank_the_data=True):
-    """
-    Identify sigLSVs in the data that change in a pattern unique to a comparison.
-
-    This algorithm is sensitive to the thresholds. Borderline cases will
-        always be an issue. So, please check the results by eye to make sure
-        the results pass the ole' "Yeah that checks out" intuition test.
-
-    Arguments:
-        data : Quick Import
-        threshold (default 0.05) : dPSI w/in +/-[threshold] of 0 are converted to 0
-        sig_dpsi_thresh (default 0.2) : dPSI thresh for ID'ing sig LSVs
-        sig_prob_thresh (default 0.95) : Prob(dPSI) thresh for ID'ing sig LSVs
-        evaluate_introns : True/False, should intronic LSVs be considered?
-        comparisons (default False) : return list of comparisons corresponding to columns?
-        stringent_prob (default 0) : convert dPSI to 0 if P(dPSI) < stringent_prob_thresh
-            default 0 means no dPSI will be converted to 0 by this argument
-            0.95 is very stringent, and will vastly reduce power to detect unique changes
-                however, these unique changes will be highly supported by the RNA seq data!
-        must_reciprocate (default True) : must the uniquely called LSV dPSIs sum to 0?
-            (CAREFUL: BEHAVIOUR IF SET TO FALSE NOT TESTED YET)
-            (not quite 'binary-like' b/c LSV with 4 junctions (2 pos, 2 neg) is reciprocating)
-            after converting dPSI to 1,0,-1, checks that the sum for a uniquely called
-                LSV is 0. For example, if it is a binary-like LSV, one junction goes up, then
-                the other junction must go down. In conjunction with stringent_prob,
-                this will very stringently identify uniquely changing LSVs of high confidence
-                that make sense with respect to how splicing works on a biological level.
-                Note: you will lose a binary LSV where one junction goes up, and the other
-                    one doesn't go down enough or with enough probability to pass your threshes...
-        firstpdb : debug? Boolean
-        secondpdb : debug? Boolean
-        unblank_the_data : Boolean
-            If False, does not unblank the data, so you can play with the unblanked data if you want.
-
-    Algorithm steps ::
-     --(1)--
-     --Convert dPSI to -1, 0, or 1
-        if:
-          dPSI < (-)Threshold, make it (-1)
-          dPSI > (+)Threshold, make it ( 1)
-          (-)Threshold <= dPSI <= (+)Threshold, make it 0
-          prob(dPSI) < stringent_prob, make it 0
-
-     --(2)--
-     --Identify which junctions in which comparisons agree/disagree
-        For each junction, check if all columns agree or not.
-        - if all columns are the same, ignore the junction.
-        - else, identify what the least common #(s) is(are), and then
-        assign the column(s) name(s) to that row.
-
-     --(3)--
-     --Detect whether there is 1 disagreement that is singly unique to 1 comparison
-        After going through all the junctions if:
-         - at least one row is assigned a *single* column name
-         - all rows agree on any *single* column name assignments
-         - LSV reciprocates, if applicable (see must_reciprocate definition)
-        Then that LSV is assigned to that column (it is unique to that comparison)
-
-     --(4)-- TBD
-     --Detect groups of comparisons that agree/disagree (TBD)
-    if:
-     - at least one row is assigned more than one column name
-     - all rows agree on column name assignments
-    Then that LSV is assigned to a combination of the comparisons
-    eg: Comparison1_Comparison2 <- names will be sorted before joined
-
-                |A vs B|A vs C  | all other comparisons ...
-    Junction:   | dPSI | dPSI   | ...
-            0   |   #  |  #     | ...
-            1   |   #  |  #     | ...
-            2   |   #  |  #     | ...
-            ... |   ...|  ...   | ...
-
-    Returns dictionary
-        {SinglyUnique: {Comparisons: [LSV IDs ...]},
-         cococombo_breaker: (Comparison_Combos: [LSV IDs ...])} <-TBD
-    """
-    non_red_sets, blanked_lsvs_dict, all_num_dpsis_data = non_redundant_set(data=data,
-                                                                            cutoff_dpsi=0.1,
-                                                                            cutoff_psi=1,
-                                                                            save_blanked_structure=True,
-                                                                            return_numdpsis_dat=True)
-    print("Building non_red id dictionary ...")
-    id_dict = non_redundant_id_dict(non_red_sets,
-                                    cutoff_dpsi=0.1,
-                                    cutoff_psi=1)
-    print("Getting all Prob(dPSI) data ...")
-    all_prob_data, comp_names = get_num_prob(data, True)
-    sig_subset = io_voila_caleb.subset_significant(data,
-                                                   sig_dpsi_thresh,
-                                                   sig_prob_thresh,
-                                                   keep_introns=evaluate_introns)
-    all_uniques = list()
-    singly_unique_sig = dict()
-    non_sig = {"no_comp_assoc": []}
-    cococombo_breaker = dict()
-    opposite_dict = dict()
-    not_changing = []
-    non_recriprocating = []
-    unsure = []
-    sig_not_singly_so = []
-    sig_subset_ids = dict()
-    all_sig = []
-    if comparisons:
-        for c in comparisons:
-            these_ids = io_voila_caleb.get_LSV_IDs(sig_subset[c])
-            sig_subset_ids[c] = these_ids
-            all_sig.extend(these_ids)
-        comparisons_ii = [comp_names.index(x) for x in comparisons]
-        all_sig = list(set(all_sig))
-    else:
-        for c in data.keys():
-            sig_subset_ids[c] = io_voila_caleb.get_LSV_IDs(sig_subset[c])
-        all_sig = io_voila_caleb.get_all_LSV_IDs(sig_subset)
-        comparisons_ii = [comp_names.index(x) for x in data.keys()]
-    thelsvs = all_num_dpsis_data.keys()
-    indeces_at_10_percent = percent_through_list(thelsvs, 0.1)
-    print("Assigning %s LSVs to groups ... " % (len(thelsvs)))
-    i = 0.0
-    for lsv_id in thelsvs:
-        if i > 0.0 and i in indeces_at_10_percent:
-            print(str(indeces_at_10_percent[i]) + "% of LSVs processed...")
-        i += 1.0
-        if firstpdb:
-            if isinstance(firstpdb, str):
-                if lsv_id == firstpdb:
-                    pdb.set_trace()
-            else:
-                pdb.set_trace()
-        num_dpsis_data = all_num_dpsis_data[lsv_id]
-        num_probs_data = all_prob_data[lsv_id]
-        if comparisons:
-            num_dpsis_data = num_dpsis_data[:, comparisons_ii]
-            num_probs_data = num_probs_data[:, comparisons_ii]
-        # convert dPSIs to 1s and 0s
-        num_probs_data[num_probs_data < stringent_prob] = 0
-        num_probs_data[num_probs_data >= stringent_prob] = 1
-        between_thresh_inclus = (num_dpsis_data >= -threshold) & (num_dpsis_data <= threshold)
-        above_thresh = num_dpsis_data > threshold
-        below_thresh = num_dpsis_data < -threshold
-        num_dpsis_data[between_thresh_inclus] = 0
-        num_dpsis_data[above_thresh] = 1
-        num_dpsis_data[below_thresh] = -1
-        # Account for stringent_prob_thresh
-        num_dpsis_data = num_dpsis_data * num_probs_data
-        # how many 1s, 0s, and -1s per junction?
-        # Three arrays: -1s, 0s, and 1s
-        # [j1, j2, ...] , [j1, j2, ...] , [j1, j2, ...]
-        simplified_counts = counts_per_row(num_dpsis_data, [-1, 0, 1])
-        # np.array(simplified_counts) = above col-concatenated, so first row is -1s,
-        # second row is 0s, and last row is +1s
-        # columns are junctions
-        #
-        # Which junctions have a n=1 for -1s, 0s, or 1s?
-        sing_unique_calls = np.sum(np.array(simplified_counts) == 1, 0)
-        if max(sing_unique_calls) == 1:
-            if secondpdb:
-                if isinstance(secondpdb, str):
-                    if lsv_id == secondpdb:
-                        pdb.set_trace()
-                else:
-                    pdb.set_trace()
-            un_0s = np.where(np.array(simplified_counts) == 1)[0]  # row indices for 1s
-            ov_0s = np.where(np.array(simplified_counts) == 1)[1]  # cols indices for 1s
-            comp_iis = list()
-            # get the comps corresponding to the uniquely called -1/1s
-            for un_0, ov_0 in zip(un_0s, ov_0s):
-                comp_i = np.where(num_dpsis_data[ov_0,] == [-1, 0, 1][un_0])[0][0]
-                comp_iis.append(comp_i)
-            # If only one comp implicated for the LSV
-            if len(set(comp_iis)) == 1:
-                unique_comp_i = list(set(comp_iis))[0]
-                unique_comp = comp_names[comparisons_ii[unique_comp_i]]
-                # if sig id for this comparison
-                if lsv_id in sig_subset_ids[unique_comp]:
-                    if must_reciprocate:
-                        # sum junctions (cols) for each comparison
-                        summed_juncs = np.sum(num_dpsis_data, axis=0)
-                        if summed_juncs[unique_comp_i] != 0:
-                            # Not a reciprocating LSV!! Skip it.
-                            non_recriprocating.append(lsv_id)
-                            continue
-                    if unique_comp not in singly_unique_sig:
-                        singly_unique_sig[unique_comp] = [lsv_id]
-                        all_uniques.append(lsv_id)
-                    else:
-                        singly_unique_sig[unique_comp].append(lsv_id)
-                        all_uniques.append(lsv_id)
-                # not sig id for this comparison
-                else:
-                    # Maybe it is only sig for other comparison(s)
-                    if lsv_id in all_sig:
-                        sig_not_singly_so.append(lsv_id)
-                    elif unique_comp not in non_sig:
-                        non_sig[unique_comp] = [lsv_id]
-                    else:
-                        non_sig[unique_comp].append(lsv_id)
-            else:
-                # junctions seen changing at most in one comparison,
-                # but more than one comparison implicated.
-                # Thus, different junctions changing in different comparisons.
-                # Could be non-reciprocating. If so, classify it as such.
-                if False in (num_dpsis_data.sum(axis=0) == 0):
-                    if lsv_id in all_sig:
-                        non_recriprocating.append(lsv_id)
-                    else:
-                        non_sig["no_comp_assoc"].append(lsv_id)
-                else:
-                    if lsv_id in all_sig:
-                        unsure.append(lsv_id)
-                    else:
-                        non_sig["no_comp_assoc"].append(lsv_id)
-
-        # else if no -1s and no 1s
-        elif simplified_counts[0].sum() == 0 and simplified_counts[2].sum() == 0:
-            not_changing.append(lsv_id)
-        else:
-            # how many different junctions saw -1, 0, and 1?
-            junc_counts = np.sum(simplified_counts, 1)
-            neg1 = junc_counts[0]
-            pos1 = junc_counts[2]
-            # if multiple junctions agree on a LSVs comparisons:
-            if neg1 == pos1:
-                if neg1 == 0 and pos1 == 0:
-                    print("unsure0")
-                    pdb.set_trace()
-                # could be an LSV shared by multiple comparisons..
-                if must_reciprocate:
-                    if False in (num_dpsis_data.sum(axis=0) == 0):
-                        if lsv_id in all_sig:
-                            non_recriprocating.append(lsv_id)
-                        else:
-                            non_sig["no_comp_assoc"].append(lsv_id)
-                        continue
-                comps_accrding_to_juncs = "immastring"
-                dpsi_dir_agree = False
-                opposites = False
-                for row_ii in range(0, num_dpsis_data.shape[0]):
-                    neg_comps = np.where(num_dpsis_data[row_ii,] < 0)
-                    pos_comps = np.where(num_dpsis_data[row_ii,] > 0)
-                    if neg_comps[0].shape[0] > 0 and pos_comps[0].shape[0] > 0:
-                        # Comps that completely disagree on directionality of same juncs!
-                        opposites = True
-                    elif neg_comps[0].shape[0] == 0 and pos_comps[0].shape[0] == 0:
-                        # then this junction never changes
-                        continue
-                    this_comps = np.where(abs(num_dpsis_data[row_ii,]) > 0)[0]
-                    if not isinstance(comps_accrding_to_juncs, str):
-                        dpsi_dir_agree = np.array_equal(this_comps, comps_accrding_to_juncs)
-                        if not dpsi_dir_agree:
-                            # Different comps use different junctions
-                            break
-                    elif this_comps.shape[0] != 0:
-                        comps_accrding_to_juncs = this_comps
-                # col_comps_ov_0 = np.where(num_dpsis_data > 0)[1]
-                # col_comps_un_0 = np.where(num_dpsis_data < 0)[1]
-                # # check if under and over 0 agree on which comparisons belong together
-                # dpsi_dir_agree = np.array_equal(col_comps_ov_0, col_comps_un_0)
-                if dpsi_dir_agree:
-                    comp_iis = comps_accrding_to_juncs.tolist()
-                    comps = [comp_names[comparisons_ii[comp_ii]] for comp_ii in comp_iis]
-                    comps.sort()
-                    comps = "_and_".join(comps)
-                    if lsv_id in all_sig:
-                        if opposites:
-                            if comps in opposite_dict:
-                                opposite_dict[comps].append(lsv_id)
-                            else:
-                                opposite_dict[comps] = [lsv_id]
-                            continue
-                        if comps in cococombo_breaker:
-                            cococombo_breaker[comps].append(lsv_id)
-                        else:
-                            cococombo_breaker[comps] = [lsv_id]
-                    elif comps in non_sig:
-                        non_sig[comps].append(lsv_id)
-                    else:
-                        non_sig[comps] = [lsv_id]
-                else:
-                    if lsv_id in all_sig:
-                        if False in (num_dpsis_data.sum(axis=0) == 0):
-                            non_recriprocating.append(lsv_id)
-                        else:
-                            # Different comps use different junctions
-                            unsure.append(lsv_id)
-                    else:
-                        non_sig["no_comp_assoc"].append(lsv_id)
-            elif neg1 != pos1:
-                # different number of -dPSI and +dPSI juncs cannot possibly reciprocate
-                if lsv_id in all_sig:
-                    non_recriprocating.append(lsv_id)
-                else:
-                    non_sig["no_comp_assoc"].append(lsv_id)
-            else:
-                print("unsure4")
-                pdb.set_trace()
-
-    print("Finished analyzing LSVs!")
-    all_uniques = list(set(all_uniques))
-    comp_names = list(singly_unique_sig.keys())
-    comp_names.sort()
-    nonrednetworks = dict()
-    nonrednetworks["all_non_red_sets"] = non_red_sets
-    nonrednetworks["unique_nonredsets"] = dict()
-    nonrednetworks["cococombos"] = {x: [] for x in cococombo_breaker.keys()}
-    nonrednetworks["opposites"] = {x: [] for x in opposite_dict.keys()}
-    all_non_red_sets = non_red_sets['singles'].values()
-    all_non_red_sets.extend(non_red_sets['twos'].values())
-    all_non_red_sets.extend(non_red_sets['three_plus'].values())
-    all_non_red_lsvs = non_red_sets['singles_all_lsvs']
-    all_non_red_lsvs.extend(non_red_sets['twos_lsvs'])
-    all_non_red_lsvs.extend(non_red_sets['three_plus_lsvs'])
-    # n_sets = len(all_non_red_sets)
-    n_lsvs = len(all_sig)
-    summary_text = ""
-    summary_text += "%s Sig LSVs using %s dPSI were grouped (or not)... ::\n" % (n_lsvs,
-                                                                                 # n_sets,
-                                                                                 sig_dpsi_thresh)
-    if must_reciprocate:
-        nonrednetworks["not_grouped"] = {"unsure": [],
-                                         "sig_not_singly_so": [],
-                                         "NonReciprocates": []}
-    else:
-        nonrednetworks["not_grouped"] = {"unsure": [],
-                                         "sig_not_singly_so": []}
-    # For each LSV identified as singly unique, generate a dict
-    # that has the nonredsets that contain each LSV
-    n_unique_lsvs = 0
-    n_unique_sets = 0
-    for comp in comp_names:
-        nonrednetworks["unique_nonredsets"][comp] = []
-        for sig_id in all_uniques:
-            if sig_id in singly_unique_sig[comp]:
-                nonrednetworks["unique_nonredsets"][comp].append(id_dict[sig_id])
-        nonrednetworks["unique_nonredsets"][comp] = list(set(nonrednetworks["unique_nonredsets"][comp]))
-        n_u = len(singly_unique_sig[comp])
-        n_unique_lsvs += n_u
-        n_nrn = len(nonrednetworks["unique_nonredsets"][comp])
-        n_unique_sets += n_nrn
-        summary_text += "%s: %s SinglyUnique LSVs, %s NonRedNetworks\n" % (comp, n_u, n_nrn)
-    summary_text += "TOTAL Singly Uniques: %s LSVs, %s NonRedNetworks\n" % (n_unique_lsvs, n_unique_sets)
-    n_combo_lsvs = 0
-    n_combo_sets = 0
-    for comp in cococombo_breaker.keys():
-        n_ids = len(cococombo_breaker[comp])
-        n_combo_lsvs += n_ids
-        for sig_id in cococombo_breaker[comp]:
-            if sig_id in all_sig:
-                nonrednetworks["cococombos"][comp].append(id_dict[sig_id])
-        nonrednetworks["cococombos"][comp] = list(set(nonrednetworks["cococombos"][comp]))
-        n_nrn = len(nonrednetworks["cococombos"][comp])
-        n_combo_sets += n_nrn
-        summary_text += "===\n%s\n%s LSVs shared, %s NonRedNetworks\n" % (comp, n_ids, n_nrn)
-    summary_text += "TOTAL combos: %s LSVs, %s NonRedNetworks\n" % (n_combo_lsvs, n_combo_sets)
-    n_opp_lsvs = 0
-    n_opp_sets = 0
-    for comp in opposite_dict.keys():
-        n_ids = len(opposite_dict[comp])
-        n_opp_lsvs += n_ids
-        for sig_id in opposite_dict[comp]:
-            if sig_id in all_sig:
-                nonrednetworks["opposites"][comp].append(id_dict[sig_id])
-        nonrednetworks["opposites"][comp] = list(set(nonrednetworks["opposites"][comp]))
-        n_nrn = len(nonrednetworks["opposites"][comp])
-        n_opp_sets += n_nrn
-        summary_text += "===\n%s\n%s LSVs show oppositivity, %s NonRedNetworks\n" % (comp, n_ids, n_nrn)
-    summary_text += "TOTAL opposites: %s LSVs, %s NonRedNetworks\n" % (n_opp_lsvs, n_opp_sets)
-    for sig_id in unsure:
-        if sig_id in all_sig:
-            nonrednetworks["not_grouped"]["unsure"].append(id_dict[sig_id])
-    nonrednetworks["not_grouped"]["unsure"] = list(set(nonrednetworks["not_grouped"]["unsure"]))
-    n_unsure_sets = len(nonrednetworks["not_grouped"]["unsure"])
-    summary_text += "%s LSVs were not grouped because 'unsure,' %s NonRedNetworks\n" % (len(unsure), n_unsure_sets)
-    for sig_id in sig_not_singly_so:
-        if sig_id in all_sig:
-            nonrednetworks["not_grouped"]["sig_not_singly_so"].append(id_dict[sig_id])
-    nonrednetworks["not_grouped"]["sig_not_singly_so"] = list(set(nonrednetworks["not_grouped"]["sig_not_singly_so"]))
-    n_sig_not_singly_so_sets = len(nonrednetworks["not_grouped"]["sig_not_singly_so"])
-    summary_text += "%s LSVs were not grouped because 'sig_not_singly_so,' %s NonRedNetworks\n" % (
-        len(sig_not_singly_so), n_sig_not_singly_so_sets)
-    if must_reciprocate:
-        for sig_id in non_recriprocating:
-            if sig_id in all_sig:
-                nonrednetworks["not_grouped"]["NonReciprocates"].append(id_dict[sig_id])
-        nonrednetworks["not_grouped"]["NonReciprocates"] = list(set(nonrednetworks["not_grouped"]["NonReciprocates"]))
-        n_lsvs_nonrec = len(non_recriprocating)
-        n_nonrec_sets = len(nonrednetworks["not_grouped"]["NonReciprocates"])
-        summary_text += "%s LSVs were not grouped because they're non-reciprocating, %s NonRedNetworks\n" % (
-            n_lsvs_nonrec,
-            n_nonrec_sets)
-    print(summary_text)
-    if unblank_the_data:
-        io_voila_caleb.unimpute_lsv_data(data, blanked_lsvs_dict)
-    results = {"singly_unique": singly_unique_sig,
-               "cococombos": cococombo_breaker,
-               "opposites": opposite_dict,
-               "nonredsets": nonrednetworks,
-               "summary": summary_text}
-    return results
-
-
-def counts_per_row(numpy_array, elements_to_count):
-=======
 def counts_per_row(numpy_array: np.array,
                    elements_to_count):
->>>>>>> 37c31f08
     """
     :type numpy_array: numpy array duh
     :param numpy_array: np.array
