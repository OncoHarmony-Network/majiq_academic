import argparse
import errno
import os
import sys
import time

import voila.constants as constants
from voila.api import SpliceGraph, Matrix
from voila.api.matrix_hdf5 import lsv_id_to_gene_id
from voila.exceptions import VoilaException, VoilaCantFindFile
from voila.utils.utils_voila import create_if_not_exists
from voila.utils.voila_log import voila_log
from voila.utils.voila_pool import VoilaPool
from voila.view.deltapsi import DeltaPsi
from voila.view.heterogen import Heterogen
from voila.view.psi import Psi
from voila.view.splice_graph import RenderSpliceGraphs


def secs2hms(secs):
    """
    Convert secs into a human readable format.
    :param secs: seconds
    :return: formated time
    """
    m, s = divmod(secs, 60)
    h, m = divmod(m, 60)
    return "%d:%02d:%02d" % (h, m, s)


def file_versions(args):
    log = voila_log()
    with SpliceGraph(args.splice_graph) as sg:
        if sg.file_version != constants.SPLICE_GRAPH_FILE_VERSION:
            log.warning('Splice Graph may be out of date.  Verify that you\'re running MAJIQ/Voila with the most '
                        'current versions.')

    if hasattr(args, 'voila_file'):
        with Matrix(args.voila_file) as m:
            if m.file_version != constants.VOILA_FILE_VERSION:
                log.warning('Voila file may be out of date.  Verify that you\'re running MAJIQ/Voila with the most '
                            'current versions.')


def gene_names(args):
    if args.gene_names:
        log = voila_log()
        with SpliceGraph(args.splice_graph) as sg:
            for gene in sg.genes:
                if gene.name in set(args.gene_names):
                    args.gene_ids.append(gene.id)
                    args.gene_names.remove(gene.name)

            if args.gene_names:
                log.warning('Some gene names could not be found in Splice Graph: {}'.format(', '.join(args.gene_names)))

            if not args.gene_ids:
                raise VoilaException('None of the gene names could be converted to gene IDs.')


def gene_ids(args):
    if args.gene_ids:
        log = voila_log()
        args.gene_ids = list(set(args.gene_ids))
        with Matrix(args.voila_file) as m:
            for gene_id in args.gene_ids:
                if not any(m.lsv_ids([gene_id])):
                    log.warning('Gene ID "{0}" could not be found in Voila file'.format(gene_id))
                    args.gene_ids.remove(gene_id)

            if not args.gene_ids:
                raise VoilaException('None of the gene IDs could be found in the Voila file.')


def lsv_ids(args):
    if hasattr(args, 'lsv_ids') and args.lsv_ids:
        args.lsv_ids = list(set(args.lsv_ids))
        log = voila_log()
        with Matrix(args.voila_file) as m:
            for lsv_id in args.lsv_ids:
                if lsv_id not in set(m.lsv_ids([lsv_id_to_gene_id(lsv_id)])):
                    log.warning('LSV ID "{0}" could not be found in Voila file'.format(lsv_id))
                    args.lsv_ids.remove(lsv_id)

            if not args.lsv_ids:
                raise VoilaException('None of the LSV IDs could be found in the Voila file.')


def new_subparser():
    return argparse.ArgumentParser(add_help=False)


def check_list_file(value):
    """
    Take file, which is a newline separated list of values, and convert it to a list of strings.  Raise error if file
    doesn't exist.
    :param value: file path
    :return: return list of strings
    """
    try:
        with open(value, 'r') as f:
            return [line.strip() for line in f]
    except IOError as e:
        if e.errno == errno.ENOENT:
            raise VoilaCantFindFile(value)
        else:
            raise


def check_dir(value):
    """
    check if directory exists.  If not, create it.
    :param value: directory path
    :return: value
    """
    value = os.path.expanduser(value)
    create_if_not_exists(value)
    return value


def check_file(value):
    """
    Check if file exists.
    :param value: file path
    :return:
    """
    value = os.path.expanduser(value)
    if not os.path.isfile(value):
        raise VoilaCantFindFile(value)
    return value


def check_procs(value):
    return min(os.cpu_count(), max(int(value), 1))


def voila_parser():
    parser = argparse.ArgumentParser(description='VOILA is a visualization package '
                                                 'for Alternative Local Splicing Events.')
    parser.add_argument('-v', action='version', version=constants.VERSION)

    # splice graph parser
    splice_graph = new_subparser()

    splice_graph.add_argument('-s', '--splice-graph', type=check_file, required=True,
                              help='Path to splice graph file.')
    splice_graph.add_argument('-o', '--output', type=check_dir, required=True, help='Path for output directory.')
    splice_graph.add_argument('--logger', help='Path for log files.')
    splice_graph.add_argument('--silent', action='store_true', help='Do not write logs to standard out.')
    splice_graph.add_argument('--debug', action='store_true')
    splice_graph.add_argument('-j', '--nproc', type=check_procs, default=max(int(os.cpu_count() / 2), 1))
    splice_graph.add_argument('--gene-names-file', dest='gene_names', type=check_list_file, default=[],
                              help='Location of file that contains a list of common gene names which should remain in '
                                   'the results. One name per line.')
    splice_graph.add_argument('--gene-names', nargs='*', default=[],
                              help='Common gene names, separated by spaces, which should remain in the results. e.g. '
                                   'GENE1 GENE2 ...')
    splice_graph.add_argument('--gene-ids-file', dest='gene_ids', type=check_list_file, default=[],
                              help='Location of file that contains a list of gene IDs which should remain in the '
                                   'results. One name per line.')
    splice_graph.add_argument('--gene-ids', nargs='*', default=[],
                              help='Gene IDs, separated by spaces, which should remain in the results. e.g. GENE_ID1 '
                                   'GENE_ID2 ...')

    # psi parser
    psi = new_subparser()
    psi.add_argument('voila_file', type=check_file,
                     help='Location of majiq\'s voila file.  File should end with ".voila".')
    psi.add_argument('--gtf', action='store_true', help='Generate GTF (GFF2) files for LSVs.')
    psi.add_argument('--gff', action='store_true', help='Generate GFF3 files for LSVs.')
    psi.add_argument('--disable-html', action='store_true', help='Do not write html files.')
    psi.add_argument('--disable-tsv', action='store_true', help='Do not generate tab-separated values output file.')
    psi.add_argument('--lsv-types-file', type=check_list_file, dest='lsv_types',
                     help='Location of file that contains a list of LSV types which should remain in the results. One '
                          'type per line')
    psi.add_argument('--lsv-types', nargs='*', default=[], help='LSV types which should remain in the results')
    psi.add_argument('--lsv-ids-file', type=check_list_file, dest='lsv_ids',
                     help='Location of file that contains a list of LSV IDs which should remain in the results. One ID '
                          'per line.')
    psi.add_argument('--lsv-ids', nargs='*', default=[],
                     help='LSV IDs, separated by spaces, which should remain in the results. e.g LSV_ID1 LSV_ID2 ...')

    # deltapsi parser
    deltapsi = new_subparser()
    deltapsi.add_argument('--threshold', type=float, default=0.2,
                          help='Filter out LSVs with no junctions predicted to change over a certain value. Even when '
                               'show-all is used this value is still used to calculate the probability in the TSV. The '
                               'default is "0.2".')
    deltapsi.add_argument('--non-changing-threshold', type=float, default=0.05, help='The default is "0.05".')
    deltapsi.add_argument('--probability-threshold', type=float, default=None, help='This is off by default.')
    deltapsi.add_argument('--show-all', action='store_true',
                          help='Show all LSVs including those with no junction with significant change predicted.')
<<<<<<< HEAD
=======

    # heterogen parser
    heterogen = new_subparser()
>>>>>>> 49f6a092

    # subparsers
    subparsers = parser.add_subparsers(help='')
    subparsers.add_parser('splice-graph', parents=[splice_graph]).set_defaults(func=RenderSpliceGraphs)
    subparsers.add_parser('psi', parents=[splice_graph, psi]).set_defaults(func=Psi)
    subparsers.add_parser('deltapsi', parents=[splice_graph, psi, deltapsi]).set_defaults(func=DeltaPsi)
    subparsers.add_parser('heterogen', parents=[splice_graph, psi, deltapsi, heterogen]).set_defaults(func=Heterogen)
    return parser


def main():
    """
    Main function.
    :return: None
    """

    # Time execution time
    start_time = time.time()

    parser = voila_parser()
    if len(sys.argv) == 1:
        parser.print_help()
        sys.exit(1)

    # get args
    args = parser.parse_args()

    # set up logging
    log_filename = 'voila.log'
    if args.logger:
        log_filename = os.path.join(args.logger, log_filename)
    elif args.output:
        log_filename = os.path.join(args.output, log_filename)
    else:
        log_filename = None

    log = voila_log(filename=log_filename, silent=args.silent, debug=args.debug)
    log.info('Command: {0}'.format(' '.join(sys.argv)))

    log.info('Voila v{0}'.format(constants.VERSION))

    VoilaPool(args.nproc)

    try:
        file_versions(args)
        gene_names(args)
        gene_ids(args)
        lsv_ids(args)

        args.func(args)

        log.info("Voila! Created in: {0}".format(args.output))

        # Add elapsed time
        elapsed_str = secs2hms(time.time() - start_time)
        log.info("Execution time: {0}.".format(elapsed_str))

    except KeyboardInterrupt:
        log.warning('Voila exiting')

    except VoilaException as ve:
        if args.debug:
            log.exception(ve)
        else:
            log.error(ve)
        exit(1)

    except Exception as e:
        log.exception(e)
        exit(2)

    VoilaPool().close()


if __name__ == '__main__':
    main()<|MERGE_RESOLUTION|>--- conflicted
+++ resolved
@@ -190,12 +190,9 @@
     deltapsi.add_argument('--probability-threshold', type=float, default=None, help='This is off by default.')
     deltapsi.add_argument('--show-all', action='store_true',
                           help='Show all LSVs including those with no junction with significant change predicted.')
-<<<<<<< HEAD
-=======
 
     # heterogen parser
     heterogen = new_subparser()
->>>>>>> 49f6a092
 
     # subparsers
     subparsers = parser.add_subparsers(help='')
