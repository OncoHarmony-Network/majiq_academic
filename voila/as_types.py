--- conflicted
+++ resolved
@@ -5,8 +5,6 @@
 from voila import constants
 from voila.api import SpliceGraph, Matrix
 from voila.api.matrix_utils import generate_means
-import argparse
-
 
 import csv
 
@@ -327,6 +325,7 @@
                 self._add_exon(exon)
             for junc in sg.junctions(self.gene_id):
                 self._add_junc(junc)
+
         self.edges.sort()
         self.nodes.sort()
 
@@ -718,12 +717,6 @@
 
 
 if __name__ == "__main__":
-<<<<<<< HEAD
-    parser = argparse.ArgumentParser()
-
-    parser.add_argument('sg_file', help='Splicegraph file that comes from the build execution')
-    parser.add_argument('voila_file', help='voila file')
-=======
 
 
 
@@ -735,28 +728,19 @@
     psi_file = args.psi_file
     sg_file = args.splicegraph_file
 
->>>>>>> c86a1dc7
-
-
-    args = parser.parse_args()
+
+    # Find all gene ids in splice graph
+    # with SpliceGraph(sg_file) as sg:
+    #    gene_ids = list(g['id'] for g in sg.genes())
 
     # Find all gene ids in voila file
-    with Matrix(Path(args.voila_file).expanduser()) as m:
+    with Matrix(Path(psi_file).expanduser()) as m:
         gene_ids = list(m.gene_ids)
 
     # for gene_id in gene_ids:
     # gene_id = 'ENSMUSG00000001419'
     genes_modules = []
     for gene_id in gene_ids:
-<<<<<<< HEAD
-        print(gene_id)
-        graph = Graph(gene_id, args.sg_file, args.voila_file)
-        for module in graph.modules():
-
-            # t = timeit.Timer(module.as_types)
-            # print(t.timeit(100), module.as_types())
-            print(module)
-=======
         #if gene_id == "ENSMUSG00000021820":
         #if gene_id == "ENSMUSG00000026843":
         #if gene_id == "ENSMUSG00000024097":
@@ -797,5 +781,4 @@
     #             if i in expected:
     #                 assert module.as_types() == expected[i]
     #
-    # print("Succcess!")
->>>>>>> c86a1dc7
+    # print("Succcess!")