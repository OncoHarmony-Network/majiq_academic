--- conflicted
+++ resolved
@@ -74,10 +74,6 @@
         gd['group_names'] = ['splice graph']
         return jsonify(gd)
 
-@bp.route('/transcripts/<gene_id>', methods=('POST', 'GET'))
-def transcripts(gene_id):
-    with ViewSpliceGraph(omit_simplified=session.get('omit_simplified', False)) as sg:
-        return jsonify(sg.gene_transcript_exons(gene_id))
 
 @bp.route('/splice-graph/lr/<gene_id>', methods=('POST', 'GET'))
 def splice_graph_lr(gene_id):
@@ -103,11 +99,12 @@
             sr = sg.gene_experiment(gene_id, [])
             gd = sgl.combined_gene(gene_id, sr)
 
-            # if not sg.experiment_names:
-            #     for exon in gd['exons']:
-            #         exon['color'] =
+            return jsonify(gd)
 
-            return jsonify(gd)
+@bp.route('/transcripts/<gene_id>', methods=('POST', 'GET'))
+def transcripts(gene_id):
+    with ViewSpliceGraph(omit_simplified=session.get('omit_simplified', False)) as sg:
+        return jsonify(sg.gene_transcript_exons(gene_id))
 
 @bp.route('/psi-splice-graphs', methods=('POST',))
 def psi_splice_graphs():
@@ -115,17 +112,13 @@
         try:
             sg_init = session['psi_init_splice_graphs']
         except KeyError:
-<<<<<<< HEAD
             try:
-                sg_init = [['splice graph', sg.experiment_names[0]]]
+                if ViewConfig().disable_reads:
+                    sg_init = [['splice graph', 'splice graph']]
+                else:
+                    sg_init = [['splice graph', sg.experiment_names[0]]]
             except IndexError:
                 sg_init = [['splice graph', 'no experiment']]
-=======
-            if ViewConfig().disable_reads:
-                sg_init = [['splice graph', 'splice graph']]
-            else:
-                sg_init = [['splice graph', sg.experiment_names[0]]]
->>>>>>> f1482be1
 
         json_data = request.get_json()
 
