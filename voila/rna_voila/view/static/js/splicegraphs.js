--- conflicted
+++ resolved
@@ -7,17 +7,15 @@
     document.body.removeChild(el);
 };
 
-
-
 class SpliceGraphs {
     constructor(container, opts) {
-
         this.container_selector = container;
         this.remove_img = opts.remove_img;
         this.download_img = opts.download_img;
         this.resize_img = opts.resize_img;
         this.remove_fn = opts.remove_fn;
         this.gene = opts.gene;
+
         this.gene_lr = opts.gene_lr;
         this.gene_c = opts.gene_c;
         this.scaling_transcript = this.gene
@@ -35,7 +33,6 @@
                 this.gene['intron_retention_reads'][lr_gene.experiment] = lr_gene['intron_retention_reads'][lr_gene.experiment]
             }
         }
-
 
         this.lsv_ids = [];
         this.zoom = 1;
@@ -507,7 +504,6 @@
                 const x = this.find_reads(reads, d);
                 return x ? format_reads(x) : null;
             })
-
             .attr('x', d => this.x(d.start + ((d.end - d.start + 1) / 2)))
             .attr('y', (this.y((this.exon_height * (3 / 4)) + 3) - ((style === 'flat') ? 5 : 0)))
             .attr('text-anchor', 'middle')
@@ -554,7 +550,6 @@
                         el.setAttribute('fill', colors.brewer(lsv.junctions.length));
                         el.setAttribute('stroke', colors.brewer(lsv.junctions.length));
                     } else {
-
                         el.setAttribute('fill', 'black');
                         el.setAttribute('stroke', 'black');
                     }
@@ -612,6 +607,10 @@
                     case 'green':
                         this.setAttribute('fill', 'green');
                         this.setAttribute('stroke', 'green');
+                        break;
+                    case 'grey':
+                        this.setAttribute('fill', 'grey');
+                        this.setAttribute('stroke', 'black');
                         break;
                     case combined_colors['ao']:
                         this.setAttribute('fill', combined_colors['ao']);
@@ -780,7 +779,6 @@
             .attr('font-size', font_size);
     }
 
-<<<<<<< HEAD
     exon_reads(sg, gene, style) {
 
         const experiment = sg.dataset.experiment;
@@ -821,8 +819,6 @@
             .attr('fill', '#5c22d0');
     }
 
-=======
->>>>>>> f1482be1
     junctions(sg, gene, style) {
         const x = this.x;
         const y = this.y;
@@ -842,11 +838,7 @@
                         'L' + [x(d.end), y(exon_height)].join(',');
                 }else if(style === "flat"){
                     return 'M' + [x(d.start), y(exon_height/2)].join(',') +
-<<<<<<< HEAD
                            'L' + [x(d.end), y(exon_height/2)].join(',');
-=======
-                        'L' + [x(d.end), y(exon_height/2)].join(',');
->>>>>>> f1482be1
                 }{
                     return 'M' + [x(d.start), y(exon_height)].join(',') +
                         'A' + [junc_length / 2, junction_height * d.bin, 0, 0, sweep_flag, x(d.end), y(exon_height)].join(' ');
@@ -861,11 +853,9 @@
         const grp = sg.dataset.group;
 
         d3.select(sg).selectAll('.junction-grp')
-            .attr('opacity', d => {
-                return lsvs.length && lsvs
-                    .every(lsv => lsv.junctions
-                        .every(junc => !SpliceGraphs.array_equal(junc, [d.start, d.end]))) ? 0.2 : null
-            });
+            .attr('opacity', d => lsvs.length && lsvs
+                .every(lsv => lsv.junctions
+                    .every(junc => !SpliceGraphs.array_equal(junc, [d.start, d.end]))) ? 0.2 : null);
 
         d3.select(sg).selectAll('.junction, .splice-site.p5, .splice-site.p3')
             .attr('stroke-width', d => {
@@ -972,7 +962,6 @@
     }
 
     junction_reads(sg, gene, style) {
-
 
         const experiment = sg.dataset.experiment;
         const reads = gene.junction_reads[experiment];
@@ -1018,7 +1007,6 @@
         sg.dataset.group = group;
         sg.dataset.experiment = experiment;
         sg.transcript = (transcript === undefined) ? this.gene : transcript;
-
         sg.classList.add('splice-graph');
 
         if(_type == "short_read" || _type == "combined"){
@@ -1044,9 +1032,6 @@
 
             .then(() => isEmpty(this.gene_lr) ? function(){} : this.gene_lr.forEach(x => this.create('Long Reads', x.experiment, "long_read", x)))
             .then(() => this)
-
-
-
     }
 
     highlight(lsvs) {
@@ -1106,14 +1091,6 @@
         const g = svg.append('g')
             .attr('transform', `translate(0, ${-this.bottom_icons})`);
 
-        // g.selectAll('.half-exon')
-        //     .data(gene.exons.filter(function (d) {
-        //         return Boolean(d.half_exon)
-        //     }))
-        //     .enter()
-        //     .append('polyline')
-        //     .attr('class', 'half-exon');
-        //
         const ir_grps = g.selectAll('.intron-retention-grp')
             .data(gene.intron_retention)
             .enter()
@@ -1188,18 +1165,6 @@
             .append('line')
             .attr('class', 'splice-site p5');
 
-        // svg.selectAll('.alt_start')
-        //     .data(gene.alt_starts)
-        //     .enter()
-        //     .append('text')
-        //     .attr('class', 'alt_start');
-        //
-        // svg.selectAll('.alt_end')
-        //     .data(gene.alt_ends)
-        //     .enter()
-        //     .append('text')
-        //     .attr('class', 'alt_end');
-
         this.splice_graph_update_lr(sg, gene, []);
     }
 
@@ -1229,13 +1194,9 @@
             .append('div')
             .text(`Group: ${sg.dataset.group}; Experiment: ${sg.dataset.experiment};`);
 
-
-
-        this.x = this.x_scale(this.gene);
+        this.x = this.x_scale(gene);
         this.junction_bins(sg.dataset.experiment, gene);
         this.y = this.y_scale();
-
-
 
         const svg = d3.select(sg).append('svg')
             .attr('width', this.svg_width)
@@ -1350,25 +1311,35 @@
             .attr('height', manual_height === undefined ? this.svg_height : manual_height);
     }
 
-<<<<<<< HEAD
+    transcripts_update(sg, gene, lsvs){
+        //update some values
+        this.zoom = parseInt(sg.parentNode.dataset.zoom);
+        this.x = this.x_scale(this.gene);
+
+        this.y = this.y_scale(this.lr_sg_height + 10);
+
+        // update splice graph
+        this.svg(sg, this.lr_sg_height);
+        this.exons(sg);
+        this.junctions(sg, gene, 'flat');
+        this.exon_numbers(sg, gene);
+
+
+        // add style to Splice Graph elements
+        this.style_exons(sg, gene, lsvs);
+        this.style_junctions(sg, gene, lsvs);
+
+    }
+
     splice_graph_update_lr(sg, gene, lsvs) {
         //update some values
         this.zoom = parseInt(sg.parentNode.dataset.zoom);
         this.x = this.x_scale(this.scaling_transcript);
         this.y = this.y_scale(this.lr_sg_height+10);
-=======
-    transcripts_update(sg, gene, lsvs){
-        //update some values
-        this.zoom = parseInt(sg.parentNode.dataset.zoom);
-        this.x = this.x_scale(this.gene);
-
-        this.y = this.y_scale(this.lr_sg_height + 10);
->>>>>>> f1482be1
 
         // update splice graph
         this.svg(sg, this.lr_sg_height);
         this.exons(sg);
-<<<<<<< HEAD
         // this.half_exons(sg);
         this.intron_retention(sg, lsvs);
         this.intron_retention_reads(sg, gene, 'flat');
@@ -1387,16 +1358,6 @@
         this.style_junctions(sg, gene, lsvs);
         this.style_intron_retention(sg, gene, lsvs);
         this.style_denovo_exts(sg);
-=======
-        this.junctions(sg, gene, 'flat');
-        this.exon_numbers(sg, gene);
-
-
-        // add style to Splice Graph elements
-        this.style_exons(sg, gene, lsvs);
-        this.style_junctions(sg, gene, lsvs);
-
->>>>>>> f1482be1
     }
 
     splice_graph_update(sg, gene, lsvs) {
@@ -1429,9 +1390,6 @@
     }
 
     mutation_observer() {
-
-
-
         window.addEventListener('click', e => {
             const el = e.target.parentNode;
             if (!el.classList.contains('junction-grp') && !el.classList.contains('exon-grp') && !el.classList.contains('intron-retention-grp'))
@@ -1537,20 +1495,13 @@
         this.container
             .querySelectorAll('.splice-graph')
             .forEach(sg => {
-<<<<<<< HEAD
                 if(sg.dataset.group === 'Long Reads'){
                     this.splice_graph_update_lr(sg, sg.transcript, this.lsvs)
+                }else if (sg.dataset.group == "__annotation__"){
+                    this.transcripts_update(sg, this.transcript_gene, this.lsvs);
                 }else{
                     this.splice_graph_update(sg, sg.transcript, this.lsvs)
                 }
-
-=======
-                if (sg.dataset.group == "__annotation__"){
-                    this.transcripts_update(sg, this.transcript_gene, this.lsvs);
-                }else{
-                    this.splice_graph_update(sg, this.gene, this.lsvs);
-                }
->>>>>>> f1482be1
             });
         this.d = undefined;
     }
