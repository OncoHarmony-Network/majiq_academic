{% extends 'base_summary.html' %}

{% block analysis_type_script %}

    <script>
        const view_type = 'sg';

        json_ajax('{{ url_for("main.nav", gene_id=gene.id) }}').then(json => {
            document.querySelector('.prev-gene').addEventListener('click', () => {
                window.location.href = json.prev;
            });

            document.querySelector('.next-gene').addEventListener('click', () => {
                window.location.href = json.next;
            });
        });

        json_ajax('{{ url_for("main.splice_graph", gene_id=gene.id) }}').then(gene => {
<<<<<<< HEAD
            json_ajax('{{ url_for("main.splice_graph_lr", gene_id=gene.id) }}').then(gene_lr => {
                json_ajax('{{ url_for("main.splice_graph_combined", gene_id=gene.id) }}').then(gene_c => {


                    const sgs = new SpliceGraphs('.splice-graph-container', {
                        gene: gene,
                        gene_lr: gene_lr,
                        gene_c: gene_c,
                        remove_img: '{{ url_for('static', filename='img/remove.svg')}}',
                        remove_fn
                :
                    event => {
                        const sg = event.target.closest('.splice-graph');
                        send_ajax('{{ url_for('main.psi_splice_graphs') }}', {'remove': [sg.dataset.group, sg.dataset.experiment]}).then(() => {
                            sg.remove();
                            SpliceGraphTools._populate_sg_form();
                        });
                    }
                });

                    sgs.init_create().then(s => new SpliceGraphTools(s, gene));
                })
            })

=======
            json_ajax('{{ url_for("main.transcripts", gene_id=gene.id) }}').then(transcripts => {
                const sgs = new SpliceGraphs('.splice-graph-container', {
                    gene: gene,
                    transcripts: transcripts,
                    remove_img: '{{ url_for('static', filename='img/remove.svg')}}',
                    remove_fn: event => {
                        const sg = event.target.closest('.splice-graph');
                        send_ajax('{{ url_for('main.psi_splice_graphs') }}', {'remove': [sg.dataset.group, sg.dataset.experiment]})
                            .then(() => {
                                sg.remove();
                                SpliceGraphTools._populate_sg_form();
                            });
                    }
                });

                sgs.init_create().then(s => {
                    new SpliceGraphTools(s, gene)
                    sgs.create_transcripts();
                });

            })
>>>>>>> f1482be1
        });


    </script>
{% endblock %}

{% block bottom %}
{% endblock %}<|MERGE_RESOLUTION|>--- conflicted
+++ resolved
@@ -16,54 +16,33 @@
         });
 
         json_ajax('{{ url_for("main.splice_graph", gene_id=gene.id) }}').then(gene => {
-<<<<<<< HEAD
             json_ajax('{{ url_for("main.splice_graph_lr", gene_id=gene.id) }}').then(gene_lr => {
                 json_ajax('{{ url_for("main.splice_graph_combined", gene_id=gene.id) }}').then(gene_c => {
+                    json_ajax('{{ url_for("main.transcripts", gene_id=gene.id) }}').then(transcripts => {
 
+                        const sgs = new SpliceGraphs('.splice-graph-container', {
+                            gene: gene,
+                            gene_lr: gene_lr,
+                            gene_c: gene_c,
+                            remove_img: "{{ url_for('static', filename='img/remove.svg')}}",
+                            remove_fn:
+                                event => {
+                                    const sg = event.target.closest('.splice-graph');
+                                    send_ajax("{{ url_for('main.psi_splice_graphs') }}", {'remove': [sg.dataset.group, sg.dataset.experiment]}).then(() => {
+                                        sg.remove();
+                                        SpliceGraphTools._populate_sg_form();
+                                    });
+                                }
+                        });
 
-                    const sgs = new SpliceGraphs('.splice-graph-container', {
-                        gene: gene,
-                        gene_lr: gene_lr,
-                        gene_c: gene_c,
-                        remove_img: '{{ url_for('static', filename='img/remove.svg')}}',
-                        remove_fn
-                :
-                    event => {
-                        const sg = event.target.closest('.splice-graph');
-                        send_ajax('{{ url_for('main.psi_splice_graphs') }}', {'remove': [sg.dataset.group, sg.dataset.experiment]}).then(() => {
-                            sg.remove();
-                            SpliceGraphTools._populate_sg_form();
+                        sgs.init_create().then(s => {
+                            new SpliceGraphTools(s, gene)
+                            sgs.create_transcripts();
                         });
-                    }
-                });
 
-                    sgs.init_create().then(s => new SpliceGraphTools(s, gene));
+                    })
                 })
             })
-
-=======
-            json_ajax('{{ url_for("main.transcripts", gene_id=gene.id) }}').then(transcripts => {
-                const sgs = new SpliceGraphs('.splice-graph-container', {
-                    gene: gene,
-                    transcripts: transcripts,
-                    remove_img: '{{ url_for('static', filename='img/remove.svg')}}',
-                    remove_fn: event => {
-                        const sg = event.target.closest('.splice-graph');
-                        send_ajax('{{ url_for('main.psi_splice_graphs') }}', {'remove': [sg.dataset.group, sg.dataset.experiment]})
-                            .then(() => {
-                                sg.remove();
-                                SpliceGraphTools._populate_sg_form();
-                            });
-                    }
-                });
-
-                sgs.init_create().then(s => {
-                    new SpliceGraphTools(s, gene)
-                    sgs.create_transcripts();
-                });
-
-            })
->>>>>>> f1482be1
         });
 
 
