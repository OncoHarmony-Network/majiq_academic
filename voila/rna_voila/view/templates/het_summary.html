--- conflicted
+++ resolved
@@ -25,33 +25,6 @@
 <style id="printStyle"></style>
 {% endblock %}
 
-<<<<<<< HEAD
-{% block heatmap_form %}
-
-
-    <div class="heatmap-form pure-form pure-form-aligned rm-dl" style="float: right; margin-right: 10px;">
-    <div id="heatmap-stat-choices">
-        {% for stat_name in stat_names %}
-            <label for="{{ stat_name }}" class="pure-radio"
-            {% if stat_name == "TNOM" %}
-                title="A rank order statistic. It computes the  lowest Total Number Of Mistakes (TNOM) when setting a threshold over the observed values (PSI) to separate two classes. Given the number of observed values in each class this score can then be translated efficiently to a p-value under a random ordering null hypothesis."
-            {% elif stat_name == "INFOSCORE" %}
-                title="A rank order statistic. Computes the highest mutual information between two class labels and a classification based on a threshold for the observed values (PSI). This score is then translated to a matching p-value under a null of random ordering."
-            {% elif stat_name == "WILCOXON" %}
-                title="The standard ran based statistic where the ranks of observed values (PSI) from each group are summed and compared."
-            {% elif stat_name == "TTEST" %}
-                title="Standard  t-test for whether the mean of the values (PSI) in each group are the same."
-            {% endif %}
-            >
-                <input id="{{ stat_name }}" type="radio" name="stat-name" value="{{ stat_name }}"
-                       {% if loop.first %}checked{% endif %}>
-                {{ stat_name }}</label>
-        {% endfor %}
-    </div>
-    </div>
-
-    <div class="heatmap-scale-form pure-form pure-form-stacked rm-dl" style="float: right; margin-right: 10px;">
-=======
 {% block het_groups_form %}
 <div class="tools-menu hide-tools-menu pure-g" id="plot-options-box">
     <div class="pure-u-2-3">
@@ -67,7 +40,6 @@
         </form>
     </div>
 
->>>>>>> 746f3787
 
     <div class="pure-u-1-3">
         <label class="heatmap-form-label">LSV display options
@@ -99,12 +71,8 @@
 
             <div class="heatmap-scale-form pure-control-group" >
 
-<<<<<<< HEAD
-    <div class="groups-display-form pure-form pure-form-stacked rm-dl" style="float: right; margin-right: 10px; width:10%;">
-=======
                 <label for="dPSI-cutoff">dPSI Scale Cutoff</label>
                 <input id="dPSI-cutoff" type="number" min="0.1" step="any"  class="pure-input" style="width:110px;" value="0.5">
->>>>>>> 746f3787
 
             </div>
 
