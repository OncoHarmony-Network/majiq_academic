import csv
import os
from rna_voila.api import Matrix
from rna_voila import constants
from rna_voila.exceptions import GeneIdNotFoundInVoilaFile, LsvIdNotFoundInVoilaFile
from rna_voila.api.matrix_utils import generate_variances
from rna_voila.api import view_matrix
from collections import OrderedDict
from rna_voila.config import ClassifyConfig
import multiprocessing
from rna_voila.classifier.quantification_finder import MultiQuantWriter
import numpy as np
from rna_voila.vlsv import get_expected_psi, matrix_area
from itertools import combinations
from operator import itemgetter
import sys, json
import networkx as nx

summaryVars2Headers = {
    'cassette_exon': 'cassette',
    'tandem_cassette': 'tandem_cassette',
    'alt3ss': 'alt3',
    'alt5ss': 'alt5',
    'p_alt3ss': 'putative_alt3',
    'p_alt5ss': 'putative_alt5',
    'alt3and5ss': 'alt3_5',
    'mutually_exclusive': 'mxe',
    'alternative_intron': 'ir',
    'ale': 'ale',
    'afe': 'afe',
    'p_ale': 'putative_ale',
    'p_afe': 'putative_afe',
    'orphan_junction': 'orphan_junc',
    'constitutive': 'constitutive_junc',
    'constitutive_intron': 'persistent_ir',
    'multi_exon_spanning': 'multi_exon_spanning',
    'exitron': 'exitron',
    'other_event': 'other'
}

reverse_strand_map = {
    'start': 'end',
    'end': 'start',
    'absolute_start': 'absolute_end',
    'absolute_end': 'absolute_start'
}

class BaseTsvWriter(MultiQuantWriter):
    """
    Output AS data from one gene
    """
    def __init__(self, graph, gene_id):
        """
        :param output_path: The folder where all output TSV files will be written under
        :param graph: the Graph object of the gene
        """
        super().__init__()

        self.common_headers = ['module_id', 'gene_id', 'gene_name', 'seqid', 'strand']

        self.graph = graph
        self.gene_id = gene_id
        self.strand = self.graph.strand if self.graph else None


        self.pid = multiprocessing.current_process().pid

        self.heatmap_cache = {}
        self.junction_cache = []
        self.training_junction_cache = {}


    @property
    def quantification_headers(self):
        return ['event_non_changing', 'event_changing'] + list(self.quantifications_int.keys())

    @staticmethod
    def tsv_names():
        return []

    @classmethod
    def delete_tsvs(cls):
        for tsv_file in cls.tsv_names():
            config = ClassifyConfig()
            path = os.path.join(config.directory, tsv_file)
            if os.path.exists(path):
                os.remove(path)

    def common_data(self, module, parity=None, edge=None, node=None, event_name=None, event_ii=None):
        """
        Extract the certain cols from the TSV which are generally similar across all outputs,

        """

        if not edge and node is not None:
            lsvs = self.parity2lsv_node(module, parity, node)
        else:
            lsvs = self.parity2lsv(module, parity, edge)

        module_id = "%s_%d" % (self.gene_id, module.idx)
        if event_ii is None:
            event_id = "%s_%s" % (module_id, event_name)
        else:
            event_id = "%s_%s_%s" % (module_id, event_name, event_ii)

        out = [module_id,
               self.gene_id,
               self.graph.gene_name,
               self.graph.chromosome,
               self.graph.strand]

        out.append(self.semicolon(lsvs))
        if self.config.output_complex:
            out.append(event_id)
            out.append(str(module.is_complex))
        return out

    def start_headers(self, headers, filename):
        """
        Start a tsv file with the required headers, only if it does not yet exist

        """
        _has_dpsi_voila_files = False
        _has_het_voila_files = False
        for voila_file in self.config.voila_files:
            with Matrix(voila_file) as m:
                if m.analysis_type == constants.ANALYSIS_DELTAPSI:
                    _has_dpsi_voila_files = True
                if m.analysis_type == constants.ANALYSIS_HETEROGEN:
                    _has_het_voila_files = True

        if not os.path.exists(os.path.join(self.config.directory, filename)):
            with open(os.path.join(self.config.directory, filename), 'w', newline='') as csvfile:

                metadata = {
                    'voila_version': constants.VERSION,
                    'command': ' '.join(sys.argv),
                }
                if _has_dpsi_voila_files:
                    metadata['dpsi_changing_threshold'] = self.config.changing_between_group_dpsi
                    metadata['dpsi_probably_changing_threshold'] = self.config.probability_changing_threshold
                    metadata['dpsi_nonchanging_threshold'] = self.config.probability_non_changing_threshold

                if _has_het_voila_files:
                    metadata['het_changing_threshold'] = self.config.changing_between_group_dpsi
                    metadata['het_pvalue_changing_threshold'] = self.config.changing_pvalue_threshold
                    metadata['het_nonchanging_threshold'] = self.config.non_changing_between_group_dpsi
                    metadata['het_pvalue_nonchanging_threshold'] = self.config.non_changing_pvalue_threshold
                    metadata['het_IQR_nonchanging_threshold'] = self.config.non_changing_within_group_iqr

                metadata_string = '\n'.join([f"# {l}" for l in json.dumps(metadata, sort_keys=True,
                                                                          indent=4, separators=(',', ': ')).split(
                    '\n')]) + '\n'
                csvfile.write(metadata_string)

                writer = csv.writer(csvfile, dialect='excel-tab', delimiter='\t')
                writer.writerow(headers)

    def _collapsed_event_name(self, counts, other_novel_count=0):
        """
        function to generate the collapsed event name from event counts
        """
        out = []
        for count in counts:
            # do not include 'other' in the collapsed event name.
            if count == "other_event":
                continue
            if counts[count]:
                out.append("%s^%d" % (summaryVars2Headers[count], counts[count]))
        if other_novel_count > 0:
            out.append("%s^%d" % (summaryVars2Headers['other_event'], other_novel_count))
        return '|'.join(out)


class TsvWriter(BaseTsvWriter):

    def __init__(self, graph, gene_id):
        super().__init__(graph, gene_id)

        self.common_headers.append('lsv_id')
        if self.config.output_complex:
            self.common_headers.append('event_id')
            self.common_headers.append('complex')

        # we could do some crazy thing to yield to all of the different output types at once (across each method)
        # (in order to save memory) But for now we just save modules in a list. Will ammend later if memory use
        # becomes an issue.
        if self.graph:
            self.modules = self.graph.modules()

            # self.as_types = {x.idx: x.as_types() for x in self.modules}
            self.as_types = {x.idx: x.as_types() for x in self.modules}
            self.mpe_regions = {x.idx: x.mpe_regions() for x in self.modules}


    @staticmethod
    def tsv_names():
        config = ClassifyConfig()
        if config.putative_multi_gene_regions:
            return ['p_multi_gene_region.tsv']
        names = []
        if 'events' in config.enabled_outputs:
            names += ['cassette.tsv', 'alt3prime.tsv', 'alt5prime.tsv', 'alt3and5prime.tsv',
                 'mutually_exclusive.tsv', 'alternate_last_exon.tsv', 'alternate_first_exon.tsv',
                 'alternative_intron.tsv', 'p_alt5prime.tsv', 'p_alt3prime.tsv', 'multi_exon_spanning.tsv',
                 'tandem_cassette.tsv', 'exitron.tsv', 'orphan_junction.tsv',
                 'p_alternate_last_exon.tsv', 'p_alternate_first_exon.tsv', 'other.tsv']
            if config.keep_constitutive:
                names.append('constitutive.tsv')
        if 'heatmap' in config.enabled_outputs:
            names += ['heatmap.tsv']
        if 'junctions' in config.enabled_outputs:
            names += ['junctions.tsv']
        if 'summary' in config.enabled_outputs:
            names += ['summary.tsv']
        if 'mpe' in config.enabled_outputs:
            names += ['mpe_primerable_regions.tsv']
        if 'training_junctions' in config.enabled_outputs:
            names += ['training_junctions.tsv']
        if 'training_paths' in config.enabled_outputs:
            names += ['training_paths.tsv']

        return names


    def start_all_headers(self):

        if self.config.putative_multi_gene_regions:
            headers = self.common_headers + ['Exon1Start', 'Exon1End', 'Exon2Start', 'Exon2End']
            self.start_headers(headers, 'p_multi_gene_region.tsv')

        else:
            relatively_common_headers = ['denovo', 'reference_exon_coord', 'spliced_with',
                                             'spliced_with_coord', 'junction_name',
                                             'junction_coord']
            if 'events' in self.config.enabled_outputs:

                self.start_headers(self.common_headers + relatively_common_headers + ['event_size'] + self.quantification_headers, 'cassette.tsv')
                self.start_headers(self.common_headers + relatively_common_headers + ['event_size'] + self.quantification_headers, 'alt3prime.tsv')
                self.start_headers(self.common_headers + relatively_common_headers + ['event_size'] + self.quantification_headers, 'alt5prime.tsv')
                self.start_headers(self.common_headers + relatively_common_headers + ['event_size'] + self.quantification_headers, 'p_alt5prime.tsv')
                self.start_headers(self.common_headers + relatively_common_headers + ['event_size'] + self.quantification_headers, 'p_alt3prime.tsv')
                self.start_headers(self.common_headers + relatively_common_headers + self.quantification_headers, 'alt3and5prime.tsv')
                self.start_headers(self.common_headers + relatively_common_headers + self.quantification_headers, 'mutually_exclusive.tsv')
                self.start_headers(self.common_headers + relatively_common_headers + self.quantification_headers, 'alternate_last_exon.tsv')
                self.start_headers(self.common_headers + relatively_common_headers + self.quantification_headers, 'alternate_first_exon.tsv')
                self.start_headers(self.common_headers + relatively_common_headers + self.quantification_headers, 'p_alternate_last_exon.tsv')
                self.start_headers(self.common_headers + relatively_common_headers + self.quantification_headers, 'p_alternate_first_exon.tsv')
                self.start_headers(self.common_headers + relatively_common_headers + ['event_size'] + self.quantification_headers, 'alternative_intron.tsv')
                headers = self.common_headers + ['junction_name',
                                                 'junction_coord',
                                                 'denovo',
                                                 'intron',
                                                 'reference_exon_coord',
                                                 'spliced_with_coord',
                                                 'exons_skipped_coords',
                                                 'num_skipped_exons'
                                                 ] + self.quantification_headers
                self.start_headers(headers, 'multi_exon_spanning.tsv')
                headers = self.common_headers + ['denovo', 'reference_exon_coord', 'spliced_with',
                                                 'spliced_with_coord', 'exons_skipped_coords',
                                                 'num_skipped_exons',
                                                 'junction_name', 'junction_coord'] + ['event_size'] + self.quantification_headers
                self.start_headers(headers, 'tandem_cassette.tsv')
                headers = self.common_headers + ['denovo', 'exon_coord', 'junction_coord'] + self.quantification_headers
                self.start_headers(headers, 'exitron.tsv')
                headers = self.common_headers + ['denovo', 'exon1_coord', 'Exon2 coordinate', 'junction_coord'] + self.quantification_headers
                self.start_headers(headers, 'orphan_junction.tsv')
                headers = self.common_headers + ["other_junctions", "other_exons"]# + self.quantification_headers
                self.start_headers(headers, 'other.tsv')

                if self.config.keep_constitutive:
                    headers = self.common_headers + ['denovo', 'reference_exon_coord', 'spliced_with',
                                                     'spliced_with_coord', 'junction_name',
                                                     'junction_coord', 'Is Intron',
                                                     'module_event_combination'] + self.quantification_headers
                    self.start_headers(headers, 'constitutive.tsv')





            if 'summary' in self.config.enabled_outputs:
                headers = self.common_headers + ['cassette', 'tandem_cassette',
                                                 'alt3', 'alt5', 'putative_alt3', 'putative_alt5', 'alt3_5', 'mxe',
                                                 'ir', 'ale', 'afe',
                                                 'putative_ale', 'putative_afe', 'orphan_junc', 'other']
                if self.config.keep_constitutive:
                    headers.append('constitutive_junc')
                    headers.append('persistent_ir')

                if self.config.output_complex:
                    headers.remove('complex')
                    # not wanted in summary
                    event_id_ii = headers.index("event_id")
                    headers.pop(event_id_ii)

                headers += ['multi_exon_spanning', 'exitron', 'complex', 'denovo_juncs', 'denovo_introns',
                            'num_events', 'module_event_combination'
                            ]
                self.start_headers(headers, 'summary.tsv')
                if self.config.output_complex:
                    # add back in the event id for the other TSVs, in same index
                    headers.insert(event_id_ii, "event_id")

            if 'heatmap' in self.config.enabled_outputs:
                headers = self.common_headers + ['module_event_combination', 'denovo', 'junction_name',
                                                 'junction_coord'] + self.quantification_headers
                self.start_headers(headers, 'heatmap.tsv')

            if 'junctions' in self.config.enabled_outputs:
                headers = self.common_headers + ['module_event_combination', 'denovo', 'junction_name',
                                                 'junction_coord'] + self.quantification_headers
                self.start_headers(headers, 'junctions.tsv')

            if 'mpe' in self.config.enabled_outputs:
                headers = self.common_headers
                lids_col_ii = headers.index("lsv_id")
                # Only 1 LSV ID per row possible.
                headers[lids_col_ii].replace("(s)","")
                headers += ['module_event_combination',
                        'Type',
                        'Edge of the Module',
                        'Edge of Transcript',
                        'Reference Exon Coord',
                        'Reference Exon De Novo',
                        'Reference Exon Exitrons',
                        'Reference Exon Constant Region',
                        'Reference Exon Trimmed',
                        'Constitutive Direction',
                        'Constitutive Regions',
                        'Constitutive De Novo',
                        'Constitutive Exon or Intron']
                self.start_headers(headers, 'mpe_primerable_regions.tsv')

            if 'training_junctions' in self.config.enabled_outputs:
                headers = self.common_headers + ['junc_id', 'junc_start_coordinate', 'junc_end_coordinate',
                                                 'exon_1_id', 'exon_1_start_coordinate', 'exon_1_end_coordinate',
                                                 'exon_2_id', 'exon_2_start_coordinate', 'exon_2_end_coordinate',
                                                 'is_intron'] + self.quantification_headers
                self.start_headers(headers, 'training_junctions.tsv')

            if 'training_paths' in self.config.enabled_outputs:
                headers = ['gene_id', 'seqid', 'strand', 'path_id', 'path', 'edge_type', 'junc_ids', 'exon_length_mod_3']
                self.start_headers(headers, 'training_paths.tsv')



    def _determine_changing(self, all_quants):

        s = set(x[0] for x in all_quants)
        if 'True' in s:
            return 'True'
        elif 'False' in s:
            return 'False'
        return ''

    def _determine_non_changing(self, all_quants):

        s = set(x[1] for x in all_quants)
        if 'False' in s:
            return 'False'
        elif 'True' in s:
            return 'True'
        return ''

    def _trim_strand_case_range_str(self, e1, pos1, e2, pos2):
        """
        produce a range_str based on two nodes start or ends, and a strand
        :param e1: exon / junction to use for begin
        :param pos1: attribute (start or end) string to use for begin
        :param e2: exon / junction to use for end
        :param pos2: attribute (start or end) string to use for end
        :param plus_strand: true is plus strand, false if minus strand
        :return:
        """
        if self.strand == '+':
            return f"{getattr(e1, pos1)}-{getattr(e2, pos2)}"
        return f"{getattr(e2,  reverse_strand_map[pos2])}-{getattr(e1, reverse_strand_map[pos1])}"

    def _trim_strand_case_event_size(self, e1, pos1, e2, pos2):
        """
        Same as _trim_strand_case_range_str, but produce a numeric result of the resulting absolute difference
        Between the start and end of the specified nodes / positions
        """

        if self.strand == '+':
            return abs(getattr(e1, pos1)-getattr(e2, pos2))
        return abs(getattr(e2, reverse_strand_map[pos2])-getattr(e1, reverse_strand_map[pos1]))

    def _add_training_junction(self, common, edge, quants, module_idx):
        if 'training_junctions' in self.config.enabled_outputs or 'training_paths' in self.config.enabled_outputs:
            if not module_idx in self.training_junction_cache:
                self.training_junction_cache[module_idx] = []
            self.training_junction_cache[module_idx].append((common, edge, quants,))

    def training_paths(self):
        with open(os.path.join(self.config.directory, 'training_paths.tsv.%s' % self.pid), 'a', newline='') as csvfile:
            writer = csv.writer(csvfile, dialect='excel-tab', delimiter='\t')

            for module_idx, junc_list in self.training_junction_cache.items():
                # for each module, build a subgraph based only on junctions from events in the module
                g = nx.DiGraph()
                for common, edge, quants in junc_list:
                    e1 = self.graph.start_node(edge)
                    e2 = self.graph.end_node(edge)

                    g.add_edge(edge.absolute_start, edge.absolute_end, ir=edge.ir, _type='j')
                    g.add_edge(e1.absolute_start, e1.absolute_end, _type='e')
                    g.add_edge(e2.absolute_start, e2.absolute_end, _type='e')


                sink_nodes = [node for node, outdegree in g.out_degree(g.nodes()) if outdegree == 0]
                source_nodes = [node for node, indegree in g.in_degree(g.nodes()) if indegree == 0]


                path_idx = 0
                for source in source_nodes:
                    for sink in sink_nodes:
                        for path in nx.all_simple_paths(g, source=source, target=sink):
                            path_idx += 1
                            # one row for one path

                            path_id = f"{self.gene_id}_{self.graph.chromosome}_{self.graph.strand}_{module_idx}_{path_idx}"
                            junc_coords = []
                            junc_types = []
                            junc_ids = []
                            exon_lengths = []

                            for n1, n2 in zip(path, path[1:]):
                                data = g.get_edge_data(n1, n2)
                                if data['_type'] == 'e':
                                    exon_lengths.append(n2-n1)
                                    continue
                                _type = 'I' if data['ir'] else 'J'
                                junc_coords.append(f"{n1}-{n2}")
                                junc_types.append(_type)
                                junc_ids.append(f"{self.gene_id}_{self.graph.chromosome}_{self.graph.strand}_{n1}_{n2}_{_type}")

                            if len(exon_lengths) <= 2:
                                exon_mod = 'N/A'
                            else:
                                exon_mod = str(sum(exon_lengths[1:-1]) % 3)

                            path_out = "_".join(junc_coords)
                            edge_type_out = "_".join(junc_types)
                            junc_ids_out = "_".join(junc_ids)

                            writer.writerow([self.gene_id, self.graph.chromosome, self.graph.strand,
                                             path_id, path_out, edge_type_out, junc_ids_out, exon_mod])





    def training_junctions(self):
        with open(os.path.join(self.config.directory, 'training_junctions.tsv.%s' % self.pid), 'a', newline='') as csvfile:
            writer = csv.writer(csvfile, dialect='excel-tab', delimiter='\t')
            for junc_list in self.training_junction_cache.values():
                for common, edge, quants in junc_list:
                    exon1 = self.graph.start_node(edge)
                    exon2 = self.graph.end_node(edge)
                    junc_id = f"{self.gene_id}_{self.graph.chromosome}_{self.graph.strand}_{edge.absolute_start}_{edge.absolute_end}_{'I' if edge.ir else 'J'}"
                    writer.writerow(common + [junc_id, edge.absolute_start, edge.absolute_end,
                                     '', exon1.absolute_start, exon1.absolute_end,
                                     '', exon2.absolute_start, exon2.absolute_end,
                                     edge.ir] + quants)

            # for module in self.modules:
            #     events, _complex, _total_events = self.as_types[module.idx]
            #     if not _complex or self.config.output_complex:
            #         for event in events:
            #             if event['event'] == 'cassette_exon':
            #                 for item in event.values():
            #                     if type(item) is self.graph.Edge:
            #                         # ['Junc ID', 'Junc ID Start Coordinate', 'Junc ID End Coordinate',
            #                         #              'Exon 1 ID', 'Exon 1 ID Start Coordinate', 'Exon 1 ID End Coordinate',
            #                         #              'Exon 2 ID', 'Exon 2 ID Start Coordinate', 'Exon 2 ID End Coordinate',
            #                         #              'Is Intron']
            #                         quants_t = self.quantifications(module, 't', item)
            #                         quants_s = self.quantifications(module, 's', item)
            #                         if all(not x for x in quants_s):
            #                             quants = quants_t
            #                         else:
            #                             quants = quants_s
            #
            #                         exon1 = self.graph.start_node(item)
            #                         exon2 = self.graph.end_node(item)
            #                         junc_id = f"{self.gene_id}_{self.graph.chromosome}_{self.graph.strand}_{item.absolute_start}_{item.absolute_end}_{'I' if item.ir else 'J'}"
            #                         writer.writerow([junc_id, item.absolute_start, item.absolute_end,
            #                                          '', exon1.absolute_start, exon1.absolute_end,
            #                                          '', exon2.absolute_start, exon2.absolute_end,
            #                                          item.ir] + quants)



    def cassette(self):
        with open(os.path.join(self.config.directory, 'cassette.tsv.%s' % self.pid), 'a', newline='') as csvfile:
            writer = csv.writer(csvfile, dialect='excel-tab', delimiter='\t')
            for module in self.modules:
                events, _complex, _total_events = self.as_types[module.idx]
                if not _complex or self.config.output_complex:
                    event_i = 1
                    for event in events:
                        if event['event'] == 'cassette_exon':

                            src_common = self.common_data(module,
                                                          's',
                                                          node=event['C1'],
                                                          event_name="CE",
                                                          event_ii=event_i)
                            trg_common = self.common_data(module,
                                                          't',
                                                          node=event['C2'],
                                                          event_name="CE",
                                                          event_ii=event_i)

                            # strand case per-event trimming of exons
                            # we dont have access to the strand case / graph here.
                            # instead we check strand by checking if the first exon has coordinates before the last exon
                            # if not, we take the forward trimming definition, set all start -> end and end -> start
                            # the then for each range, reverse the order of the first and second coordinate
                            # (if this needs to be redesigned, then, only design with the + strand in mind, and
                            # follow these rules to make the reverse for the minus strand

                            c1_range_str = self._trim_strand_case_range_str(event['C1'], 'start', event['Include1'], 'start')
                            a_range_str = self._trim_strand_case_range_str(event['Include1'], 'end', event['Include2'], 'start')
                            c2_range_str = self._trim_strand_case_range_str(event['Include2'], 'end', event['C2'], 'end')
                            event_size = self._trim_strand_case_event_size(event['Include1'], 'end', event['Include2'], 'start') + 1

                            row = [event['Skip'].de_novo,
                                   c1_range_str,
                                   'C2',
                                   c2_range_str,
                                   'C1_C2',
                                   event['Skip'].range_str()]

                            # quantifications consist of a number of fixed columns that don't depend on each other
                            # plus three special columns junction_changing, event_changing, event_non_changing
                            # ONE CALL TO QUANTIFICATIONS GETS RESULTS FOR ALL VOILA FILES IN ONE JUNCTION BY DEFAULT
                            # junction_changing: this works well for quantifications() as is, because it works
                            # off a single junction, and all voila files. We add this case to the main quantification
                            # writer class

                            # event_non_changing and event_changing: to know this information, we need to have had
                            # calculated non_changing
                            # for all junctions in the event, first. This should only be done once, so we break out
                            # this calculation into a separate class which can take in a list of junctions at once
                            quant_identifiers = (
                                ('s', event['Skip']),
                                ('s', event['Include1']),
                                ('t', event['Skip']),
                                ('t', event['Include2']),
                            )
                            event_non_changing = self.event_non_changing(module, quant_identifiers)
                            event_changing = self.event_changing(module, quant_identifiers)

                            quants = [event_non_changing, event_changing] + self.quantifications(module, 's', event['Skip'], event['C1'])
                            writer.writerow(src_common + row + [event_size] + quants)
                            self.junction_cache.append((module, src_common, quants, row[0], row[4], row[5]))
                            self._add_training_junction(src_common, event['Skip'], quants, module.idx)
                            self.heatmap_add(module, src_common, quants,
                                             event['Skip'].absolute_end - event['Skip'].absolute_start,
                                             row[0], row[4], row[5])

                            row = [event['Include1'].de_novo,
                                   c1_range_str,
                                   'A',
                                   a_range_str,
                                   'C1_A',
                                   event['Include1'].range_str()]

                            quants = [event_non_changing, event_changing] + self.quantifications(module, 's', event['Include1'], event['C1'])
                            writer.writerow(src_common + row + [event_size] + quants)
                            self.junction_cache.append((module, src_common, quants, row[0], row[4], row[5]))
                            self._add_training_junction(src_common, event['Include1'], quants, module.idx)
                            self.heatmap_add(module, src_common, quants,
                                             event['Include1'].absolute_end - event['Include1'].absolute_start,
                                             row[0], row[4], row[5])

                            row = [event['Skip'].de_novo,
                                   c2_range_str,
                                   'C1',
                                   c1_range_str,
                                   'C2_C1',
                                   event['Skip'].range_str()]

                            quants = [event_non_changing, event_changing] + self.quantifications(module, 't', event['Skip'], event['C2'])
                            writer.writerow(trg_common + row + [event_size] + quants)
                            self.junction_cache.append((module, trg_common, quants, row[0], row[4], row[5]))
                            self._add_training_junction(trg_common, event['Skip'], quants, module.idx)
                            self.heatmap_add(module, trg_common, quants,
                                             event['Skip'].absolute_end - event['Skip'].absolute_start,
                                             row[0], row[4], row[5])

                            row = [event['Include2'].de_novo,
                                   c2_range_str,
                                   'A',
                                   a_range_str,
                                   'C2_A',
                                   event['Include2'].range_str()]

                            quants = [event_non_changing, event_changing] + self.quantifications(module, 't', event['Include2'], event['C2'])
                            writer.writerow(trg_common + row + [event_size] + quants)
                            self.junction_cache.append((module, trg_common, quants, row[0], row[4], row[5]))
                            self._add_training_junction(trg_common, event['Include2'], quants, module.idx)
                            self.heatmap_add(module, trg_common, quants,
                                             event['Include2'].absolute_end - event['Include2'].absolute_start,
                                             row[0], row[4], row[5])
                            event_i += 1


    def alt3prime(self):
        with open(os.path.join(self.config.directory, 'alt3prime.tsv.%s' % self.pid), 'a', newline='') as csvfile:
            writer = csv.writer(csvfile, dialect='excel-tab', delimiter='\t')

            for module in self.modules:
                events, _complex, _total_events = self.as_types[module.idx]
                if not _complex or self.config.output_complex:
                    event_i = 1
                    for event in events:
                        if event['event'] == 'alt3ss':
                            src_common = self.common_data(module,
                                                          's',
                                                          node=event['E1'],
                                                          event_name="A3",
                                                          event_ii=event_i)
                            trg_common = self.common_data(module,
                                                          't',
                                                          node=event['E2'],
                                                          event_name="A3",
                                                          event_ii=event_i)

                            event_size = self._trim_strand_case_event_size(event['Proximal'], 'end', event['Distal'], 'end')

                            # preferentially use source LSV
                            if src_common[5]:

                                quant_identifiers = (
                                    ('s', event['Proximal']),
                                    ('s', event['Distal']),
                                )
                                event_non_changing = self.event_non_changing(module, quant_identifiers)
                                event_changing = self.event_changing(module, quant_identifiers)

                                e1_range_str = self._trim_strand_case_range_str(event['E1'], 'start', event['Proximal'], 'start')
                                e2_range_str = self._trim_strand_case_range_str(event['Proximal'], 'end', event['E2'], 'end')

                                row = [event['Proximal'].de_novo,
                                       e1_range_str,
                                       'E2',
                                       e2_range_str,
                                       'Proximal',
                                       event['Proximal'].range_str()]
                                quants = [event_non_changing, event_changing] + self.quantifications(module, 's', edge=event['Proximal'], node=event['E1'])
                                writer.writerow(src_common + row + [event_size] + quants)
                                self.junction_cache.append((module, src_common, quants, row[0], row[4], row[5]))
                                self.heatmap_add(module, src_common, quants,
                                                 event['Proximal'].absolute_end - event['Proximal'].absolute_start,
                                                 row[0], row[4], row[5])

                                row = [event['Distal'].de_novo,
                                       e1_range_str,
                                       'E2',
                                       e2_range_str,
                                       'Distal',
                                       event['Distal'].range_str()]
                                quants = [event_non_changing, event_changing] + self.quantifications(module, 's', edge=event['Distal'], node=event['E1'])
                                writer.writerow(src_common + row + [event_size] + quants)
                                self.junction_cache.append((module, src_common, quants, row[0], row[4], row[5]))
                                self.heatmap_add(module, src_common, quants,
                                                 event['Distal'].absolute_end - event['Distal'].absolute_start,
                                                 row[0], row[4], row[5])
                            elif trg_common[5]:

                                quant_identifiers = (
                                    ('t', event['Proximal']),
                                    ('t', event['Distal']),
                                )
                                event_non_changing = self.event_non_changing(module, quant_identifiers)
                                event_changing = self.event_changing(module, quant_identifiers)

                                e1_range_str = f"{event['E1'].start}-{event['Proximal'].start}"
                                e2_range_str = f"{event['Proximal'].end}-{event['E2'].end}"

                                row = [event['Proximal'].de_novo,
                                       e2_range_str,
                                       'E1',
                                       e1_range_str,
                                       'Proximal',
                                       event['Proximal'].range_str()]
                                quants = [event_non_changing, event_changing] + self.quantifications(module, 't', edge=event['Proximal'], node=event['E2'])
                                writer.writerow(trg_common + row + [event_size] + quants)
                                self.junction_cache.append((module, trg_common, quants, row[0], row[4], row[5]))
                                self.heatmap_add(module, trg_common, quants,
                                                 event['Proximal'].absolute_end - event['Proximal'].absolute_start,
                                                 row[0], row[4], row[5])

                                row = [event['Distal'].de_novo,
                                       e2_range_str,
                                       'E1',
                                       e1_range_str,
                                       'Distal',
                                       event['Distal'].range_str()]
                                quants = [event_non_changing, event_changing] + self.quantifications(module, 't', edge=event['Distal'], node=event['E2'])
                                writer.writerow(trg_common + row + [event_size] + quants)
                                self.junction_cache.append((module, trg_common, quants, row[0], row[4], row[5]))
                                self.heatmap_add(module, trg_common, quants,
                                                 event['Distal'].absolute_end - event['Distal'].absolute_start,
                                                 row[0], row[4], row[5])
                            event_i += 1


    def alt5prime(self):
        with open(os.path.join(self.config.directory, 'alt5prime.tsv.%s' % self.pid), 'a', newline='') as csvfile:
            writer = csv.writer(csvfile, dialect='excel-tab', delimiter='\t')
            for module in self.modules:
                events, _complex, _total_events = self.as_types[module.idx]
                if not _complex or self.config.output_complex:
                    event_i = 1
                    for event in events:
                        if event['event'] == 'alt5ss':

                            src_common = self.common_data(module,
                                                          's',
                                                          node=event['E1'],
                                                          event_name="A5",
                                                          event_ii=event_i)
                            trg_common = self.common_data(module,
                                                          't',
                                                          node=event['E2'],
                                                          event_name="A5",
                                                          event_ii=event_i)

                            event_size = self._trim_strand_case_event_size(event['Proximal'], 'start', event['Distal'], 'start')

                            # preferentially use target LSV
                            if trg_common[5]:

                                quant_identifiers = (
                                    ('t', event['Proximal']),
                                    ('t', event['Distal']),
                                )
                                event_non_changing = self.event_non_changing(module, quant_identifiers)
                                event_changing = self.event_changing(module, quant_identifiers)

                                e1_range_str = self._trim_strand_case_range_str(event['E1'], 'start', event['Proximal'], 'start')
                                e2_range_str = self._trim_strand_case_range_str(event['Proximal'], 'end', event['E2'], 'end')

                                row = [event['Proximal'].de_novo,
                                       e2_range_str,
                                       'E1',
                                       e1_range_str,
                                       'Proximal',
                                       event['Proximal'].range_str()]
                                quants = [event_non_changing, event_changing] + self.quantifications(module, 't', edge=event['Proximal'], node=event['E2'])
                                writer.writerow(trg_common + row + [event_size] + quants)
                                self.junction_cache.append((module, trg_common, quants, row[0], row[4], row[5]))
                                self.heatmap_add(module, trg_common, quants,
                                                 event['Proximal'].absolute_end - event['Proximal'].absolute_start,
                                                 row[0], row[4], row[5])

                                row = [event['Distal'].de_novo,
                                       e2_range_str,
                                       'E1',
                                       e1_range_str,
                                       'Distal',
                                       event['Distal'].range_str()]
                                quants = [event_non_changing, event_changing] + self.quantifications(module, 't', edge=event['Distal'], node=event['E2'])
                                writer.writerow(trg_common + row + [event_size] + quants)
                                self.junction_cache.append((module, trg_common, quants, row[0], row[4], row[5]))
                                self.heatmap_add(module, trg_common, quants,
                                                 event['Distal'].absolute_end - event['Distal'].absolute_start,
                                                 row[0], row[4], row[5])
                            elif src_common[5]:

                                quant_identifiers = (
                                    ('s', event['Proximal']),
                                    ('s', event['Distal']),
                                )
                                event_non_changing = self.event_non_changing(module, quant_identifiers)
                                event_changing = self.event_changing(module, quant_identifiers)

                                e1_range_str = self._trim_strand_case_range_str(event['E1'], 'start', event['Proximal'],
                                                                                'start')

                                e2_range_str = self._trim_strand_case_range_str(event['Proximal'], 'end', event['E2'],
                                                                                'end')

                                row = [event['Proximal'].de_novo,
                                       e1_range_str,
                                       'E2',
                                       e2_range_str,
                                       'Proximal',
                                       event['Proximal'].range_str()]
                                quants = [event_non_changing, event_changing] + self.quantifications(module, 's', edge=event['Proximal'], node=event['E1'])
                                writer.writerow(src_common + row + [event_size] + quants)
                                self.junction_cache.append((module, src_common, quants, row[0], row[4], row[5]))
                                self.heatmap_add(module, src_common, quants,
                                                 event['Proximal'].absolute_end - event['Proximal'].absolute_start,
                                                 row[0], row[4], row[5])

                                row = [event['Distal'].de_novo,
                                       e1_range_str,
                                       'E2',
                                       e2_range_str,
                                       'Distal',
                                       event['Distal'].range_str()]
                                quants = [event_non_changing, event_changing] + self.quantifications(module, 's', edge=event['Distal'], node=event['E1'])
                                writer.writerow(src_common + row + [event_size] + quants)
                                self.junction_cache.append((module, src_common, quants, row[0], row[4], row[5]))
                                self.heatmap_add(module, src_common, quants,
                                                 event['Distal'].absolute_end - event['Distal'].absolute_start,
                                                 row[0], row[4], row[5])
                            event_i += 1


    def p_alt5prime(self):
        with open(os.path.join(self.config.directory, 'p_alt5prime.tsv.%s' % self.pid), 'a', newline='') as csvfile:
            writer = csv.writer(csvfile, dialect='excel-tab', delimiter='\t')
            for module in self.modules:
                events, _complex, _total_events = self.as_types[module.idx]
                if not _complex or self.config.output_complex:
                    event_i = 1
                    for event in events:
                        if event['event'] == 'p_alt5ss':
                            src_common = self.common_data(module,
                                                          's',
                                                          node=event['C1'],
                                                          event_name="pA5",
                                                          event_ii=event_i)
                            trg_common = self.common_data(module,
                                                          't',
                                                          node=event['C2'],
                                                          event_name="pA5",
                                                          event_ii=event_i)

                            event_size = self._trim_strand_case_event_size(event['Include1'], 'absolute_end',
                                                                           event['Include1'], 'absolute_start') + 1 + \
                                         self._trim_strand_case_event_size(event['A'], 'end', event['A'], 'start') + 1

                            quant_identifiers = (
                                ('s', event['Skip']),
                                ('s', event['Include1']),
                                ('t', event['Skip']),
                                ('t', event['Include2']),
                            )
                            event_non_changing = self.event_non_changing(module, quant_identifiers)
                            event_changing = self.event_changing(module, quant_identifiers)

                            c1_range_str = event['C1'].range_str()
                            a_range_str = self._trim_strand_case_range_str(event['A'], 'start', event['Include2'], 'start')
                            c2_range_str = self._trim_strand_case_range_str(event['Include2'], 'end', event['C2'], 'end')

                            row = [event['Skip'].de_novo,
                                   c1_range_str,
                                   'E3',
                                   c2_range_str,
                                   'Distal',
                                   event['Skip'].range_str()]
                            quants = [event_non_changing, event_changing] + self.quantifications(module, 's', event['Skip'])
                            writer.writerow(src_common + row + [event_size] + quants)
                            self.junction_cache.append((module, src_common, quants, row[0], row[4], row[5]))
                            self.heatmap_add(module, src_common, quants,
                                             event['Skip'].absolute_end - event['Skip'].absolute_start,
                                             row[0], row[4], row[5])

                            row = [event['Include1'].de_novo,
                                   c1_range_str,
                                   'E2',
                                   a_range_str,
                                   'Intron',
                                   event['Include1'].range_str()]
                            quants = [event_non_changing, event_changing] + self.quantifications(module, 's', event['Include1'])
                            writer.writerow(src_common + row + [event_size] + quants)
                            self.junction_cache.append((module, src_common, quants, row[0], row[4], row[5]))
                            self.heatmap_add(module, src_common, quants,
                                             event['Include1'].absolute_end - event['Include1'].absolute_start,
                                             row[0], row[4], row[5])

                            row = [event['Skip'].de_novo,
                                   c2_range_str,
                                   'E1',
                                   c1_range_str,
                                   'Distal',
                                   event['Skip'].range_str()]
                            quants = [event_non_changing, event_changing] + self.quantifications(module, 't', event['Skip'])
                            writer.writerow(trg_common + row + [event_size] + quants)
                            self.junction_cache.append((module, trg_common, quants, row[0], row[4], row[5]))
                            self.heatmap_add(module, trg_common, quants,
                                             event['Skip'].absolute_end - event['Skip'].absolute_start,
                                             row[0], row[4], row[5])

                            row = [event['Include2'].de_novo,
                                   c2_range_str,
                                   'E2',
                                   a_range_str,
                                   'Proximal',
                                   event['Include2'].range_str()]
                            quants = [event_non_changing, event_changing] + self.quantifications(module, 't', event['Include2'])
                            writer.writerow(trg_common + row + [event_size] + quants)
                            self.junction_cache.append((module, trg_common, quants, row[0], row[4], row[5]))
                            self.heatmap_add(module, trg_common, quants,
                                             event['Include2'].absolute_end - event['Include2'].absolute_start,
                                             row[0], row[4], row[5])

                            event_i += 1


    def p_alt3prime(self):
        with open(os.path.join(self.config.directory, 'p_alt3prime.tsv.%s' % self.pid), 'a', newline='') as csvfile:
            writer = csv.writer(csvfile, dialect='excel-tab', delimiter='\t')
            for module in self.modules:
                events, _complex, _total_events = self.as_types[module.idx]
                if not _complex or self.config.output_complex:
                    event_i = 1
                    for event in events:
                        if event['event'] == 'p_alt3ss':
                            # TODO: why am I using strand_case for putative alt3, but not putative alt 5?
                            src_common = self.common_data(module,
                                                          's',
                                                          node=module.strand_case(case_plus=event['C1'],
                                                                                  case_minus=event['C2']),
                                                          event_name="pA3",
                                                          event_ii=event_i)
                            trg_common = self.common_data(module,
                                                          't',
                                                          node=module.strand_case(case_plus=event['C2'],
                                                                                  case_minus=event['C1']),
                                                          event_name="pA3",
                                                          event_ii=event_i)

                            event_size = self._trim_strand_case_event_size(event['Include2'], 'absolute_end',
                                                                           event['Include2'], 'absolute_start') + 1 + \
                                         self._trim_strand_case_event_size(event['A'], 'end', event['A'], 'start') + 1

                            quant_identifiers = (
                                ('s', event['Skip']),
                                ('s', event['Include1']),
                                ('t', event['Include2']),
                                ('t', event['Skip']),
                            )
                            event_non_changing = self.event_non_changing(module, quant_identifiers)
                            event_changing = self.event_changing(module, quant_identifiers)

                            c1_range_str = self._trim_strand_case_range_str(event['C1'], 'start', event['Include1'], 'start')
                            a_range_str = self._trim_strand_case_range_str(event['Include1'], 'end', event['A'], 'end')
                            c2_range_str = event['C2'].range_str()

                            row = [event['Skip'].de_novo,
                                   c2_range_str,
                                   'E3',
                                   c1_range_str,
                                   'Distal',
                                   event['Skip'].range_str()]
                            quants = [event_non_changing, event_changing] + self.quantifications(module, 's', event['Skip'])
                            writer.writerow(src_common + row + [event_size] + quants)
                            self.junction_cache.append((module, src_common, quants, row[0], row[4], row[5]))
                            self.heatmap_add(module, src_common, quants,
                                             event['Skip'].absolute_end - event['Skip'].absolute_start,
                                             row[0], row[4], row[5])

                            row = [event['Include1'].de_novo,
                                   c2_range_str,
                                   'E2',
                                   a_range_str,
                                   'Proximal',
                                   event['Include1'].range_str()]
                            quants = [event_non_changing, event_changing] + self.quantifications(module, 's', event['Include1'])
                            writer.writerow(src_common + row + [event_size] + quants)
                            self.junction_cache.append((module, src_common, quants, row[0], row[4], row[5]))
                            self.heatmap_add(module, src_common, quants,
                                             event['Include1'].absolute_end - event['Include1'].absolute_start,
                                             row[0], row[4], row[5])

                            row = [event['Include2'].de_novo,
                                   c1_range_str,
                                   'E2',
                                   a_range_str,
                                   'Intron',
                                   event['Include2'].range_str()]
                            quants = [event_non_changing, event_changing] + self.quantifications(module, 't', event['Include2'])
                            writer.writerow(trg_common + row + [event_size] + quants)
                            self.junction_cache.append((module, trg_common, quants, row[0], row[4], row[5]))
                            self.heatmap_add(module, trg_common, quants,
                                             event['Include2'].absolute_end - event['Include2'].absolute_start,
                                             row[0], row[4], row[5])

                            row = [event['Skip'].de_novo,
                                   c1_range_str,
                                   'E1',
                                   c2_range_str,
                                   'Distal',
                                   event['Skip'].range_str()]
                            quants = [event_non_changing, event_changing] + self.quantifications(module, 't', event['Skip'])
                            writer.writerow(trg_common + row + [event_size] + quants)
                            self.junction_cache.append((module, trg_common, quants, row[0], row[4], row[5]))
                            self.heatmap_add(module, trg_common, quants,
                                             event['Skip'].absolute_end - event['Skip'].absolute_start,
                                             row[0], row[4], row[5])

                            event_i += 1

    def alt3and5prime(self):
        with open(os.path.join(self.config.directory, 'alt3and5prime.tsv.%s' % self.pid), 'a', newline='') as csvfile:
            writer = csv.writer(csvfile, dialect='excel-tab', delimiter='\t')
            for module in self.modules:
                events, _complex, _total_events = self.as_types[module.idx]
                if not _complex or self.config.output_complex:
                    event_i = 1
                    for event in events:
                        if event['event'] == 'alt3and5ss':
                            src_common = self.common_data(module, 's',
                                                          edge=event["J1"],
                                                          node=event["E1"],
                                                          event_name="A3A5",
                                                          event_ii=event_i)
                            trg_common = self.common_data(module, 't',
                                                          edge=event["J1"],
                                                          node=event["E2"],
                                                          event_name="A3A5",
                                                          event_ii=event_i)

                            quant_identifiers = (
                                ('s', event['J1']),
                                ('s', event['J2']),
                                ('t', event['J1']),
                                ('t', event['J2']),
                            )
                            event_non_changing = self.event_non_changing(module, quant_identifiers)
                            event_changing = self.event_changing(module, quant_identifiers)

                            e1_range_str = self._trim_strand_case_range_str(event['E1'], 'start', event['J2'], 'start')
                            e2_range_str = self._trim_strand_case_range_str(event['J2'], 'end', event['E2'], 'end')

                            row = [event['J1'].de_novo,
                                   e1_range_str,
                                   'E2',
                                   e2_range_str,
                                   'E1_E2_J1',
                                   event['J1'].range_str()]
                            quants = [event_non_changing, event_changing] + self.quantifications(module, 's', event['J1'])
                            writer.writerow(src_common + row + quants)
                            self.junction_cache.append((module, src_common, quants, row[0], row[4], row[5]))
                            self.heatmap_add(module, src_common, quants,
                                             event['J1'].absolute_end - event['J1'].absolute_start,
                                             row[0], row[4], row[5])

                            row = [event['J2'].de_novo,
                                   e1_range_str,
                                   'E2',
                                   e2_range_str,
                                   'E1_E2_J2',
                                   event['J2'].range_str()]
                            quants = [event_non_changing, event_changing] + self.quantifications(module, 's', event['J2'])
                            writer.writerow(src_common + row + quants)
                            self.junction_cache.append((module, src_common, quants, row[0], row[4], row[5]))
                            self.heatmap_add(module, src_common, quants,
                                             event['J2'].absolute_end - event['J2'].absolute_start,
                                             row[0], row[4], row[5])

                            row = [event['J1'].de_novo,
                                   e2_range_str,
                                   'E1',
                                   e1_range_str,
                                   'E2_E1_J1',
                                   event['J1'].range_str()]
                            quants = [event_non_changing, event_changing] + self.quantifications(module, 't', event['J1'])
                            writer.writerow(trg_common + row + quants)
                            self.junction_cache.append((module, trg_common, quants, row[0], row[4], row[5]))
                            self.heatmap_add(module, trg_common, quants,
                                             event['J1'].absolute_end - event['J1'].absolute_start,
                                             row[0], row[4], row[5])

                            row = [event['J2'].de_novo,
                                   e2_range_str,
                                   'E1',
                                   e1_range_str,
                                   'E2_E1_J2',
                                   event['J2'].range_str()]
                            quants = [event_non_changing, event_changing] + self.quantifications(module, 't', event['J2'])
                            writer.writerow(trg_common + row + quants)
                            self.junction_cache.append((module, trg_common, quants, row[0], row[4], row[5]))
                            self.heatmap_add(module, trg_common, quants,
                                             event['J2'].absolute_end - event['J2'].absolute_start,
                                             row[0], row[4], row[5])
                            event_i += 1


    def mutually_exclusive(self):
        with open(os.path.join(self.config.directory, 'mutually_exclusive.tsv.%s' % self.pid), 'a',
                  newline='') as csvfile:
            writer = csv.writer(csvfile, dialect='excel-tab', delimiter='\t')
            for module in self.modules:
                events, _complex, _total_events = self.as_types[module.idx]
                if not _complex or self.config.output_complex:
                    event_i = 1
                    for event in events:
                        if event['event'] == 'mutually_exclusive':

                            quant_identifiers = (
                                ('s', event['Include1']),
                                ('s', event['SkipA1']),
                                ('t', event['Include2']),
                                ('t', event['SkipA2']),
                            )
                            event_non_changing = self.event_non_changing(module, quant_identifiers)
                            event_changing = self.event_changing(module, quant_identifiers)

<<<<<<< HEAD
                            c1_range_str = self._trim_strand_case_range_str(event['C1'], 'start', event['Include1'], 'start')
                            a1_range_str = self._trim_strand_case_range_str(event['Include2'], 'end', event['SkipA2'], 'start')
                            a2_range_str = self._trim_strand_case_range_str(event['SkipA1'], 'end', event['Include2'], 'start')
                            c2_range_str = self._trim_strand_case_range_str(event['Include2'], 'end', event['C2'], 'end')
=======
                            strand = event['C1'].start < event['C2'].end
                            c1_range_str = self._trim_strand_case_range_str(event['C1'], 'start', event['Include1'], 'start', strand)
                            a1_range_str = self._trim_strand_case_range_str(event['Include1'], 'end', event['SkipA2'], 'start', strand)
                            a2_range_str = self._trim_strand_case_range_str(event['SkipA1'], 'end', event['Include2'], 'start', strand)
                            c2_range_str = self._trim_strand_case_range_str(event['Include2'], 'end', event['C2'], 'end', strand)
>>>>>>> 62830e34

                            row = [event['Include1'].de_novo,
                                   c1_range_str,
                                   'A1',
                                   a1_range_str,
                                   'C1_A1',
                                   event['Include1'].range_str()]
                            src_common = self.common_data(module,
                                                          's',
                                                          node=event['C1'],
                                                          edge=event['Include1'],
                                                          event_name='mxe',
                                                          event_ii=event_i)
                            quants = [event_non_changing, event_changing] + \
                                     self.quantifications(module, 's', edge=event['Include1'],node=event['C1'])
                            writer.writerow(src_common + row + quants)
                            self.junction_cache.append((module, src_common, quants, row[0], row[4], row[5]))
                            self.heatmap_add(module, src_common, quants,
                                             event['Include1'].absolute_end - event['Include1'].absolute_start,
                                             row[0], row[4], row[5])

                            row = [event['SkipA1'].de_novo,
                                   c1_range_str,
                                   'A2',
                                   a2_range_str,
                                   'C1_A2',
                                   event['SkipA1'].range_str()]
                            src_common = self.common_data(module,
                                                          's',
                                                          node=event['C1'],
                                                          edge=event['SkipA1'],
                                                          event_name='mxe',
                                                          event_ii=event_i)
                            quants = [event_non_changing, event_changing] + \
                                     self.quantifications(module, 's', edge=event['SkipA1'],node=event['C1'])
                            writer.writerow(src_common + row + quants)
                            self.junction_cache.append((module, src_common, quants, row[0], row[4], row[5]))
                            self.heatmap_add(module, src_common, quants,
                                             event['SkipA1'].absolute_end - event['SkipA1'].absolute_start,
                                             row[0], row[4], row[5])

                            row = [event['Include2'].de_novo,
                                   c2_range_str,
                                   'A1',
                                   a1_range_str,
                                   'C2_A1',
                                   event['Include2'].range_str()]
                            trg_common = self.common_data(module,
                                                          't',
                                                          node=event['C2'],
                                                          edge=event['Include2'],
                                                          event_name='mxe',
                                                          event_ii=event_i)
                            quants = [event_non_changing, event_changing] + \
                                     self.quantifications(module, 't', edge=event['Include2'], node=event['C2'])
                            writer.writerow(trg_common + row + quants)
                            self.junction_cache.append((module, trg_common, quants, row[0], row[4], row[5]))
                            self.heatmap_add(module, trg_common, quants,
                                            event['Include2'].absolute_end - event['Include2'].absolute_start,
                                            row[0], row[4], row[5])

                            row = [event['SkipA2'].de_novo,
                                   c2_range_str,
                                   'A2',
                                   a2_range_str,
                                   'C2_A2',
                                   event['SkipA2'].range_str()]
                            trg_common = self.common_data(module,
                                                          't',
                                                          node=event['C2'],
                                                          edge=event['SkipA2'],
                                                          event_name='mxe',
                                                          event_ii=event_i)
                            quants = [event_non_changing, event_changing] + \
                                     self.quantifications(module, 't', edge=event['SkipA2'], node=event['C2'])
                            writer.writerow(trg_common + row + quants)
                            self.junction_cache.append((module, trg_common, quants, row[0], row[4], row[5]))
                            self.heatmap_add(module, trg_common, quants,
                                             event['SkipA2'].absolute_end - event['SkipA2'].absolute_start,
                                             row[0], row[4], row[5])
                            event_i += 1


    def alternate_last_exon(self):
        with open(os.path.join(self.config.directory, 'alternate_last_exon.tsv.%s' % self.pid), 'a',
                  newline='') as csvfile:
            writer = csv.writer(csvfile, dialect='excel-tab', delimiter='\t')
            for module in self.modules:
                events, _complex, _total_events = self.as_types[module.idx]
                if not _complex or self.config.output_complex:
                    event_i = 1
                    for event in events:
                        if event['event'] == 'ale':
                            src_common = self.common_data(module,
                                                          's',
                                                          node=event['Reference'],
                                                          event_name='ale',
                                                          event_ii=event_i)
                            # only ever write ALEs that are quantified by LSV

                            if src_common[5]:

                                quant_identifiers = (
                                    ('s', event['SkipA2']),
                                    ('s', event['SkipA1']),
                                )
                                event_non_changing = self.event_non_changing(module, quant_identifiers)
                                event_changing = self.event_changing(module, quant_identifiers)

                                reference_range_str = self._trim_strand_case_range_str(event['Reference'],
                                                                                       'start', event['SkipA2'], 'start')
                                proximal_range_str = self._trim_strand_case_range_str(event['SkipA2'],
                                                                                      'end', event['Proximal'], 'end')

                                row = [event['SkipA2'].de_novo,
                                       reference_range_str,
                                       'A',
                                       proximal_range_str,
                                       'Proximal']
                                if event['SkipA2'].ir:
                                    row.append('{}-{}'.format(event['SkipA2'].absolute_start, event['SkipA2'].absolute_end))
                                else:
                                    row.append(event['SkipA2'].range_str())
                                quants = [event_non_changing, event_changing] + self.quantifications(module, 's', event['SkipA2'], event['Reference'])
                                writer.writerow(src_common + row + quants)
                                self.junction_cache.append((module, src_common, quants, row[0], row[4], row[5]))
                                self.heatmap_add(module, src_common, quants,
                                                 event['SkipA2'].absolute_end - event['SkipA2'].absolute_start,
                                                 row[0], row[4], row[5])

                                reference_range_str = self._trim_strand_case_range_str(event['Reference'],
                                                                                       'start', event['SkipA1'], 'start')
                                distal_range_str = self._trim_strand_case_range_str(event['SkipA1'],
                                                                                    'end', event['Distal'], 'end')

                                row = [event['SkipA1'].de_novo,
                                       reference_range_str,
                                       'A',
                                       distal_range_str,
                                       'Distal',
                                       event['SkipA1'].range_str()]
                                quants = [event_non_changing, event_changing] +\
                                         self.quantifications(module, 's', event['SkipA1'], event['Reference'])
                                writer.writerow(src_common + row + quants)
                                self.junction_cache.append((module, src_common, quants, row[0], row[4], row[5]))
                                self.heatmap_add(module, src_common, quants,
                                                 event['SkipA1'].absolute_end - event['SkipA1'].absolute_start,
                                                 row[0], row[4], row[5])
                                event_i += 1


    def alternate_first_exon(self):
        with open(os.path.join(self.config.directory, 'alternate_first_exon.tsv.%s' % self.pid), 'a',
                  newline='') as csvfile:
            writer = csv.writer(csvfile, dialect='excel-tab', delimiter='\t')
            for module in self.modules:
                events, _complex, _total_events = self.as_types[module.idx]
                if not _complex or self.config.output_complex:
                    event_i = 1
                    for event in events:
                        if event['event'] == 'afe':
                            all_event_quants = []
                            trg_common = self.common_data(module,
                                                          't',
                                                          node=event['Reference'],
                                                          event_ii=event_i,
                                                          event_name='afe')

                            # only ever write AFEs that are quantified by LSV
                            if trg_common[5]:

                                quant_identifiers = (
                                    ('t', event['SkipA1']),
                                    ('t', event['SkipA2']),
                                )
                                event_non_changing = self.event_non_changing(module, quant_identifiers)
                                event_changing = self.event_changing(module, quant_identifiers)

                                reference_range_str = self._trim_strand_case_range_str(event['SkipA1'],
                                                                                       'end', event['Reference'], 'end')
                                proximal_range_str = self._trim_strand_case_range_str(event['Proximal'],
                                                                                      'start', event['SkipA1'], 'start')

                                row = [event['SkipA1'].de_novo,
                                       reference_range_str,
                                       'A',
                                       proximal_range_str,
                                       'Proximal']
                                if event['SkipA1'].ir:
                                    row.append('{}-{}'.format(event['SkipA1'].absolute_start, event['SkipA1'].absolute_end))
                                else:
                                    row.append(event['SkipA1'].range_str())
                                quants = [event_non_changing, event_changing] + self.quantifications(module, 't', event['SkipA1'], event['Reference'])
                                writer.writerow(trg_common + row + quants)
                                self.junction_cache.append((module, trg_common, quants, row[0], row[4], row[5]))
                                self.heatmap_add(module, trg_common, quants,
                                                 event['SkipA1'].absolute_end - event['SkipA1'].absolute_start,
                                                 row[0], row[4], row[5])

                                reference_range_str = self._trim_strand_case_range_str(event['SkipA2'],
                                                                                       'end', event['Reference'], 'end')
                                distal_range_str = self._trim_strand_case_range_str(event['Distal'],
                                                                                    'start', event['SkipA2'], 'start')

                                row = [event['SkipA2'].de_novo,
                                       reference_range_str,
                                       'A',
                                       distal_range_str,
                                       'Distal',
                                       event['SkipA2'].range_str()]
                                quants = [event_non_changing, event_changing] + \
                                         self.quantifications(module, 't', event['SkipA2'], event['Reference'])
                                writer.writerow(trg_common + row + quants)
                                self.junction_cache.append((module, trg_common, quants, row[0], row[4], row[5]))
                                self.heatmap_add(module, trg_common, quants,
                                                 event['SkipA2'].absolute_end - event['SkipA2'].absolute_start,
                                                 row[0], row[4], row[5])
                                event_i += 1


    def p_alternate_last_exon(self):
        with open(os.path.join(self.config.directory, 'p_alternate_last_exon.tsv.%s' % self.pid), 'a',
                  newline='') as csvfile:
            writer = csv.writer(csvfile, dialect='excel-tab', delimiter='\t')
            for module in self.modules:
                events, _complex, _total_events = self.as_types[module.idx]
                if not _complex or self.config.output_complex:
                    event_i = 1
                    for event in events:
                        if event['event'] == 'p_ale':
                            src_common = self.common_data(module,
                                                          's',
                                                          node=event['Reference'],
                                                          event_ii=event_i,
                                                          event_name="pALE")

                            # print(event)
                            # print(src_common)
                            # print(self.heatmap_cache[module.idx])
                            if event['Proximal'].start == -1:
                                proxStr = "nan-{}".format(event['Proximal'].end)
                            else:
                                proxStr = "{}-nan".format(event['Proximal'].start)
                            if src_common[5]:

                                quant_identifiers = (
                                    ('s', event['SkipA2']),
                                    ('s', event['SkipA1']),
                                )
                                event_non_changing = self.event_non_changing(module, quant_identifiers)
                                event_changing = self.event_changing(module, quant_identifiers)

                                reference_range_str = self._trim_strand_case_range_str(event['Reference'],
                                                                                       'start', event['SkipA2'], 'start')

                                row = [event['SkipA2'].de_novo,
                                       reference_range_str,
                                       'A', proxStr,
                                       'Proximal',
                                       event['SkipA2'].range_str()]
                                quants = [event_non_changing, event_changing] + self.quantifications(module, 's', event['SkipA2'])
                                writer.writerow(src_common + row + quants)
                                self.junction_cache.append((module, src_common, quants, row[0], row[4], row[5]))
                                self.heatmap_add(module, src_common, quants,
                                                 event['SkipA2'].absolute_end - event['SkipA2'].absolute_start,
                                                 row[0], row[4], row[5])

                                reference_range_str = self._trim_strand_case_range_str(event['Reference'],
                                                                                       'start', event['SkipA1'], 'start')
                                distal_range_str = self._trim_strand_case_range_str(event['SkipA1'],
                                                                                    'end', event['Distal'], 'end')

                                row = [event['SkipA1'].de_novo,
                                       reference_range_str,
                                       'A',
                                       distal_range_str,
                                       'Distal',
                                       event['SkipA1'].range_str()]
                                quants = [event_non_changing, event_changing] + self.quantifications(module, 's', event['SkipA1'])
                                writer.writerow(src_common + row + quants)
                                self.junction_cache.append((module, src_common, quants, row[0], row[4], row[5]))
                                self.heatmap_add(module, src_common, quants,
                                                 event['SkipA1'].absolute_end - event['SkipA1'].absolute_start,
                                                 row[0], row[4], row[5])
                                event_i += 1


    def p_alternate_first_exon(self):
        with open(os.path.join(self.config.directory, 'p_alternate_first_exon.tsv.%s' % self.pid), 'a',
                  newline='') as csvfile:
            writer = csv.writer(csvfile, dialect='excel-tab', delimiter='\t')
            for module in self.modules:
                events, _complex, _total_events = self.as_types[module.idx]
                if not _complex or self.config.output_complex:
                    event_i = 1
                    for event in events:
                        if event['event'] == 'p_afe':
                            if event['Proximal'].start == -1:
                                proxStr = "nan-{}".format(event['Proximal'].end)
                            else:
                                proxStr = "{}-nan".format(event['Proximal'].start)
                            trg_common = self.common_data(module,
                                                          't',
                                                          node=event['Reference'],
                                                          event_ii=event_i,
                                                          event_name="pAFE")

                            if trg_common[5]:

                                quant_identifiers = (
                                    ('t', event['SkipA1']),
                                    ('t', event['SkipA2']),
                                )
                                event_non_changing = self.event_non_changing(module, quant_identifiers)
                                event_changing = self.event_changing(module, quant_identifiers)

                                reference_range_str = self._trim_strand_case_range_str(event['SkipA1'], 'end',
                                                                                       event['Reference'], 'end')

                                row = [event['SkipA1'].de_novo,
                                       reference_range_str,
                                       'A', proxStr,
                                       'Proximal',
                                       event['SkipA1'].range_str()]
                                quants = [event_non_changing, event_changing] + self.quantifications(module, 't', event['SkipA1'])
                                writer.writerow(trg_common + row + quants)
                                self.junction_cache.append((module, trg_common, quants, row[0], row[4], row[5]))
                                self.heatmap_add(module, trg_common, quants,
                                                 event['SkipA1'].absolute_end - event['SkipA1'].absolute_start,
                                                 row[0], row[4], row[5])

                                reference_range_str = self._trim_strand_case_range_str(event['SkipA2'],
                                                                                       'end', event['Reference'], 'end')
                                distal_range_str = self._trim_strand_case_range_str(event['Distal'],
                                                                                    'start', event['SkipA2'], 'start')

                                row = [event['SkipA2'].de_novo,
                                       reference_range_str,
                                       'A',
                                       distal_range_str,
                                       'Distal',
                                       event['SkipA2'].range_str()]
                                quants = [event_non_changing, event_changing] + self.quantifications(module, 't', event['SkipA2'])
                                writer.writerow(trg_common + row + quants)
                                self.junction_cache.append((module, trg_common, quants, row[0], row[4], row[5]))
                                self.heatmap_add(module, trg_common, quants,
                                                 event['SkipA2'].absolute_end - event['SkipA2'].absolute_start,
                                                 row[0], row[4], row[5])
                                event_i += 1


    def alternative_intron(self):
        with open(os.path.join(self.config.directory, 'alternative_intron.tsv.%s' % self.pid), 'a',
                  newline='') as csvfile:
            writer = csv.writer(csvfile, dialect='excel-tab', delimiter='\t')
            for module in self.modules:
                events, _complex, _total_events = self.as_types[module.idx]
                if not _complex or self.config.output_complex:
                    event_i = 1
                    for event in events:
                        if event['event'] == 'alternative_intron':

                            # put coordinates back to Jordi's offset numbers

                            c1_node = module.strand_case(case_plus=event['C1'],
                                                         case_minus=event['C2'])
                            c2_node = module.strand_case(case_plus=event['C2'],
                                                         case_minus=event['C1'])
                            src_common = self.common_data(module,
                                                          's',
                                                          event['Intron'],
                                                          node=c1_node,
                                                          event_ii=event_i,
                                                          event_name="AI")
                            trg_common = self.common_data(module,
                                                          't',
                                                          event['Intron'],
                                                          node=c2_node,
                                                          event_ii=event_i,
                                                          event_name="AI")

                            event_size = abs(event['Intron'].absolute_end - event['Intron'].absolute_start) + 1

                            # I think this fails when there is a source LSV in the middle exon
                            # if any(':t:' in _l for _l in event['Intron'].lsvs) and not \
                            #    any(':s:' in _l for _l in event['Intron'].lsvs):
                            # The quantifications for the alternative intron must be from EITHER Target or Source point of view
                            #   To check if we should use the target point of view:
                            junc_in_trg_lsv_count = 0

                            # ensure the junction and intron are both quantified by the same target LSV
                            if len(set(trg_common[5].split(";")) & set(event['Spliced'].lsvs.keys())) == 1:
                                # if yes, add one to the junc count
                                junc_in_trg_lsv_count += 1
                            # if every junction passed above test, we know the Target point of view quantified the intron
                            # as well as all possible 'spliced' junctions
                            if junc_in_trg_lsv_count:

                                quant_identifiers = (
                                    ('t', event['Intron']),
                                    ('t', event['Spliced']),
                                )
                                event_non_changing = self.event_non_changing(module, quant_identifiers)
                                event_changing = self.event_changing(module, quant_identifiers)

                                row = [event['Intron'].de_novo,
                                       c2_node.range_str(),
                                       'C1',
                                       c1_node.range_str(),
                                       'C2_C1_intron',
                                       event['Intron'].range_str()]
                                quants = [event_non_changing, event_changing] + self.quantifications(module,
                                                              't',
                                                              edge=event['Intron'],
                                                              node=c2_node)
                                writer.writerow(trg_common + row + [event_size] + quants)
                                self.junction_cache.append((module, trg_common, quants, row[0], row[4], row[5]))
                                self.heatmap_add(module, trg_common, quants,
                                                 event['Intron'].absolute_end - event['Intron'].absolute_start,
                                                 row[0], row[4], row[5])

                                row = [event['Spliced'].de_novo,
                                       c1_node.range_str(),
                                       'C1',
                                       c1_node.range_str(),
                                       'C2_C1_spliced',
                                       event['Spliced'].range_str()]
                                quants = [event_non_changing, event_changing] + self.quantifications(module,
                                                              't',
                                                              edge=event['Spliced'],
                                                              node=c2_node)
                                writer.writerow(trg_common + row + [event_size] + quants)
                                self.junction_cache.append((module, trg_common, quants,
                                                            event['Spliced'].de_novo, row[4], event['Spliced'].range_str()))
                                self.heatmap_add(module, trg_common, quants,
                                                 event['Spliced'].absolute_end - event['Spliced'].absolute_start,
                                                 event['Spliced'].de_novo, row[4], event['Spliced'].range_str())

                            # Else the intron and 'spliced' junctions are quantified from source point of view...
                            else:

                                quant_identifiers = (
                                    ('s', event['Intron']),
                                    ('s', event['Spliced']),
                                )
                                event_non_changing = self.event_non_changing(module, quant_identifiers)
                                event_changing = self.event_changing(module, quant_identifiers)

                                row = [event['Intron'].de_novo,
                                       c1_node.range_str(),
                                       'C2',
                                       c2_node.range_str(),
                                       'C1_C2_intron',
                                       event['Intron'].range_str()]
                                quants = [event_non_changing, event_changing] + self.quantifications(module, 's', edge=event['Intron'], node=c1_node)
                                writer.writerow(src_common + row + [event_size] + quants)
                                self.junction_cache.append((module, src_common, quants, row[0], row[4], row[5]))
                                self.heatmap_add(module, src_common, quants,
                                                 event['Intron'].absolute_end - event['Intron'].absolute_start,
                                                 row[0], row[4], row[5])

                                row = [event['Spliced'].de_novo,
                                       c1_node.range_str(),
                                       'C2',
                                       c2_node.range_str(),
                                       'C1_C2_spliced',
                                       event['Spliced'].range_str()]
                                quants = [event_non_changing, event_changing] + self.quantifications(module,
                                                              's',
                                                              edge=event['Spliced'],
                                                              node=c1_node)
                                writer.writerow(src_common + row + [event_size] + quants)
                                self.junction_cache.append((module, src_common, quants,
                                                            event['Spliced'].de_novo, row[4], event['Spliced'].range_str()))
                                self.heatmap_add(module, src_common, quants,
                                                 event['Spliced'].absolute_end - event['Spliced'].absolute_start,
                                                 event['Spliced'].de_novo, row[4], event['Spliced'].range_str())

                            event_i += 1


    def multi_exon_spanning(self):
        with open(os.path.join(self.config.directory, 'multi_exon_spanning.tsv.%s' % self.pid), 'a',
                  newline='') as csvfile:
            writer = csv.writer(csvfile, dialect='excel-tab', delimiter='\t')
            for module in self.modules:
                events, _complex, _total_events = self.as_types[module.idx]
                if not _complex or self.config.output_complex:
                    event_i = 1
                    for event in events:
                        if event['event'] == 'multi_exon_spanning':

                            quant_identifiers = (
                                ('s', event['Skip']),
                                ('s', event['Include1']),
                                ('t', event['Skip']),
                                ('t', event['Include2'])
                            )
                            event_non_changing = self.event_non_changing(module, quant_identifiers)
                            event_changing = self.event_changing(module, quant_identifiers)

                            c1_range_str = self._trim_strand_case_range_str(event['C1'], 'start', event['Skip'], 'start')
                            c2_range_str = self._trim_strand_case_range_str(event['Skip'], 'end', event['C2'], 'end')


                            # Source LSV side
                            row = ['Distal',
                                   event['Skip'].range_str(),  # junction coord
                                   event['Skip'].de_novo, # de novo?
                                   event['Skip'].ir,
                                   c1_range_str, # reference exon
                                   c2_range_str, # exon spliced with
                                   self.semicolon((x.range_str() for x in event['As'])), # exons spanned
                                   len(event['As'])] # num exons spanned
                            quants = [event_non_changing, event_changing] + \
                                     self.quantifications(module, 's', event['Skip'], event['C1'])

                            common = self.common_data(module,
                                                      's',
                                                      node=event['C1'],
                                                      edge=event['Skip'],
                                                      event_ii=event_i,
                                                      event_name="MES")

                            writer.writerow(common + row + quants)
                            self.junction_cache.append((module, common, quants, row[2], 'C1_C2', row[1]))

                            row = ['Proximal',
                                   event['Include1'].range_str(),  # junction coord
                                   event['Include1'].de_novo,  # de novo?
                                   event['Include1'].ir,
                                   c1_range_str,  # reference exon
                                   c2_range_str,  # exon spliced with
                                   self.semicolon((x.range_str() for x in event['As'])),  # exons spanned
                                   len(event['As'])]  # num exons spanned
                            quants = [event_non_changing, event_changing] + self.quantifications(module, 's',
                                                                                                 event['Include1'])
                            writer.writerow(common + row + quants)
                            self.junction_cache.append((module, common, quants, row[2], 'C1_A', row[1]))

                            # Target LSV side
                            row = ['Distal',
                                   event['Skip'].range_str(),  # junction coord
                                   event['Skip'].de_novo,  # de novo?
                                   event['Skip'].ir,
                                   c2_range_str,  # reference exon
                                   c1_range_str,  # exon spliced with
                                   self.semicolon((x.range_str() for x in event['As'])),  # exons spanned
                                   len(event['As'])]  # num exons spanned
                            quants = [event_non_changing, event_changing] + self.quantifications(module, 't', event['Skip'], event['C2'])
                            common = self.common_data(module,
                                                      't',
                                                      node=event['C2'],
                                                      edge=event['Skip'],
                                                      event_ii=event_i,
                                                      event_name="MES")
                            writer.writerow(common + row + quants)
                            self.junction_cache.append((module, common, quants, row[2], 'C2_C1', row[1]))

                            row = ['Proximal',
                                   event['Include2'].range_str(),  # junction coord
                                   event['Include2'].de_novo,  # de novo?
                                   event['Include2'].ir,
                                   c1_range_str,  # reference exon
                                   c2_range_str,  # exon spliced with
                                   self.semicolon((x.range_str() for x in event['As'])),  # exons spanned
                                   len(event['As'])]  # num exons spanned
                            quants = [event_non_changing, event_changing] + self.quantifications(module, 't',
                                                                                                 event['Include2'])
                            writer.writerow(common + row + quants)
                            self.junction_cache.append((module, common, quants, row[2], 'A_C2', row[1]))


                            event_i += 1


    def tandem_cassette(self):
        with open(os.path.join(self.config.directory, 'tandem_cassette.tsv.%s' % self.pid), 'a', newline='') as csvfile:
            writer = csv.writer(csvfile, dialect='excel-tab', delimiter='\t')
            for module in self.modules:
                events, _complex, _total_events = self.as_types[module.idx]
                if not _complex or self.config.output_complex:
                    event_i = 1
                    for event in events:
                        if event['event'] == 'tandem_cassette':

                            quant_identifiers = (
                                ('s', event['Skip']),
                                ('s', event['Include1']),
                                ('t', event['Skip']),
                                ('t', event['Include2']),
                            )
                            event_non_changing = self.event_non_changing(module, quant_identifiers)
                            event_changing = self.event_changing(module, quant_identifiers)

                            c1_range_str = self._trim_strand_case_range_str(event['C1'], 'start', event['Skip'], 'start')
                            c2_range_str = self._trim_strand_case_range_str(event['Skip'], 'end', event['C2'], 'end')

                            event_sizes = []
                            tandem_exons_range_strs = []
                            tandem_exons_range_strs.append(self._trim_strand_case_range_str(event['Include1'], 'end', event['Includes'][0], 'start'))
                            event_sizes.append(self._trim_strand_case_event_size(event['Include1'], 'end', event['Includes'][0], 'start') + 1)
                            for include_junc_i in range(len(event['Includes'])-1):
                                tandem_exons_range_strs.append(self._trim_strand_case_range_str(event['Includes'][include_junc_i], 'end', event['Includes'][include_junc_i+1], 'start'))
                                event_sizes.append(self._trim_strand_case_event_size(event['Includes'][include_junc_i], 'end', event['Includes'][include_junc_i+1], 'start') + 1)
                            tandem_exons_range_strs.append(self._trim_strand_case_range_str(event['Includes'][-1], 'end', event['Include2'], 'start'))
                            event_sizes.append(self._trim_strand_case_event_size(event['Includes'][-1], 'end', event['Include2'], 'start') + 1)
                            tandem_exons_range_strs = self.semicolon(tandem_exons_range_strs)
                            event_size = sum(event_sizes)

                            row = [event['Skip'].de_novo,
                                   c1_range_str,
                                   'C2',
                                   c2_range_str,
                                   tandem_exons_range_strs,
                                   len(event['Tandem_Exons']),
                                   'C1_C2',
                                   event['Skip'].range_str()]
                            common = self.common_data(module,
                                                      's',
                                                      node=event['C1'],
                                                      edge=event['Skip'],
                                                      event_ii=event_i,
                                                      event_name="TCE")
                            quants = [event_non_changing, event_changing] + self.quantifications(module, 's', event['Skip'], event['C1'])
                            writer.writerow(common + row + [event_size] + quants)
                            self.junction_cache.append((module, common, quants, row[0], row[6], row[7]))
                            self.heatmap_add(module, common, quants,
                                             event['Skip'].absolute_end - event['Skip'].absolute_start,
                                             row[0], row[6], row[7])

                            row = [event['Include1'].de_novo,
                                   c1_range_str,
                                   'A1',
                                   event['Tandem_Exons'][0].range_str(),
                                   tandem_exons_range_strs,
                                   len(event['Tandem_Exons']),
                                   'C1_A',
                                   event['Include1'].range_str()]
                            common = self.common_data(module,
                                                      's',
                                                      node=event['C1'],
                                                      edge=event['Include1'],
                                                      event_ii=event_i,
                                                      event_name="TCE")
                            quants = [event_non_changing, event_changing] + self.quantifications(module, 's', event['Include1'], event['C1'])
                            writer.writerow(common + row + [event_size] + quants)
                            self.junction_cache.append((module, common, quants, row[0], row[6], row[7]))
                            self.heatmap_add(module, common, quants,
                                             event['Include1'].absolute_end - event['Include1'].absolute_start,
                                             row[0], row[6], row[7])

                            row = [event['Skip'].de_novo,
                                   event['C2'].range_str(),
                                   'C1',
                                   c1_range_str,
                                   tandem_exons_range_strs,
                                   len(event['Tandem_Exons']),
                                   'C2_C1',
                                   event['Skip'].range_str()]
                            common = self.common_data(module,
                                                      't',
                                                      node=event['C2'],
                                                      edge=event['Skip'],
                                                      event_ii=event_i,
                                                      event_name="TCE")
                            quants = [event_non_changing, event_changing] + self.quantifications(module, 't', event['Skip'], event['C2'])
                            writer.writerow(common + row + [event_size] + quants)
                            self.junction_cache.append((module, common, quants, row[0], row[6], row[7]))
                            self.heatmap_add(module, common, quants,
                                             event['Skip'].absolute_end - event['Skip'].absolute_start,
                                             row[0], row[6], row[7])

                            row = [event['Include2'].de_novo,
                                   c2_range_str,
                                   'A_Last',
                                   event['Tandem_Exons'][-1].range_str(),
                                   tandem_exons_range_strs,
                                   len(event['Tandem_Exons']),
                                   'C2_A_Last',
                                   event['Include2'].range_str()]
                            common = self.common_data(module,
                                                      't',
                                                      node=event['C2'],
                                                      edge=event['Include2'],
                                                      event_ii=event_i,
                                                      event_name="TCE")
                            quants = [event_non_changing, event_changing] + self.quantifications(module, 't', event['Include2'], event['C2'])
                            writer.writerow(common + row + [event_size] + quants)
                            self.junction_cache.append((module, common, quants, row[0], row[6], row[7]))
                            self.heatmap_add(module, common, quants,
                                             event['Include2'].absolute_end - event['Include2'].absolute_start,
                                             row[0], row[6], row[7])
                            event_i += 1


    def exitron(self):
        with open(os.path.join(self.config.directory, 'exitron.tsv.%s' % self.pid), 'a', newline='') as csvfile:
            writer = csv.writer(csvfile, dialect='excel-tab', delimiter='\t')
            for module in self.modules:
                events, _complex, _total_events = self.as_types[module.idx]
                if not _complex or self.config.output_complex:
                    event_i = 1
                    for event in events:
                        if event['event'] == 'exitron':

                            quant_identifiers = (
                                ('s', event['Junc']),
                                ('t', event['Junc']),
                            )
                            event_non_changing = self.event_non_changing(module, quant_identifiers)
                            event_changing = self.event_changing(module, quant_identifiers)

                            src_common = self.common_data(module,
                                                          's',
                                                          event_ii=event_i,
                                                          event_name="EX")
                            trg_common = self.common_data(module,
                                                          't',
                                                          event_ii=event_i,
                                                          event_name="EX")
                            row = [event['Junc'].de_novo,
                                   event['Exon'].range_str(),
                                   event['Junc'].range_str()]
                            # just in case exitrons are ever quantified, somehow, *try* to get
                            # the exitron's junction quantification (won't exist for now... which is desired)
                            quants = [event_non_changing, event_changing] + self.quantifications(module, 's', edge=event['Junc'])
                            writer.writerow(src_common + row + quants)
                            self.junction_cache.append((module, src_common, quants, row[0], 'exitron', row[2]))
                            row = [event['Junc'].de_novo,
                                   event['Exon'].range_str(),
                                   event['Junc'].range_str()]
                            quants = [event_non_changing, event_changing] + self.quantifications(module, 't', edge=event['Junc'])
                            writer.writerow(trg_common + row + quants)
                            self.junction_cache.append((module, trg_common, quants, row[0], 'exitron', row[2]))
                            event_i += 1

    def orphan_junction(self):
        with open(os.path.join(self.config.directory, 'orphan_junction.tsv.%s' % self.pid), 'a', newline='') as csvfile:
            writer = csv.writer(csvfile, dialect='excel-tab', delimiter='\t')
            for module in self.modules:
                events, _complex, _total_events = self.as_types[module.idx]
                if not _complex or self.config.output_complex:
                    event_i = 1
                    for event in events:
                        if event['event'] == 'orphan_junction':

                            quant_identifiers = (
                                ('s', event['Junc']),
                                ('t', event['Junc']),
                            )
                            event_non_changing = self.event_non_changing(module, quant_identifiers)
                            event_changing = self.event_changing(module, quant_identifiers)

                            src_common = self.common_data(module,
                                                          's',
                                                          event_ii=event_i,
                                                          event_name="OR")
                            trg_common = self.common_data(module,
                                                          't',
                                                          event_ii=event_i,
                                                          event_name="OR")

                            row = [event['Junc'].de_novo,
                                  event['A1'].range_str(),
                                  event['A2'].range_str(),
                                  event['Junc'].range_str()]

                            if src_common[5]:

                                # just in case exitrons are ever quantified, somehow, *try* to get
                                # the exitron's junction quantification (won't exist for now... which is desired)
                                quants = [event_non_changing, event_changing] + self.quantifications(module, 's', edge=event['Junc'])
                                writer.writerow(src_common + row + quants)
                                self.junction_cache.append((module, src_common, quants, row[0], 'Orphan', row[3]))
                                self.heatmap_add(module, src_common, quants,
                                                 event['Junc'].absolute_end - event['Junc'].absolute_start,
                                                 row[0], 'Orphan', row[3])

                                event_i += 1

                            elif trg_common[5]:

                                # just in case exitrons are ever quantified, somehow, *try* to get
                                # the exitron's junction quantification (won't exist for now... which is desired)
                                quants = [event_non_changing, event_changing] + self.quantifications(module, 't',
                                                                                                     edge=event['Junc'])
                                writer.writerow(trg_common + row + quants)
                                self.junction_cache.append((module, trg_common, quants, row[0], 'Orphan', row[3]))
                                self.heatmap_add(module, trg_common, quants,
                                                 event['Junc'].absolute_end - event['Junc'].absolute_start,
                                                 row[0], 'Orphan', row[3])

                                event_i += 1

    def constitutive(self):
        with open(os.path.join(self.config.directory, 'constitutive.tsv.%s' % self.pid), 'a', newline='') as csvfile:
            writer = csv.writer(csvfile, dialect='excel-tab', delimiter='\t')
            for module in self.modules:
                events, _complex, _total_events = self.as_types[module.idx]
                if not _complex or self.config.output_complex:
                    event_i = 1
                    for event in events:
                        if event['event'] == 'constitutive':

                            common = self.common_data(module,
                                                      event_ii=event_i,
                                                      event_name="CJ")

                            quant_identifiers = (
                                ('s', event['Junc']),
                                ('t', event['Junc']),
                            )
                            event_non_changing = self.event_non_changing(module, quant_identifiers)
                            event_changing = self.event_changing(module, quant_identifiers)

                            c1_range_str = self._trim_strand_case_range_str(event['C1'], 'start', event['Junc'], 'start')
                            c2_range_str = self._trim_strand_case_range_str(event['Junc'], 'end', event['C2'], 'end')

                            row = [event['Junc'].de_novo,
                                   c2_range_str,
                                   'C1', c1_range_str,
                                   'C2_C1',
                                   event['Junc'].range_str(),
                                   'False',
                                   module.collapsed_event_name]
                            quants = [event_non_changing, event_changing] + self.quantifications(module, edge=event['Junc'])
                            writer.writerow(common + row + quants)
                            self.junction_cache.append((module, common, quants, row[0], row[4], row[5]))

                        elif event['event'] == 'constitutive_intron':
                            src_common = self.common_data(module,
                                                          's',
                                                          event_ii=event_i,
                                                          event_name="CI")
                            trg_common = self.common_data(module,
                                                          't',
                                                          event_ii=event_i,
                                                          event_name="CI")

                            if any(':t:' in _l for _l in event['Intron'].lsvs) and not \
                               any(':s:' in _l for _l in event['Intron'].lsvs):

                                quant_identifiers = (
                                    ('t', event['Intron']),
                                )
                                event_non_changing = self.event_non_changing(module, quant_identifiers)
                                event_changing = self.event_changing(module, quant_identifiers)

                                row = [event['Intron'].de_novo,
                                       event['C2'].range_str(),
                                       'C1',
                                       event['C1'].range_str(),
                                       'C2_C1_intron',
                                       event['Intron'].range_str(),
                                       'True',
                                       module.collapsed_event_name]
                                quants = [event_non_changing, event_changing] + self.quantifications(module, 't', event['Intron'])
                                writer.writerow(trg_common + row + quants)
                                self.junction_cache.append((module, trg_common, quants, row[0], row[4], row[5]))
                            else:
                                quant_identifiers = (
                                    ('s', event['Intron']),
                                )
                                event_non_changing = self.event_non_changing(module, quant_identifiers)
                                event_changing = self.event_changing(module, quant_identifiers)

                                row = [event['Intron'].de_novo,
                                       event['C1'].range_str(),
                                       'C2',
                                       event['C2'].range_str(),
                                       'C1_C2_intron',
                                       event['Intron'].range_str(),
                                       'True',
                                       module.collapsed_event_name]
                                quants = [event_non_changing, event_changing] + self.quantifications(module, 's', event['Intron'])
                                writer.writerow(src_common + row + quants)
                                self.junction_cache.append((module, src_common, quants, row[0], row[4], row[5]))

                        event_i += 1

    def other_event(self):
        with open(os.path.join(self.config.directory, 'other.tsv.%s' % self.pid), 'a',
                  newline='') as csvfile:
            writer = csv.writer(csvfile, dialect='excel-tab', delimiter='\t')
            for module in self.modules:
                events, _complex, _total_events = self.as_types[module.idx]
                if not _complex or self.config.output_complex:
                    event_i = 1
                    for event in events:
                        if event['event'] == 'other_event':
                            all_event_quants = []
                            quant_identifiers = []

                            juncs = event['edges']
                            exons = event['nodes']
                            lsvs = event['lsvs']

                            # gets all LSVs
                            row_common = self.common_data(module,
                                                          parity=None,
                                                          edge=None,
                                                          node=None,
                                                          event_ii=None,
                                                          event_name='other')
                            # update lsvs with relevant LSVs
                            row_common[5]  = ";".join(lsvs)
                            juncs_l = [j.range_str() for j in juncs]
                            juncs_str = ";".join(juncs_l)
                            exons_str = ";".join([e.range_str() for e in exons])
                            row = [juncs_str, exons_str]

                            writer.writerow(row_common + row)
                            # still want 1 row per quantification in junctions.tsv and heatmap.tsv
                            junc_i = 0
                            # for n1, n2 in combinations(exons, 2):
                            lsvs_seen = []
                            seen_junc = {
                                "s": None,
                                "t": None
                            }

                            for junc in juncs:
                                junc_i += 1
                                this_node = junc.node

                                for lsv_type in ["s", "t"]:
                                    all_event_quants.append(self.quantifications(module,
                                                                  lsv_type,
                                                                  edge=junc,
                                                                  node=this_node))

                                    quant_identifiers.append((lsv_type, junc,))

                            event_non_changing = self.event_non_changing(module, quant_identifiers)
                            event_changing = self.event_changing(module, quant_identifiers)

                            for junc in juncs:
                                junc_i += 1
                                this_node = junc.node
                                # TODO: handle na type?
                                for lsv_type in ["s", "t"]:
                                    j_quants = [event_non_changing, event_changing] + all_event_quants.pop(0)
                                    j_common = self.common_data(module,
                                                  parity=lsv_type,
                                                  edge=junc,
                                                  node=this_node,
                                                  event_ii=None,
                                                  event_name='other')
                                    # de_novo, junction_name, coordinates
                                    both_infos = [
                                        junc.de_novo,
                                        "J%s" % junc_i,  # junction name
                                        junc.range_str()
                                    ]
                                    # module, common_data, quantifications, de_novo, junction_name, coordinates
                                    junction_cache_row = (module,
                                         j_common,
                                         j_quants,
                                         both_infos[0],
                                         both_infos[1],
                                         both_infos[2]
                                         )
                                    # module, common, quants, junc_len, denovo, juncname, junccoord
                                    heatmap_row = (module,
                                        j_common,
                                        j_quants,
                                        junc.absolute_end - junc.absolute_start,
                                        both_infos[0],
                                        both_infos[1],
                                        both_infos[2]
                                    )
                                    if seen_junc[lsv_type] is None:
                                        seen_junc[lsv_type] = (junction_cache_row, heatmap_row)
                                    # if LSV here
                                    if len(j_common[5]) > 0:
                                        lsvs_seen.append(lsv_type)
                                        seen_junc[lsv_type] = (junction_cache_row, heatmap_row)
                                # only add 1 row per junction
                                # (or 2, if the junction was quantifable by source & target LSV...
                                if len(lsvs_seen) == 0:
                                    lsvs_seen = ["s"]
                                for lsv_type in lsvs_seen:
                                    self.junction_cache.append(
                                        seen_junc[lsv_type][0]
                                    )
                                    self.heatmap_add(
                                        seen_junc[lsv_type][1][0],
                                        seen_junc[lsv_type][1][1],
                                        seen_junc[lsv_type][1][2],
                                        seen_junc[lsv_type][1][3],
                                        seen_junc[lsv_type][1][4],
                                        seen_junc[lsv_type][1][5],
                                        seen_junc[lsv_type][1][6]
                                    )
                        event_i += 1


    def p_multi_gene_region(self):
        with open(os.path.join(self.config.directory, 'p_multi_gene_region.tsv.%s' % self.pid), 'a',
                  newline='') as csvfile:
            writer = csv.writer(csvfile, dialect='excel-tab', delimiter='\t')
            for module in self.modules:
                events, _complex, _total_events = self.as_types[module.idx]
                for event in events:
                    if event['event'] == 'p_multi_gene_region':
                        row = ["%s_Region%d" % (self.gene_id, event['idx']), self.gene_id, self.graph.gene_name,
                               self.graph.chromosome, self.graph.strand, event['ExonStart'].start,
                               event['ExonStart'].end, event['ExonEnd'].start,
                               event['ExonEnd'].end]
                        writer.writerow(row)

    def heatmap_add(self, module, common, quants, junc_len, denovo, juncname, junccoord):
        """
        Conditionally add a row to heatmap cache by comparing it to what exists there already
            **The final heatmap should have the shortest quantifiable junction from the module.**
            If none of the junctions in the module were quantifiable, heatmap has the shortest junction
        """

        if self.config.heatmap_selection == 'max_abs_dpsi':

            try:
                # i + 2, because quants contains event_changing and event_non_changing which are
                # not considered for offsets by the rest of the quantifications class.
                max_abs_dpsi = max((abs(float(quants[i+2])) if quants[i+2] else 0.0 for i in self.dpsi_quant_idxs))

            except ValueError:
                # this problem only happens with semicolon separated values, which we are planning to get rid of
                # which is why it is just try/except for now
                max_abs_dpsi = 0.0

            if not module.idx in self.heatmap_cache:
                self.heatmap_cache[module.idx] = (module, common, quants, junc_len, denovo, juncname, junccoord, max_abs_dpsi)
            else:
                # if existing junc lacks an LSV (thus no quantification)
                if not self.heatmap_cache[module.idx][1][5]:
                    # if new junc does have LSV, update
                    if common[5]:
                        self.heatmap_cache[module.idx] = (module, common, quants, junc_len, denovo, juncname, junccoord, max_abs_dpsi)
                    # if there is a tie, retain the shorter junction
                    elif round(self.heatmap_cache[module.idx][7], 3) == round(max_abs_dpsi, 3):
                        if junc_len < self.heatmap_cache[module.idx][3]:
                            self.heatmap_cache[module.idx] = (module, common, quants, junc_len, denovo, juncname, junccoord, max_abs_dpsi)
                    # else, if new max dpsi larger, update
                    elif self.heatmap_cache[module.idx][7] < max_abs_dpsi:
                        self.heatmap_cache[module.idx] = (module, common, quants, junc_len, denovo, juncname, junccoord, max_abs_dpsi)
                # else existing junc has LSV
                else:
                    # only if new junc has LSV
                    if common[5]:
                        # and if new max dpsi ties, and junction is shorter
                        if round(self.heatmap_cache[module.idx][7], 3) == round(max_abs_dpsi, 3):
                            if junc_len < self.heatmap_cache[module.idx][3]:
                                self.heatmap_cache[module.idx] = (module, common, quants, junc_len, denovo, juncname, junccoord, max_abs_dpsi)
                        # or if new max dpsi is larger
                        elif self.heatmap_cache[module.idx][7] < max_abs_dpsi:
                            self.heatmap_cache[module.idx] = (module, common, quants, junc_len, denovo, juncname, junccoord, max_abs_dpsi)

        else:
            if not module.idx in self.heatmap_cache:
                self.heatmap_cache[module.idx] = (module, common, quants, junc_len, denovo, juncname, junccoord, None)
            else:
                # if existing junc lacks an LSV (thus no quantification)
                if not self.heatmap_cache[module.idx][1][5]:
                    # if new junc does have LSV, update
                    if common[5]:
                        self.heatmap_cache[module.idx] = (module, common, quants, junc_len, denovo, juncname, junccoord, None)
                    # else, if new junc shorter, update
                    elif self.heatmap_cache[module.idx][3] > junc_len:
                        self.heatmap_cache[module.idx] = (module, common, quants, junc_len, denovo, juncname, junccoord, None)
                # else existing junc has LSV
                else:
                    # only if new junc has LSV
                    if common[5]:
                        # and if new junc is shorter
                        if self.heatmap_cache[module.idx][3] > junc_len:
                            self.heatmap_cache[module.idx] = (module, common, quants, junc_len, denovo, juncname, junccoord, None)

    def junctions(self):
        """
        Write a file with a listing of all junctions
        :return:
        """
        with open(os.path.join(self.config.directory, 'junctions.tsv.%s' % self.pid), 'a', newline='') as csvfile:
            writer = csv.writer(csvfile, dialect='excel-tab', delimiter='\t')

            for module, common_data, quantifications, de_novo, junction_name, coordinates in self.junction_cache:
                writer.writerow(common_data + [module.collapsed_event_name, de_novo, junction_name, coordinates] + quantifications)

    def mpe(self):
        """
        Write a file with a listing of all primerable regions
        :return:
        """
        with open(os.path.join(self.config.directory, 'mpe_primerable_regions.tsv.%s' % self.pid), 'a', newline='') as csvfile:
            writer = csv.writer(csvfile, dialect='excel-tab', delimiter='\t')
            for module in self.modules:
                events = self.mpe_regions[module.idx]
                event_i = 1
                for event in events:
                    n_assigned_lids = 0
                    lsvid = ""
                    edge_type = ""
                    if event['event'] == "mpe_source":

                        common = self.common_data(module,
                                                  's',
                                                  node=event['reference_exon'],
                                                  event_ii=event_i,
                                                  event_name="MPE")

                        eventtype = "Single Source" # SingleSource
                        constitutive_direction = "Upstream"
                        if event['edge_of_transcript']:
                            edge_type = "first_exon"
                    else:
                        common = self.common_data(module,
                                                  't',
                                                  node=event['reference_exon'],
                                                  event_ii=event_i,
                                                  event_name="MPE")

                        eventtype = "Single Target" # SingleTarget
                        constitutive_direction = "Downstream"
                        if event['edge_of_transcript']:
                            edge_type = "last_exon"
                    lsvids = common[-1].split(";")
                    if len(lsvids) > 1:
                        raise ValueError("Multiple LSV IDs (%s) unexpected ... %s" % (lsvids, event))
                    if event['at_module_edge']:
                        isfirst = "True"
                    else:
                        isfirst = "False"
                    constitutive_regions = event['constitutive_regions']
                    constitutive_coords = ";".join([region.range_str() for region in constitutive_regions])
                    constitutive_denovo = ";".join([str(region.is_de_novo()) for region in constitutive_regions])
                    constitutive_types = ";".join([region.short_name for region in constitutive_regions])
                    ref_exon = event['reference_exon']
                    ref_exon_coord = ref_exon.range_str()
                    ref_exon_exitrons = ";".join(ref_exon.get_exitrons())
                    const_reg = ref_exon.get_constant_region()
                    if const_reg == ref_exon_coord:
                        was_trimmed = "False"
                    else:
                        was_trimmed = "True"
                    if "events" in self.config.enabled_outputs or "summary" in self.config.enabled_outputs:
                        collapsed_event_name = module.collapsed_event_name
                    else:
                        collapsed_event_name = "ND"
                    row = common # ModID, GeneID, GeneName, Chr, Strand, LSV(s)
                    row += [collapsed_event_name, eventtype, isfirst, edge_type]
                    row += [ref_exon_coord, ref_exon.is_de_novo(), ref_exon_exitrons]
                    row += [const_reg, was_trimmed, constitutive_direction]
                    row += [constitutive_coords, constitutive_denovo, constitutive_types]
                    writer.writerow(row)
                    event_i += 1

    def heatmap(self):
        """
        Write the easily excel-able file
        This is similar to the other non-summary event files and also part of the summary file
        It lists rows like the non-summary files, but only chooses the shortest junction
        """
        with open(os.path.join(self.config.directory, 'heatmap.tsv.%s' % self.pid), 'a', newline='') as csvfile:
            writer = csv.writer(csvfile, dialect='excel-tab', delimiter='\t')

            for module, common_data, quantifications, _, de_novo, junction_name, coordinates, _ in self.heatmap_cache.values():
                writer.writerow(common_data + [module.collapsed_event_name, de_novo, junction_name, coordinates] + quantifications)

    def summary(self):
        """
        Write the summary style output file
        :param genes_modules: a list of (gene_id (str), gene_modules (obj)) tuples
        :return: NOTHING
        """
        with open(os.path.join(self.config.directory, 'summary.tsv.%s' % self.pid), 'a', newline='') as csvfile:
            writer = csv.writer(csvfile, dialect='excel-tab', delimiter='\t')

            for module in self.modules:
                events, _complex, _total_events = self.as_types[module.idx]
                counts = OrderedDict()
                counts['cassette_exon'] = 0
                counts['tandem_cassette'] = 0
                counts['alt3ss'] = 0
                counts['alt5ss'] = 0
                counts['p_alt3ss'] = 0
                counts['p_alt5ss'] = 0
                counts['alt3and5ss'] = 0
                counts['mutually_exclusive'] = 0
                counts['alternative_intron'] = 0
                counts['ale'] = 0
                counts['afe'] = 0
                counts['p_ale'] = 0
                counts['p_afe'] = 0
                counts['orphan_junction'] = 0
                counts['other_event'] = 0
                if self.config.keep_constitutive:
                    counts['constitutive'] = 0
                    counts['constitutive_intron'] = 0
                counts['multi_exon_spanning'] = 0
                counts['exitron'] = 0
                other_novel_count = 0
                for event in events:
                    if event['event'] in counts:
                        counts[event['event']] += 1
                        if event['event'] == 'other_event' and event.get('novel', False) is True:
                            other_novel_count += 1
                de_novo_junctions = 0
                de_novo_introns = 0
                for edge in module.get_all_edges(ir=True):
                    if edge.de_novo:
                        if edge.ir:
                            de_novo_introns += 1
                        else:
                            de_novo_junctions += 1

                # we store collapsed event name on module, because we need it for constitutive
                module.collapsed_event_name = self._collapsed_event_name(counts, other_novel_count)

                writer.writerow(
                    ["%s_%d" % (self.gene_id, module.idx),
                     self.gene_id,
                     self.graph.gene_name,
                     self.graph.chromosome,
                     self.graph.strand,
                     self.semicolon(module.target_lsv_ids.union(module.source_lsv_ids))] +
                                [v if v else '' for v in counts.values()] +
                                [str(_complex),
                                 str(de_novo_junctions),
                                 str(de_novo_introns),
                                 str(_total_events),
                                 module.collapsed_event_name
                                 ]
                )


<|MERGE_RESOLUTION|>--- conflicted
+++ resolved
@@ -1107,18 +1107,10 @@
                             event_non_changing = self.event_non_changing(module, quant_identifiers)
                             event_changing = self.event_changing(module, quant_identifiers)
 
-<<<<<<< HEAD
                             c1_range_str = self._trim_strand_case_range_str(event['C1'], 'start', event['Include1'], 'start')
-                            a1_range_str = self._trim_strand_case_range_str(event['Include2'], 'end', event['SkipA2'], 'start')
+                            a1_range_str = self._trim_strand_case_range_str(event['Include1'], 'end', event['SkipA2'], 'start')
                             a2_range_str = self._trim_strand_case_range_str(event['SkipA1'], 'end', event['Include2'], 'start')
                             c2_range_str = self._trim_strand_case_range_str(event['Include2'], 'end', event['C2'], 'end')
-=======
-                            strand = event['C1'].start < event['C2'].end
-                            c1_range_str = self._trim_strand_case_range_str(event['C1'], 'start', event['Include1'], 'start', strand)
-                            a1_range_str = self._trim_strand_case_range_str(event['Include1'], 'end', event['SkipA2'], 'start', strand)
-                            a2_range_str = self._trim_strand_case_range_str(event['SkipA1'], 'end', event['Include2'], 'start', strand)
-                            c2_range_str = self._trim_strand_case_range_str(event['Include2'], 'end', event['C2'], 'end', strand)
->>>>>>> 62830e34
 
                             row = [event['Include1'].de_novo,
                                    c1_range_str,
