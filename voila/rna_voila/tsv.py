import csv
import multiprocessing
import os, sys
from datetime import datetime
from pathlib import Path
from queue import Empty

import numpy as np
import json

from rna_voila import constants
from rna_voila.api.view_matrix import ViewHeterogens, ViewPsi, ViewDeltaPsi
from rna_voila.api.view_splice_graph import ViewSpliceGraph
from rna_voila.config import TsvConfig
from rna_voila.exceptions import VoilaException, UnknownAnalysisType
from rna_voila.view import views
from rna_voila.vlsv import get_expected_psi, matrix_area
from rna_voila.voila_log import voila_log

# lock used when writing files.
lock = multiprocessing.Lock()


def exon_str(exons):
    """
    Take in a list of exons and is an exon coordinate is -1, return 'nan' instead.  This helps with parsing the tsv file
    and something that is expected.
    :param exons: list of exon coordinates
    :return: exon coordinates or 'nan'
    """
    for exon in exons:
        if exon[0] == -1:
            yield 'nan', exon[1]
        elif exon[1] == -1:
            yield exon[0], 'nan'
        else:
            yield exon


def semicolon(value_list):
    """
    Take a list of value and return a semicolon separated list as a string.
    :param value_list: list of values
    :return: s=String
    """
    return ';'.join(str(x) for x in value_list)


def intron_retention_coords(lsv, juncs):
    """
    If this LSV has intron retention, then return IR coordinates with a hyphen separating them or return an empty
    string.  This is a helper function used in two classes.
    :param lsv:  LSV object
    :param juncs: list of LSV junctions which contain the coordinates of the IR at the end.
    :return: String
    """
    if lsv.intron_retention:
        return '-'.join(map(str, juncs[-1]))
    else:
        return ''


class Tsv:
    def __init__(self):
        """
        Factory class used to create the TSV file for the specific analysis type.
        """
        config = TsvConfig()
        analysis_type = config.analysis_type

        voila_log().info(analysis_type + ' TSV')

        if analysis_type == constants.ANALYSIS_PSI:
            PsiTsv()
        elif analysis_type == constants.ANALYSIS_DELTAPSI:
            DeltaPsiTsv()
        elif analysis_type == constants.ANALYSIS_HETEROGEN:
            HeterogenTsv()
        else:
            raise UnknownAnalysisType(analysis_type)


class AnalysisTypeTsv:
    def __init__(self, view_matrix):
        """
        Super class to each of the analysis types classes for creating a TSV file.
        :param view_matrix: the view matrix class for the analysis type you're attempting to create a TSV file for.
        """

        start_time = datetime.now()
        config = TsvConfig()
        log = voila_log()

        self.filter_gene_ids = set()
        self.filter_lsv_ids = set()
        self.view_matrix = view_matrix

        if config.show_all:
            log.info('Showing all results and ignoring all filters. ')
        else:
            self.validate_filters()

        with view_matrix() as m:
            self.group_names = m.group_names

        self.tab_output()

        elapsed_time = datetime.now() - start_time
        voila_log().info('Duration: ' + str(elapsed_time))

    def get_metadata(self):
        return self.get_base_metadata()

    def get_base_metadata(self):
        with self.view_matrix() as m:
            metadata = {'voila_version': constants.VERSION,
                        'command': ' '.join(sys.argv),
                        'group_names': m.group_names
                        }

        return metadata

    def tsv_row(self, q, e, tsv_file, fieldnames, gene_ids=None):
        """
        Used in multi-processing to write each row of the tsv file.
        :param q: Queue containing gene_ids
        :param e: Event flag for when the queue is no long having elements pushed to it.
        :param tsv_file: TSV filename.
        :param fieldnames: column fieldnames for the the TSV file.
        :return: None
        """

        raise NotImplementedError()

    def validate_filters(self):
        """
        Validate command line filters.  If filters are listed but not found, then they will printed out to the log.  If
        all filters are not found, then an error will be raised.
        :return: None
        """

        config = TsvConfig()
        log = voila_log()

        if config.lsv_ids:
            log.info('Validating LSV ids filter...')

            with self.view_matrix() as m:
                for lsv_id in config.lsv_ids:
                    if m.lsv(lsv_id).exists:
                        self.filter_lsv_ids.add(lsv_id)

            not_found_lsvs = set(config.lsv_ids) - self.filter_lsv_ids
            if not_found_lsvs:
                log.warning('LSV IDs not found: ' + ', '.join(not_found_lsvs))

        if config.lsv_types:
            log.info('Validating LSV types filter...')
            found_lsv_types = set()
            with self.view_matrix() as m:
                for lsv in m.lsvs():
                    lsv_type = lsv.lsv_type
                    if lsv_type in config.lsv_types:
                        self.filter_lsv_ids.add(lsv.lsv_id)
                        found_lsv_types.add(lsv_type)

            not_found_lsvs = set(config.lsv_types) - found_lsv_types
            if not_found_lsvs:
                log.warning('LSV types not found: ' + ', '.join(not_found_lsvs))

        if config.gene_ids:
            log.info('Validating gene IDs filter...')

            with self.view_matrix() as m:
                for gene_id in config.gene_ids:
                    if any(m.lsv_ids([gene_id])):
                        self.filter_gene_ids.add(gene_id)

            not_found_genes = set(config.gene_ids) - self.filter_gene_ids
            if not_found_genes:
                log.warning('Genes IDs not found: ' + ', '.join(not_found_genes))

        if config.gene_names:
            log.info('Validating gene names filter...')
            found_gene_names = set()
            with self.view_matrix() as m:
                matrix_gene_ids = list(m.gene_ids)

            with ViewSpliceGraph() as sg:
                for gene in sg.genes():
                    if gene['name'] in config.gene_names and gene['id'] in matrix_gene_ids:
                        self.filter_gene_ids.add(gene['id'])
                        found_gene_names.add(gene['name'])

            not_found_genes = set(config.gene_names) - found_gene_names
            if not_found_genes:
                log.warning('Gene names not found: ' + ', '.join(not_found_genes))

        if any((config.gene_names, config.gene_ids, config.lsv_ids, config.lsv_types)) and not any(
                (self.filter_gene_ids, self.filter_lsv_ids)):
            raise VoilaException('Filters were specified, but values were found in Voila or Splice Graph files.')

    def lsvs(self, gene_id):
        """
        Returns a generator that handles the filtering of LSVs based on the command line arguments.
        :param gene_id: Gene identifier for LSVs.
        :return: Generator
        """
        config = TsvConfig()

        with self.view_matrix() as m:
            lsvs = m.lsvs(gene_id)

            if config.show_all:

                yield from lsvs

            else:

                if self.filter_lsv_ids:
                    lsvs = list(lsv for lsv in lsvs if lsv.lsv_id in self.filter_lsv_ids)

                if self.filter_gene_ids:
                    lsvs = list(lsv for lsv in lsvs if lsv.gene_id in self.filter_gene_ids)

                if config.probability_threshold:
                    t = config.threshold
                    p = config.probability_threshold
                    lsvs = list(lsv for lsv in lsvs if any(matrix_area(b, t) >= p for b in lsv.bins))

                if config.analysis_type != constants.ANALYSIS_HETEROGEN:
                    lsvs = list(lsv for lsv in lsvs if any(m >= config.threshold for m in np.abs(lsv.means)))

                yield from lsvs

    def tab_output(self):
        """
        Helper method to set up fieldnames and then call self.write_tsv().
        :return: None
        """

        raise NotImplementedError()

    def fill_queue(self, queue, event):
        """
        Fill queue with gene IDs.
        :param queue: Queue to hold Gene IDs
        :param event: Event to flag when all Genes have been added to queue.
        :return: None
        """

        with self.view_matrix() as m:
            for gene_id in m.gene_ids:
                queue.put(gene_id)
            event.set()

    @staticmethod
    def gene_ids(q, e):
        """
        Get gene ids from queue.
        :param q: Queue containing gene IDS.
        :param e: Event flag to check if queue is still being added to.
        :return: None
        """

        while not (e.is_set() and q.empty()):
            try:
                yield q.get_nowait()
            except Empty:
                pass

        assert q.empty()

    def write_tsv(self, fieldnames):
        """
        Using the supplied fieldnames, start the pool writing the TSV file.
        :param fieldnames: list of column field names.
        :return: None
        """

        log = voila_log()
        log.info("Creating Tab-delimited output file")

        config = TsvConfig()
        nproc = config.nproc
        multiple_results = []

        tsv_file = config.file_name
        os.makedirs(os.path.dirname(tsv_file) or '.', exist_ok=True)
        tsv_file = Path(tsv_file)

        with tsv_file.open('w') as tsv:

            metadata = self.get_metadata()

            metadata_string = '\n'.join([f"# {l}" for l in json.dumps(metadata, sort_keys=True,
                                        indent=4, separators=(',', ': ')).split('\n')]) + '\n'
            tsv.write(metadata_string)

            writer = csv.DictWriter(tsv, fieldnames=fieldnames, delimiter='\t')
            writer.writeheader()

        if nproc > 1:
            mgr = multiprocessing.Manager()

            queue = mgr.Queue(nproc * 2)
            event = mgr.Event()

            fill_queue_proc = multiprocessing.Process(target=self.fill_queue, args=(queue, event))
            fill_queue_proc.start()

            with multiprocessing.Pool(processes=nproc) as pool:
                for _ in range(nproc):
                    multiple_results.append(pool.apply_async(self.tsv_row, (queue, event, tsv_file, fieldnames)))
                [r.get() for r in multiple_results]

            fill_queue_proc.join()
        else:
            with self.view_matrix() as m:
                self.tsv_row(None, None, tsv_file, fieldnames, m.gene_ids)



        log.info("Delimited output file successfully created in: " + str(tsv_file))


class PsiTsv(AnalysisTypeTsv):
    def __init__(self):
        """
        Class to write TSV file for PSI analysis type.
        """

        super().__init__(ViewPsi)

    def get_metadata(self):
        return self.get_base_metadata()

    def tsv_row(self, q, e, tsv_file, fieldnames, gene_ids=None):
        log = voila_log()

        with ViewSpliceGraph() as sg:
            genome = sg.genome

            with tsv_file.open('a') as tsv:
                writer = csv.DictWriter(tsv, fieldnames=fieldnames, delimiter='\t')

                for gene_id in self.gene_ids(q, e) if q else gene_ids:

                    gene = sg.gene(gene_id)
                    chromosome = gene['chromosome']

                    for psi in self.lsvs(gene_id):
                        lsv_id = psi.lsv_id
                        lsv_junctions = psi.junctions
                        annot_juncs = sg.annotated_junctions(gene_id, lsv_junctions)
                        lsv_exons = sg.lsv_exons(gene_id, lsv_junctions)
                        ir_coords = intron_retention_coords(psi, lsv_junctions)
                        start, end = views.lsv_boundries(lsv_exons)

                        row = {
                            'gene_name': gene['name'],
                            'gene_id': gene_id,
                            'lsv_id': lsv_id,
                            'lsv_type': psi.lsv_type,
                            'num_junctions': psi.junction_count,
                            'num_exons': psi.exon_count,
                            'seqid': gene['chromosome'],
                            'strand': gene['strand'],
                            'de_novo_junctions': semicolon((1 if x == 0 else 0 for x in annot_juncs)),  # reverse flags
                            'junctions_coords': semicolon(
                                '{0}-{1}'.format(start, end) for start, end in lsv_junctions
                            ),
                            'exons_coords': semicolon(
                                '{0}-{1}'.format(start, end) for start, end in exon_str(lsv_exons)
                            ),
                            'ir_coords': ir_coords,
                            'mean_psi_per_lsv_junction': semicolon(psi.means),
                            'stdev_psi_per_lsv_junction': semicolon(psi.standard_deviations),
                            'ucsc_lsv_link': views.ucsc_href(genome, chromosome, start, end)
                        }

                        if lock:
                            lock.acquire()
                        log.debug('Write TSV row for {0}'.format(lsv_id))
                        writer.writerow(row)
                        if lock:
                            lock.release()
                    if q:
                        q.task_done()

    def tab_output(self):
        fieldnames = ['gene_name', 'gene_id', 'lsv_id', 'mean_psi_per_lsv_junction', 'stdev_psi_per_lsv_junction',
                      'lsv_type', 'num_junctions', 'num_exons', 'de_novo_junctions', 'seqid',
                      'strand', 'junctions_coords', 'exons_coords', 'ir_coords', 'ucsc_lsv_link']

        self.write_tsv(fieldnames)


class HeterogenTsv(AnalysisTypeTsv):
    def __init__(self):
        """
        Class to write TSV file for Heterogen analysis type.
        """

        super().__init__(ViewHeterogens)

    def get_metadata(self):
        metadata = self.get_base_metadata()
        with ViewHeterogens() as m:
            metadata['stat_names'] = m.stat_names
        return metadata

    def tab_output(self):
        with ViewHeterogens() as m:
            group_names = m.group_names
            stats_column_names = list(m.junction_stats_column_names) + list(m.junction_scores_column_names)

            fieldnames = [
                'gene_name',
                'gene_id',
                'lsv_id',
                'lsv_type',
                'strand',
                'seqid',
                *(
<<<<<<< HEAD
                    f'{group}_mean_psi' for group in group_names
=======
                    f'{group}_median_psi' for group in group_names
>>>>>>> b952723a
                ),
                *stats_column_names,
                *m.nonchanging_column_names,
                'num_junctions',
                'num_exons',
                'de_novo_junctions',
                'junctions_coords',
                'exons_coords',
                'ir_coords',
                'ucsc_lsv_link'
            ]

        self.write_tsv(fieldnames)

    def tsv_row(self, q, e, tsv_file, fieldnames, gene_ids=None):
        log = voila_log()
        # config = TsvConfig()
        group_names = self.group_names

        with ViewSpliceGraph() as sg:
            genome = sg.genome

            with tsv_file.open('a') as tsv:
                writer = csv.DictWriter(tsv, fieldnames=fieldnames, delimiter='\t')

                for gene_id in self.gene_ids(q, e) if q else gene_ids:
                    gene = sg.gene(gene_id)
                    chromosome = gene['chromosome']

                    for het in self.lsvs(gene_id):
                        lsv_id = het.lsv_id

                        lsv_junctions = het.junctions
                        annot_juncs = sg.annotated_junctions(gene_id, lsv_junctions)
                        lsv_exons = sg.lsv_exons(gene_id, lsv_junctions)
                        ir_coords = intron_retention_coords(het, lsv_junctions)
                        start, end = views.lsv_boundries(lsv_exons)

                        row = {
                            'gene_name': gene['name'],
                            'gene_id': gene_id,
                            'lsv_id': lsv_id,
                            'lsv_type': het.lsv_type,
                            'num_junctions': len(lsv_junctions),
                            'num_exons': het.exon_count,
                            'seqid': gene['chromosome'],
                            'strand': gene['strand'],
                            'de_novo_junctions': semicolon((1 if x == 0 else 0 for x in annot_juncs)),  # reverse flags
                            'junctions_coords': semicolon(
                                '{0}-{1}'.format(start, end) for start, end in lsv_junctions
                            ),
                            'exons_coords': semicolon(
                                '{0}-{1}'.format(start, end) for start, end in exon_str(lsv_exons)
                            ),
                            'ir_coords': ir_coords,
                            'ucsc_lsv_link': views.ucsc_href(genome, chromosome, start, end),
                            **{key: semicolon(values) for key, values in het.nonchanging()},
                        }

                        for grp, medians in zip(group_names, het.median_psi):
                            if (medians < 0).all():
                                row[grp + '_median_psi'] = 'NA'
                            else:
                                row[grp + '_median_psi'] = semicolon(x for x in medians)

                        for key, value in het.junction_stats:
                            row[key] = semicolon(value)

                        for key, value in het.junction_scores:
                            row[key] = semicolon(value)

                        if lock:
                            lock.acquire()
                        log.debug('Write TSV row for {0}'.format(lsv_id))
                        writer.writerow(row)
                        if lock:
                            lock.release()
                    if q:
                        q.task_done()


class DeltaPsiTsv(AnalysisTypeTsv):
    def __init__(self):
        """
        Class to write TSV file for Delta PSI analysis type.
        """
        super().__init__(ViewDeltaPsi)

    def get_metadata(self):
        metadata = self.get_base_metadata()
        config = TsvConfig()
        metadata['changing_threshold'] = config.threshold
        metadata['non_changing_threshold'] = config.non_changing_threshold
        return metadata


    def tsv_row(self, q, e, tsv_file, fieldnames, gene_ids=None):
        log = voila_log()
        config = TsvConfig()
        group1, group2 = self.group_names

        with ViewSpliceGraph() as sg:
            genome = sg.genome

            with tsv_file.open('a') as tsv:
                writer = csv.DictWriter(tsv, fieldnames=fieldnames, delimiter='\t')

                for gene_id in self.gene_ids(q, e) if q else gene_ids:

                    gene = sg.gene(gene_id)
                    chromosome = gene['chromosome']

                    for dpsi in self.lsvs(gene_id):
                        lsv_id = dpsi.lsv_id

                        lsv_junctions = dpsi.junctions
                        annot_juncs = sg.annotated_junctions(gene_id, lsv_junctions)
                        lsv_exons = sg.lsv_exons(gene_id, lsv_junctions)
                        excl_incl = dpsi.excl_incl
                        group_means = dict(dpsi.group_means)
                        bins = dpsi.bins
                        ir_coords = intron_retention_coords(dpsi, lsv_junctions)
                        start, end = views.lsv_boundries(lsv_exons)

                        row = {
                            'gene_name': gene['name'],
                            'gene_id': gene_id,
                            'lsv_id': lsv_id,
                            'lsv_type': dpsi.lsv_type,
                            'num_junctions': dpsi.junction_count,
                            'num_exons': dpsi.exon_count,
                            'seqid': gene['chromosome'],
                            'strand': gene['strand'],
                            'de_novo_junctions': semicolon((1 if x == 0 else 0 for x in annot_juncs)),  # reverse flags
                            'junctions_coords': semicolon(
                                '{0}-{1}'.format(start, end) for start, end in lsv_junctions
                            ),
                            'exons_coords': semicolon(
                                '{0}-{1}'.format(start, end) for start, end in exon_str(lsv_exons)
                            ),
                            'ir_coords': ir_coords,
                            'mean_dpsi_per_lsv_junction': semicolon(
                                excl_incl[i][1] - excl_incl[i][0] for i in
                                range(np.size(bins, 0))
                            ),
                            'probability_changing': semicolon(
                                matrix_area(b, config.threshold) for b in bins
                            ),
                            'probability_non_changing': semicolon(
                                dpsi.high_probability_non_changing()
                            ),
                            '%s_mean_psi' % group1: semicolon(
                                '%.3f' % i for i in group_means[group1]
                            ),
                            '%s_mean_psi' % group2: semicolon(
                                '%.3f' % i for i in group_means[group2]
                            ),
                            'ucsc_lsv_link': views.ucsc_href(genome, chromosome, start, end)
                        }

                        if lock:
                            lock.acquire()
                        log.debug('Write TSV row for {0}'.format(lsv_id))
                        writer.writerow(row)
                        if lock:
                            lock.release()
                    if q:
                        q.task_done()

    def tab_output(self):

        with ViewDeltaPsi() as v:
            grp_names = v.group_names

            fieldnames = ['gene_name', 'gene_id', 'lsv_id', 'mean_dpsi_per_lsv_junction',
                          'probability_changing',
                          'probability_non_changing',
                          '%s_mean_psi' % grp_names[0], '%s_mean_psi' % grp_names[1], 'lsv_type',
                          'num_junctions', 'num_exons', 'de_novo_junctions', 'seqid', 'strand', 'junctions_coords',
                          'exons_coords', 'ir_coords', 'ucsc_lsv_link']

        self.write_tsv(fieldnames)<|MERGE_RESOLUTION|>--- conflicted
+++ resolved
@@ -423,11 +423,7 @@
                 'strand',
                 'seqid',
                 *(
-<<<<<<< HEAD
-                    f'{group}_mean_psi' for group in group_names
-=======
                     f'{group}_median_psi' for group in group_names
->>>>>>> b952723a
                 ),
                 *stats_column_names,
                 *m.nonchanging_column_names,
