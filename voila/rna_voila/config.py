import configparser
import inspect
import sqlite3
from collections import namedtuple
from pathlib import Path
import sys
from rna_voila import constants

from rna_voila.api import Matrix, SpliceGraph
from rna_voila.exceptions import FoundNoSpliceGraphFile, FoundMoreThanOneSpliceGraph, \
    MixedAnalysisTypeVoilaFiles, FoundMoreThanOneVoilaFile, AnalysisTypeNotFound
from rna_voila.voila_log import voila_log

_ViewConfig = namedtuple('ViewConfig', ['voila_file', 'voila_files', 'splice_graph_file', 'analysis_type', 'nproc',
                                        'force_index', 'debug', 'silent', 'port', 'host', 'web_server', 'index_file',
                                        'num_web_workers', 'strict_indexing', 'skip_type_indexing', 'splice_graph_only',
                                        'enable_passcode', 'logger'])
_ViewConfig.__new__.__defaults__ = (None,) * len(_ViewConfig._fields)
_TsvConfig = namedtuple('TsvConfig', ['file_name', 'voila_files', 'voila_file', 'splice_graph_file',
                                      'non_changing_threshold', 'nproc', 'threshold', 'analysis_type', 'show_all',
                                      'debug', 'probability_threshold', 'silent', 'gene_ids', 'gene_names', 'lsv_ids',
<<<<<<< HEAD
                                      'lsv_types', 'strict_indexing', 'show_read_counts'])
=======
                                      'lsv_types', 'strict_indexing', 'logger'])
>>>>>>> f3e7db78
_TsvConfig.__new__.__defaults__ = (None,) * len(_TsvConfig._fields)
_ClassifyConfig = namedtuple('ClassifyConfig', ['directory', 'voila_files', 'voila_file', 'splice_graph_file',
                                      'nproc', 'decomplexify_psi_threshold', 'decomplexify_deltapsi_threshold',
                                      'decomplexify_reads_threshold', 'analysis_type', 'gene_ids',
                                      'debug', 'silent', 'keep_constitutive', 'show_all_modules', 'output_complex',
                                      'untrimmed_exons', 'putative_multi_gene_regions',
                                                'non_changing_threshold', 'probability_changing_threshold',
                                                'probability_non_changing_threshold', 'changing',
                                                'non_changing_pvalue_threshold', 'non_changing_within_group_iqr',
                                                'non_changing_between_group_dpsi', 'changing_pvalue_threshold',
                                                'changing_between_group_dpsi', 'changing_between_group_dpsi_secondary',
                                                'keep_no_lsvs', 'debug_num_genes', 'overwrite', 'enabled_outputs',
                                                'heatmap_selection', 'logger'])
_ClassifyConfig.__new__.__defaults__ = (None,) * len(_ClassifyConfig._fields)
_FilterConfig = namedtuple('FilterConfig', ['directory', 'voila_files', 'voila_file', 'splice_graph_file',
                                            'nproc', 'gene_ids', 'debug', 'silent', 'analysis_type', 'overwrite',
                                            'gene_ids_file', 'lsv_ids', 'lsv_ids_file', 'voila_files_only',
                                            'splice_graph_only',
                                            'changing_threshold', 'non_changing_threshold',
                                            'probability_changing_threshold',
                                            'probability_non_changing_threshold', 'changing', 'non_changing',
                                            'logger'])
_FilterConfig.__new__.__defaults__ = (None,) * len(_FilterConfig._fields)
_SplitterConfig = namedtuple('SplitterConfig', ['directory', 'voila_files', 'voila_file', 'splice_graph_file',
                                      'nproc', 'debug', 'silent', 'num_divisions', 'copy_only', 'analysis_type',
                                                'overwrite', 'logger'])
_SplitterConfig.__new__.__defaults__ = (None,) * len(_SplitterConfig._fields)
_RecombineConfig = namedtuple('RecombineConfig', ['directories', 'directory', 'nproc', 'debug', 'silent', 'analysis_type', 'logger'])
_RecombineConfig.__new__.__defaults__ = (None,) * len(_RecombineConfig._fields)

# global config variable to act as the singleton instance of the config.
this_config = None


def find_splice_graph_file(vs):
    """
    Function that located all splice graphs from a list of files and directories.
    :param vs: list of files and directories.
    :return: location of splice graph file
    """

    sg_files = set()

    for v in vs:

        v = Path(v)

        if v.is_file():

            try:
                with SpliceGraph(v):
                    sg_files.add(v)
            except sqlite3.DatabaseError:
                pass

        elif v.is_dir():

            try:
                v_sg_file = find_splice_graph_file(v.iterdir())
                sg_files.add(v_sg_file)
            except FoundNoSpliceGraphFile:
                pass

    if len(sg_files) == 0:
        raise FoundNoSpliceGraphFile()

    if len(sg_files) > 1:
        raise FoundMoreThanOneSpliceGraph()

    sg_file = sg_files.pop()

    return sg_file.resolve()


def find_voila_files(vs):
    """
    Find all voila files in files and directories.
    :param vs: list of files and directories.
    :return: list of voila files
    """

    voila_files = []

    for v in vs:
        v = Path(v)

        if v.is_file() and v.name.endswith('.voila'):

            try:
                with Matrix(v):
                    voila_files.append(v)
            except OSError:
                voila_log().warning('Error opening voila file %s , skipping this file' % str(v))
                pass

        elif v.is_dir():
            x = find_voila_files(v.iterdir())
            voila_files = [*voila_files, *x]

    # We rely on the directory of voila files to store the index for het runs, therefore it would be best to
    # have the same directory every time.
    voila_files.sort()

    return voila_files

def get_mixed_analysis_type_str(voila_files):
    types = {'psi': 0, 'delta_psi': 0, 'het': 0}
    for mf in voila_files:

        with Matrix(mf) as m:

            if m.analysis_type == constants.ANALYSIS_PSI:
                types['psi'] += 1

            elif m.analysis_type == constants.ANALYSIS_DELTAPSI:
                types['delta_psi'] += 1

            elif m.analysis_type == constants.ANALYSIS_HETEROGEN:
                types['het'] += 1

    strsout = []
    if types['psi']:
        strsout.append("PSIx%d" % types['psi'])
    if types['delta_psi']:
        strsout.append("dPSIx%d" % types['delta_psi'])
    if types['het']:
        strsout.append("HETx%d" % types['het'])
    return ' '.join(strsout)

def find_analysis_type(voila_files):
    """
    Find the analysis type from the voila files.
    :param voila_files: list of voila files.
    :return: String
    """
    analysis_type = None

    for mf in voila_files:

        with Matrix(mf) as m:

            if analysis_type is None:
                analysis_type = m.analysis_type

            if analysis_type != m.analysis_type:
                raise MixedAnalysisTypeVoilaFiles()

    if not analysis_type:
        raise AnalysisTypeNotFound()

    if analysis_type in (constants.ANALYSIS_DELTAPSI,) and len(voila_files) > 1:
        raise FoundMoreThanOneVoilaFile()

    return analysis_type


def write(args):
    """
    Write command line argmuments into a ini file.
    :param args: argparse object
    :return: None
    """

    voila_log().info('config file: ' + constants.CONFIG_FILE)

    attrs = inspect.getmembers(args, lambda a: not inspect.isbuiltin(a))
    attrs = (a for a in attrs if not a[0].startswith('_'))
    attrs = dict(attrs)

    if not args.func.__name__ == 'recombine':
        sg_file = find_splice_graph_file(args.files)
    else:
        sg_file = None

    if (hasattr(args, 'splice_graph_only') and args.splice_graph_only) or args.func.__name__ == 'recombine':

        analysis_type = ''
        voila_files = []

    else:

        voila_files = find_voila_files(args.files)
        if args.func.__name__ in ("Filter", "Classify", 'splitter', 'recombine'):
            analysis_type = get_mixed_analysis_type_str(voila_files)
        else:
            analysis_type = find_analysis_type(voila_files)

    # raise multi-file error if trying to run voila in TSV mode with multiple input files
    # (currently, multiple input is only supported in View mode)
    if analysis_type in (constants.ANALYSIS_PSI, ) and \
            args.func.__name__ not in ['run_service', 'Classify', 'splitter', 'recombine'] and len(voila_files) > 1:

        raise FoundMoreThanOneVoilaFile()

    # attributes that don't need to be in the ini file
    for remove_key in ['files', 'func']:
        try:
            del attrs[remove_key]
        except KeyError:
            pass

    config_parser = configparser.ConfigParser()
    files = 'FILES'
    settings = 'SETTINGS'
    filters = 'FILTERS'

    # Get filters from arguments, add them to the appropriate section, and remove them from arguments.
    for lsv_filter in ['lsv_types', 'lsv_ids', 'gene_ids', 'gene_names']:
        if lsv_filter in attrs and attrs[lsv_filter]:
            try:
                config_parser.set(filters, lsv_filter, '\n'.join(attrs[lsv_filter]))
            except configparser.NoSectionError:
                config_parser.add_section(filters)
                config_parser.set(filters, lsv_filter, '\n'.join(attrs[lsv_filter]))

            del attrs[lsv_filter]

    if attrs.get('enable_passcode', False):
        import random, string
        attrs['enable_passcode'] = ''.join(random.choices(string.ascii_letters + string.digits, k=20))
    else:
        attrs['enable_passcode'] = ''

    # Get settings from arguments.
    config_parser.add_section(settings)
    for key, value in attrs.items():
        if isinstance(value, int) or isinstance(value, float) or value:
            config_parser.set(settings, key, str(value))

    if args.func.__name__ == "Classify":
        # check if default = default for some args depending on the type of classify being run.
        # we store a default of none and apply the actual default if the user does not specify another value
        if not config_parser.has_option(settings, 'decomplexify_psi_threshold'):
            if config_parser.getboolean(settings, 'changing'):
                config_parser.set(settings, 'decomplexify_psi_threshold', '0.05')
            else:
                config_parser.set(settings, 'decomplexify_psi_threshold', '0.0')

        if not config_parser.has_option(settings, 'decomplexify_deltapsi_threshold'):
            if config_parser.getboolean(settings, 'changing'):
                config_parser.set(settings, 'decomplexify_deltapsi_threshold', '0.1')
            else:
                config_parser.set(settings, 'decomplexify_deltapsi_threshold', '0.0')

    config_parser.set(settings, 'analysis_type', analysis_type)

    # Get files from arguments
    config_parser.add_section(files)
    config_parser.set(files, 'voila', '\n'.join(str(m) for m in voila_files))
    config_parser.set(files, 'splice_graph', str(sg_file))

    # Write ini file.
    with open(constants.CONFIG_FILE, 'w') as configfile:
        config_parser.write(configfile)

    # dump config file to log
    with open(constants.CONFIG_FILE, 'r') as configfile:
        for line in configfile:
            voila_log().debug('CFG| ' + line[:-1])


class ViewConfig:
    def __new__(cls, *args, **kwargs):
        """
        Before the object is created, we'll parse the ini file, save the named tuple to a global variable, and use it
        as the sington object. This class is specifically for the HTML view.

        :param args: arguments
        :param kwargs: keyword arguments
        :return: named tuple config
        """

        global this_config

        if this_config is None:
            voila_log().debug('Generating config object')
            config_parser = configparser.ConfigParser()
            config_parser.read(constants.CONFIG_FILE)

            files = {
                'voila_files': config_parser['FILES']['voila'].split('\n'),
                'voila_file': config_parser['FILES']['voila'].split('\n')[0],
                'splice_graph_file': config_parser['FILES']['splice_graph']
            }

            settings = dict(config_parser['SETTINGS'])
            for int_key in ['nproc', 'port', 'num_web_workers']:
                settings[int_key] = config_parser['SETTINGS'].getint(int_key)
            for bool_key in ['force_index', 'silent', 'debug', 'strict_indexing', 'skip_type_indexing']:
                settings[bool_key] = config_parser['SETTINGS'].getboolean(bool_key)


            this_config = _ViewConfig(**{**files, **settings})

        return this_config


class TsvConfig:
    def __new__(cls, *args, **kwargs):
        """
        Before the object is created, we'll parse the ini file, save the named tuple to a global variable, and use it
        as the sington object. This class is specifically for the TSV output.

        :param args: arguments
        :param kwargs: keyword arguments
        :return: named tuple config
        """

        global this_config

        if this_config is None:
            voila_log().debug('Generating config object')
            config_parser = configparser.ConfigParser()
            config_parser.read(constants.CONFIG_FILE)

            files = {
                'voila_files': config_parser['FILES']['voila'].split('\n'),
                'voila_file': config_parser['FILES']['voila'].split('\n')[0],
                'splice_graph_file': config_parser['FILES']['splice_graph']
            }

            settings = dict(config_parser['SETTINGS'])
            for int_key in ['nproc']:
                settings[int_key] = config_parser['SETTINGS'].getint(int_key)
            for float_key in ['non_changing_threshold', 'threshold', 'probability_threshold']:
                settings[float_key] = config_parser['SETTINGS'].getfloat(float_key)
            for bool_key in ['show_all', 'silent', 'debug', 'strict_indexing', 'show_read_counts']:
                settings[bool_key] = config_parser['SETTINGS'].getboolean(bool_key)

            filters = {}
            if config_parser.has_section('FILTERS'):
                for key, value in config_parser['FILTERS'].items():
                    filters[key] = config_parser['FILTERS'][key].split('\n')

            this_config = _TsvConfig(**{**files, **settings, **filters})

        return this_config

class ClassifyConfig:
    def __new__(cls, *args, **kwargs):
        """

        """

        global this_config

        if this_config is None:
            voila_log().debug('Generating config object')
            config_parser = configparser.ConfigParser()
            config_parser.read(constants.CONFIG_FILE)

            files = {
                'voila_files': config_parser['FILES']['voila'].split('\n'),
                'voila_file': config_parser['FILES']['voila'].split('\n')[0],
                'splice_graph_file': config_parser['FILES']['splice_graph']
            }

            settings = dict(config_parser['SETTINGS'])




            for int_key in ['nproc', 'keep_constitutive', 'decomplexify_reads_threshold', 'debug_num_genes']:
                settings[int_key] = config_parser['SETTINGS'].getint(int_key)
            for float_key in ['decomplexify_psi_threshold', 'decomplexify_deltapsi_threshold',
                              'non_changing_threshold', 'probability_changing_threshold',
                              'probability_non_changing_threshold', 'non_changing_pvalue_threshold',
                              'non_changing_within_group_iqr', 'non_changing_between_group_dpsi',
                              'changing_pvalue_threshold', 'changing_between_group_dpsi',
                              'changing_between_group_dpsi_secondary']:
                settings[float_key] = config_parser['SETTINGS'].getfloat(float_key)
            for bool_key in ['debug', 'show_all_modules', 'output_complex', 'untrimmed_exons', 'overwrite',
                             'putative_multi_gene_regions', 'changing', 'keep_no_lsvs',
                             ]:
                settings[bool_key] = config_parser['SETTINGS'].getboolean(bool_key)

            if settings['decomplexify_reads_threshold'] == 0:
                voila_log().warning("--decomplexify-reads-threshold 0 is not recommended and not tested!")

            # implications
            if settings['putative_multi_gene_regions']:
                settings['keep_constitutive'] = True
            if settings['keep_constitutive']:
                settings['show_all_modules'] = True
                settings['keep_no_lsvs'] = True

            # some settings combinations don't make sense
            if 'enabled_outputs' in settings and settings['putative_multi_gene_regions']:
                voila_log().critical("You may not specify both --putative_multi_gene_regions and --enabled_outputs")
                sys.exit(1)


            if not settings['putative_multi_gene_regions']:

                if 'enabled_outputs' in settings:
                    if settings['enabled_outputs'] == 'all':
                        settings['enabled_outputs'] = ['summary', 'events', 'junctions', 'heatmap']
                    else:
                        settings['enabled_outputs'] = settings['enabled_outputs'].split(',')
                        for enabled_output in settings['enabled_outputs']:
                            if not enabled_output in ('summary', 'events', 'junctions', 'heatmap', 'mpe',
                                                      'training_junctions', 'training_paths'):
                                voila_log().critical("Unrecognized enabled output: %s" % enabled_output)
                                sys.exit(1)
                        if ('junctions' in settings['enabled_outputs'] or
                            'heatmap' in settings['enabled_outputs'] or
                            'training_junctions' in settings['enabled_outputs'] or
                            'training_paths' in settings['enabled_outputs']) and not \
                            'events' in settings['enabled_outputs']:
                            settings['enabled_outputs'].append('summary')
                            settings['enabled_outputs'].append('events')
                else:
                    settings['enabled_outputs'] = ['summary']

                if settings['keep_constitutive'] and not 'summary' in settings['enabled_outputs']:
                    settings['enabled_outputs'].append('summary')

                if 'mpe' in settings['enabled_outputs']:
                    settings['keep_constitutive'] = True
                    settings['show_all_modules'] = True
                    settings['keep_no_lsvs'] = True


            if settings['changing']:
                if 'HET' not in settings['analysis_type'] and 'dPSI' not in settings['analysis_type']:
                    voila_log().critical("To use --changing, please provide at least one dPSI or HET input file")
                    sys.exit(1)

            filters = {}
            if config_parser.has_section('FILTERS'):
                for key, value in config_parser['FILTERS'].items():
                    filters[key] = config_parser['FILTERS'][key].split('\n')

            this_config = _ClassifyConfig(**{**files, **settings, **filters})

        return this_config

class FilterConfig:
    def __new__(cls, *args, **kwargs):
        """
        Before the object is created, we'll parse the ini file, save the named tuple to a global variable, and use it
        as the sington object. This class is specifically for the TSV output.

        :param args: arguments
        :param kwargs: keyword arguments
        :return: named tuple config
        """
        global this_config

        if this_config is None:
            voila_log().debug('Generating config object')
            config_parser = configparser.ConfigParser()
            config_parser.read(constants.CONFIG_FILE)

            files = {
                'voila_files': config_parser['FILES']['voila'].split('\n'),
                'voila_file': config_parser['FILES']['voila'].split('\n')[0],
                'splice_graph_file': config_parser['FILES']['splice_graph']
            }

            settings = dict(config_parser['SETTINGS'])
            for int_key in ['nproc']:
                settings[int_key] = config_parser['SETTINGS'].getint(int_key)
            for float_key in ['non_changing_threshold', 'changing_threshold', 'probability_changing_threshold',
                              'probability_non_changing_threshold']:
                settings[float_key] = config_parser['SETTINGS'].getfloat(float_key)
            for bool_key in ['debug', 'overwrite', 'voila_files_only', 'splice_graph_only', 'changing', 'non_changing']:
                settings[bool_key] = config_parser['SETTINGS'].getboolean(bool_key)

            filters = {}
            if config_parser.has_section('FILTERS'):
                for key, value in config_parser['FILTERS'].items():
                    filters[key] = config_parser['FILTERS'][key].split('\n')

            this_config = _FilterConfig(**{**files, **settings, **filters})

        return this_config

class SplitterConfig:
    def __new__(cls, *args, **kwargs):

        global this_config

        if this_config is None:
            voila_log().debug('Generating config object')
            config_parser = configparser.ConfigParser()
            config_parser.read(constants.CONFIG_FILE)

            files = {
                'voila_files': config_parser['FILES']['voila'].split('\n'),
                'voila_file': config_parser['FILES']['voila'].split('\n')[0],
                'splice_graph_file': config_parser['FILES']['splice_graph']
            }

            settings = dict(config_parser['SETTINGS'])

            for int_key in ['nproc', 'num_divisions']:
                settings[int_key] = config_parser['SETTINGS'].getint(int_key)
            for float_key in []:
                settings[float_key] = config_parser['SETTINGS'].getfloat(float_key)
            for bool_key in ['debug', 'copy_only', 'overwrite']:
                settings[bool_key] = config_parser['SETTINGS'].getboolean(bool_key)

            filters = {}
            if config_parser.has_section('FILTERS'):
                for key, value in config_parser['FILTERS'].items():
                    filters[key] = config_parser['FILTERS'][key].split('\n')

            this_config = _SplitterConfig(**{**files, **settings, **filters})

        return this_config


class RecombineConfig:
    def __new__(cls, *args, **kwargs):

        global this_config

        if this_config is None:
            voila_log().debug('Generating config object')
            config_parser = configparser.ConfigParser()
            config_parser.read(constants.CONFIG_FILE)

            settings = dict(config_parser['SETTINGS'])

            for int_key in ['nproc']:
                settings[int_key] = config_parser['SETTINGS'].getint(int_key)
            for float_key in []:
                settings[float_key] = config_parser['SETTINGS'].getfloat(float_key)
            for bool_key in ['debug']:
                settings[bool_key] = config_parser['SETTINGS'].getboolean(bool_key)

            filters = {}
            if config_parser.has_section('FILTERS'):
                for key, value in config_parser['FILTERS'].items():
                    filters[key] = config_parser['FILTERS'][key].split('\n')

            this_config = _RecombineConfig(**{**settings, **filters})

        return this_config<|MERGE_RESOLUTION|>--- conflicted
+++ resolved
@@ -14,16 +14,12 @@
 _ViewConfig = namedtuple('ViewConfig', ['voila_file', 'voila_files', 'splice_graph_file', 'analysis_type', 'nproc',
                                         'force_index', 'debug', 'silent', 'port', 'host', 'web_server', 'index_file',
                                         'num_web_workers', 'strict_indexing', 'skip_type_indexing', 'splice_graph_only',
-                                        'enable_passcode', 'logger'])
+                                        'enable_passcode'])
 _ViewConfig.__new__.__defaults__ = (None,) * len(_ViewConfig._fields)
 _TsvConfig = namedtuple('TsvConfig', ['file_name', 'voila_files', 'voila_file', 'splice_graph_file',
                                       'non_changing_threshold', 'nproc', 'threshold', 'analysis_type', 'show_all',
                                       'debug', 'probability_threshold', 'silent', 'gene_ids', 'gene_names', 'lsv_ids',
-<<<<<<< HEAD
                                       'lsv_types', 'strict_indexing', 'show_read_counts'])
-=======
-                                      'lsv_types', 'strict_indexing', 'logger'])
->>>>>>> f3e7db78
 _TsvConfig.__new__.__defaults__ = (None,) * len(_TsvConfig._fields)
 _ClassifyConfig = namedtuple('ClassifyConfig', ['directory', 'voila_files', 'voila_file', 'splice_graph_file',
                                       'nproc', 'decomplexify_psi_threshold', 'decomplexify_deltapsi_threshold',
@@ -219,7 +215,7 @@
         raise FoundMoreThanOneVoilaFile()
 
     # attributes that don't need to be in the ini file
-    for remove_key in ['files', 'func']:
+    for remove_key in ['files', 'func', 'logger', 'splice_graph_only']:
         try:
             del attrs[remove_key]
         except KeyError:
