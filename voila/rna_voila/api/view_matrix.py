import operator
from abc import ABC
from functools import reduce
from itertools import chain

import numpy as np
import scipy.stats

from rna_voila.api.matrix_hdf5 import DeltaPsi, Psi, Heterogen, MatrixType
from rna_voila.api.matrix_utils import unpack_means, unpack_bins, generate_excl_incl, generate_means, \
    generate_high_probability_non_changing, generate_variances, generate_standard_deviations
from rna_voila.config import ViewConfig
from rna_voila.exceptions import LsvIdNotFoundInVoilaFile, GeneIdNotFoundInVoilaFile, LsvIdNotFoundInAnyVoilaFile
from rna_voila.vlsv import is_lsv_changing, matrix_area, get_expected_psi
from multiprocessing import Pool
from itertools import combinations

class ViewMatrix(ABC):
    group_names = None
    experiment_names = None
    gene_ids = None

    def lsv_ids(self, gene_ids=None):
        raise NotImplementedError()

    def lsv(self, lsv_id):
        raise NotImplementedError()

    def lsvs(self, gene_id=None):
        """
        Get a generator for all the lsvs.  If gene id is specified, then only return lsv for that gene.
        :param gene_id: gene id
        :return: generator of lsv objects
        """
        if gene_id:
            for lsv_id in self.lsv_ids(gene_ids=[gene_id]):
                yield self.lsv(lsv_id)
        else:
            for lsv_id in self.lsv_ids():
                yield self.lsv(lsv_id)


class ViewMatrixType(MatrixType):
    def __init__(self, matrix_hdf5, lsv_id, fields):
        super().__init__(matrix_hdf5, lsv_id, fields)

    @property
    def means(self):
        raise NotImplementedError()

    @property
    def bins(self):
        """
        Get bins data from rna_voila file.
        :return: list
        """
        return unpack_bins(self.get('bins'))

    @property
    def junction_count(self):
        """
        Get count of all junctions in this lsv.
        :return: integer
        """
        return len(tuple(self.means))


class ViewMulti:
    """
    View for set of Voila  files.  This is used in creation of tsv and html files.
    Base class
    """
    def __init__(self, view_class):
        """
        :param view_class: class for view of single item (ex, ViewPsi, ViewHeterogen)
        """
        self._group_names = None
        self.view_class = view_class

    def __enter__(self):
        return self

    def __exit__(self, exc_type, exc_val, exc_tb):
        pass

    @property
    def experiment_names(self):
        """
        Experiment names for this set of het voila files.
        :return: List
        """
        config = ViewConfig()
        exp_names = {}
        for f in config.voila_files:
            with self.view_class(f) as m:
                for exp, grp in zip(m.experiment_names, m.group_names):
                    exp_names[grp] = exp

        return [exp_names[grp] for grp in self.group_names]

    @property
    def group_names(self):
        """
        Group names for this set of het voila files.
        :return: list
        """
        config = ViewConfig()
        grp_names = []
        for f in config.voila_files:
            with self.view_class(f) as m:
                for grp in m.group_names:
                    if not grp in grp_names:
                        grp_names.append(grp)

        return grp_names

    @property
    def splice_graph_experiment_names(self):
        """
        experiment names for the splice graph drop down.
        :return: List
        """

        config = ViewConfig()
        exp_names = {}
        for f in config.voila_files:
            with self.view_class(f) as m:
                for exp, grp in zip(m.splice_graph_experiment_names, m.group_names):
                    exp_names[grp] = exp

        return [exp_names[grp] for grp in self.group_names]

    @property
    def gene_ids(self):
        """
        Get a set of gene ids from all het voila files.
        :return: generator
        """

        voila_files = ViewConfig().voila_files
        vhs = [self.view_class(f) for f in voila_files]
        yield from set(chain(*(v.gene_ids for v in vhs)))
        for v in vhs:
            v.close()

    def lsv_ids(self, gene_ids=None):
        """
        Get a set of lsv ids from all voila files for specified gene ids. If gene ids is None, then get all lsv ids.
        :param gene_ids: list of gene ids
        :return:
        """

        voila_files = ViewConfig().voila_files
        vhs = [self.view_class(f) for f in voila_files]
        yield from set(chain(*(v.lsv_ids(gene_ids) for v in vhs)))
        for v in vhs:
            v.close()

    def lsv(self, lsv_id):
        raise NotImplementedError()

    def lsvs(self, gene_id=None):
        """
        Get all lsvs for set of het voila files.
        :param gene_id: gene id
        :return:
        """

        if gene_id:
            gene_ids = [gene_id]
        else:
            gene_ids = None

        for lsv_id in self.lsv_ids(gene_ids):
            yield self.lsv(lsv_id)



class _ViewMulti:
    """
    Base class for .lsv() call return of other multi objects
    """
    def __init__(self, matrix_hdf5, lsv_id, view_class):
        """
        :param view_class: class for view of single item (ex, ViewPsi, ViewHeterogen)
        """
        self.matrix_hdf5 = matrix_hdf5
        self.lsv_id = lsv_id
        self.view_class = view_class

    def _get_prop(self, prop, cast=None):
        """
        Look for the first input voila file with the property which exists. This does NOT validate the property
        is the same across all files where lsv id exists.

        cast should be specified when trying to retrieve generator style properties, because the generator
        will be processed inside this function, and attempting to iterate the generator outside of
        will cause an unrelated error because you have exited the "with" block.
        :return: property value
        """
        config = ViewConfig()
        propval = None
        for f in config.voila_files:
            with ViewPsi(f) as m:
                if propval is None:
                    try:

                        propval = getattr(m.lsv(self.lsv_id), prop)
                        if cast:
                            propval = cast(propval)

                    except (GeneIdNotFoundInVoilaFile, LsvIdNotFoundInVoilaFile):
                        pass
                if propval is not None:
                    return propval

    def _get_prop_multi(self, prop):
        """
        Look for some attribute in all input files, and return a group:property dict
        it is assummed that the property itself will be read as a group:property dict
        from each individual file.
        :return: property value
        """
        config = ViewConfig()
        propval = None
        groups_to_props = {}
        for f in config.voila_files:
            with ViewPsi(f) as m:
                try:
                    propval = dict(getattr(m.lsv(self.lsv_id), prop))

                except (GeneIdNotFoundInVoilaFile, LsvIdNotFoundInVoilaFile):
                    pass
                if propval is not None:
                    for key in propval:
                        groups_to_props[key] = propval[key]

        return groups_to_props


    def get_attr(self, attr):
        """
        For attributes that exist is each het file, this will get all values and confirm they're all equal.
        :param attr: attribute found in het voila file.
        :return: attribute value
        """

        voila_files = ViewConfig().voila_files
        s = set()
        for f in voila_files:
            with self.view_class(f) as m:
                try:
                    inner = m.lsv(self.lsv_id)
                    s.add(getattr(inner, attr))
                except (GeneIdNotFoundInVoilaFile, LsvIdNotFoundInVoilaFile):
                    pass
        if len(s) == 0:
            raise LsvIdNotFoundInAnyVoilaFile
        assert len(s) == 1, s
        return s.pop()

    @property
    def reference_exon(self):
        return self.get_attr('reference_exon')

    @property
    def target(self):
        return self.get_attr('target')

    @property
    def source(self):
        return self.get_attr('source')

    @property
    def binary(self):
        return self.get_attr('binary')

    @property
    def complex(self):
        return self.get_attr('complex')

    @property
    def gene_id(self):
        return self.get_attr('gene_id')

    @property
    def a5ss(self):
        return self.get_attr('a5ss')

    @property
    def a3ss(self):
        return self.get_attr('a3ss')

    @property
    def exon_skipping(self):
        return self.get_attr('exon_skipping')

    @property
    def exon_count(self):
        return self.get_attr('exon_count')

    @property
    def lsv_type(self):
        return self.get_attr('lsv_type')

    @property
    def intron_retention(self):
        return self.get_attr('intron_retention')


    @property
    def junctions(self):
        """
        Finds first file with junctions list for this specific lsv id. This does NOT validate the junctions list
        is the same across all files where lsv id exists.
        :return: numpy array
        """
        return self._get_prop('junctions')

class ViewPsis(ViewMulti):

    def __init__(self):
        super().__init__(ViewPsi)

    class _ViewPsis(_ViewMulti):
        def __init__(self, matrix_hdf5, lsv_id):
            super().__init__(matrix_hdf5, lsv_id, ViewPsi)

        @property
        def all_group_means(self):
            """
            Get group means from all files as a dict of group_name:means
            """
            return self._get_prop_multi('group_means')

        @property
        def group_means(self):
            """
            Finds first file with this specific lsv id and gets group means. This does NOT consider any other
            input files upon finding the first one with the lsv id
            """
            return self._get_prop('group_means', dict)

        @property
        def group_bins(self):
            """
            Finds first file with this specific lsv id and gets group means. This does NOT consider any other
            input files upon finding the first one with the lsv id
            """
            return self._get_prop('group_bins', dict)

    def lsv(self, lsv_id):
        """
        Get view heterogens object for this lsv id.
        :param lsv_id: lsv id
        :return: view heterogens object
        """
        return self._ViewPsis(self, lsv_id)





class ViewPsi(Psi, ViewMatrix):
    def __init__(self, voila_file=None):
        """
        This represents a single Psi voila file.  ViewPsis uses this class to retrieve data from the individual
        files.
        :param voila_file: voila file name
        """
        if not voila_file:
            voila_file = ViewConfig().voila_file
        super().__init__(voila_file)

    class _ViewPsi(Psi._Psi, ViewMatrixType):
        @property
        def means(self):
            """
            Get means data from rna_voila file.
            :return: list
            """
            return list(unpack_means(self.get('means')))

        @property
        def group_bins(self):
            """
            Get bins in a dictionary where the key in the name of the group it belongs to.
            :return: generator of key, value
            """
            group_names = self.matrix_hdf5.group_names
            yield group_names[0], self.bins

        @property
        def group_means(self):
            """
            Get means data from rna_voila file.
            :return: generator
            """
            group_names = self.matrix_hdf5.group_names
            yield group_names[0], list(self.means)

        @property
        def variances(self):
            """
            Create variance data of bins data.
            :return: list
            """
            return generate_variances(self.bins)

        @property
        def standard_deviations(self):
            """
            Create variance data of bins data.
            :return: list
            """
            return generate_standard_deviations(self.bins)

    def lsv(self, lsv_id):
        """
        Get lsv object by lsv id.
        :param lsv_id: lsv id
        :return: lsv object
        """
        return self._ViewPsi(self, lsv_id)


class ViewDeltaPsi(DeltaPsi, ViewMatrix):
    def __init__(self, voila_file=None):
        """
        View for delta psi matrix.  This is used in creation of tsv and html files.
        """
        self.config = ViewConfig()
        if voila_file is None:
            super().__init__(self.config.voila_file)
        else:
            super().__init__(voila_file)

    class _ViewDeltaPsi(DeltaPsi._DeltaPsi, ViewMatrixType):
        def __init__(self, matrix_hdf5, lsv_id):
            self.config = matrix_hdf5.config
            super().__init__(matrix_hdf5, lsv_id)

        @property
        def group_bins(self):
            """
            Get dictionary of bins by group name.
            :return: generator of key, value
            """
            group_names = self.matrix_hdf5.group_names
            for group_name, value in zip(group_names, self.get('group_bins')):
                yield group_name, unpack_bins(value)

        @property
        def means(self):
            """
            Create mean data from bins data.
            :return: list
            """
            return generate_means(self.bins)

        @property
        def group_means(self):
            """
            Get dictionary of mean by group name.
            :return: generator of key, value
            """
            group_names = self.matrix_hdf5.group_names
            for group_name, means in zip(group_names, self.get('group_means')):
                yield group_name, means.tolist()

        @property
        def excl_incl(self):
            """
            Using means data, create exclude/include list.
            :return: list
            """
            return generate_excl_incl(self.means)

        def is_lsv_changing(self, threshold):
            """
            Is lsv changing based on threshold supplied by user.
            :param threshold: threshold value, usually 0.2
            :return: boolean
            """
            return is_lsv_changing(self.means, threshold)

        def probability_threshold(self):
            """
            Get probability that the junction in an LSV are changing.

            :return: list of p values
            """
            args = self.matrix_hdf5.args
            probability_threshold = args.probability_threshold
            threshold = args.probability_threshold
            return any(matrix_area(b, threshold=threshold) >= probability_threshold for b in self.bins)

        def changing(self, changing_threshold, probability_changing_threshold, junc_i=None):
            """
            Yet another changing function wrapper, because I can't figure out how the legacy ones were even being used
            This is used for creating the changing column in voila classifier. It functions similar in API to the
            non changing function below

            """
            for _junc_i in range(len(self.bins)) if junc_i is None else [junc_i]:
                junc_bins = self.bins[_junc_i]
                if matrix_area(junc_bins, threshold=changing_threshold) >= probability_changing_threshold:
                    return True

            return False

        def high_probability_non_changing(self, non_changing_threshold=None, junc_i=None):
            """
            Get probability that junctions in an lsv aren't changing.
            :return: list
            """
            if non_changing_threshold is None:
                non_changing_threshold = self.config.non_changing_threshold

            bins = self.bins if junc_i is None else [self.bins[junc_i]]

            result = generate_high_probability_non_changing(self.intron_retention, self.matrix_hdf5.prior,
                                                          non_changing_threshold, bins)

            return result if junc_i is None else result[0]

    def lsv(self, lsv_id):
        """
        Get delta psi object by lsv id.
        :param lsv_id: lsv id
        :return: delta psi object
        """
        return self._ViewDeltaPsi(self, lsv_id)






class ViewHeterogens(ViewMulti):

    def __init__(self):
        super().__init__(ViewHeterogen)

    class _ViewHeterogens(_ViewMulti):
        def __init__(self, matrix_hdf5, lsv_id):
            super().__init__(matrix_hdf5, lsv_id, ViewHeterogen)
            self.matrix_hdf5 = matrix_hdf5
            self.lsv_id = lsv_id

        def get_attr(self, attr):
            """
            For attributes that exist is each het file, this will get all values and confirm they're all equal.
            :param attr: attribute found in het voila file.
            :return: attribute value
            """
            config = ViewConfig()
            if config.strict_indexing:
                s = set()
                for f in config.voila_files:
                    with ViewHeterogen(f) as m:
                        try:
                            het = m.lsv(self.lsv_id)
                            s.add(getattr(het, attr))
                        except (GeneIdNotFoundInVoilaFile, LsvIdNotFoundInVoilaFile):
                            pass
                assert len(s) == 1, s
                return s.pop()
            else:
                for f in config.voila_files:
                    with ViewHeterogen(f) as m:
                        try:
                            het = m.lsv(self.lsv_id)
                            return getattr(het, attr)
                        except (GeneIdNotFoundInVoilaFile, LsvIdNotFoundInVoilaFile):
                            pass

        @property
        def reference_exon(self):
            return self.get_attr('reference_exon')

        @property
        def target(self):
            return self.get_attr('target')

        @property
        def source(self):
            return self.get_attr('source')

        @property
        def binary(self):
            return self.get_attr('binary')

        @property
        def complex(self):
            return self.get_attr('complex')

        @property
        def gene_id(self):
            return self.get_attr('gene_id')

        @property
        def a5ss(self):
            return self.get_attr('a5ss')

        @property
        def a3ss(self):
            return self.get_attr('a3ss')

        @property
        def exon_skipping(self):
            return self.get_attr('exon_skipping')

        @property
        def exon_count(self):
            return self.get_attr('exon_count')

        @property
        def lsv_type(self):
            return self.get_attr('lsv_type')

        @property
        def intron_retention(self):
            return self.get_attr('intron_retention')

        @property
        def group_bins(self):
            """
            Associate means values with it's experiment group name.
            :return: Generator key/value
            """

            mean_psi = self.mean_psi
            mean_psi = np.array(mean_psi)
            mean_psi = mean_psi.transpose((1, 0, 2))
            for group_name, mean in zip(self.matrix_hdf5.group_names, mean_psi):
                yield group_name, mean.tolist()

        def junction_heat_map(self, stat_name, junc_idx):
            voila_files = ViewConfig().voila_files
            hets_grps = self.matrix_hdf5.group_names
            hets_grps_len = len(hets_grps)
            s = np.ndarray((hets_grps_len, hets_grps_len))

            s.fill(-1)

            for f in voila_files:
                with ViewHeterogen(f) as m:

                    het = m.lsv(self.lsv_id)
                    try:

                        stat_idx = het.matrix_hdf5.stat_names
                        stat_idx = list(stat_idx)
                        stat_idx = stat_idx.index(stat_name)

                        stat_value = het.junction_stats
                        stat_value = stat_value.T
                        stat_value = stat_value[stat_idx][junc_idx]

                        dpsi_value = het.dpsi_signed
                        dpsi_value = dpsi_value[junc_idx]

                        grp_names = m.group_names
                        grp_names.sort()

                        x = hets_grps.index(grp_names[0])
                        y = hets_grps.index(grp_names[1])

                        if x - y > 0:
                            s[x][y] = stat_value
                            s[y][x] = dpsi_value
                        else:
                            s[x][y] = dpsi_value
                            s[y][x] = stat_value

                    except (LsvIdNotFoundInVoilaFile, GeneIdNotFoundInVoilaFile):
                        pass

            return s.tolist()

        @property
        def median_psi(self):
            """ Find median_psi per group in all het voila files

            Returns
            -------
            np.array(shape=(num_groups, num_junctions))
                The median PSI per junction for each group. -1 if not quantified
            """
            voila_files = ViewConfig().voila_files
            group_names = self.matrix_hdf5.group_names
            juncs_len = len(self.junctions)
            grps_len = len(group_names)
            # fill result
            median_psi = np.empty((grps_len, juncs_len))
            median_psi.fill(-1)

            for f in voila_files:
                with ViewHeterogen(f) as m:
                    try:
                        het = m.lsv(self.lsv_id)

                        medians = het.median_psi()
                        # get index into medians (second axis) per group
                        for ndx, grp in enumerate(m.group_names):
                            idx = group_names.index(grp)  # index to median_psi
                            median_psi[idx, :] = medians[:, ndx]  # fill median_psi

                    except (LsvIdNotFoundInVoilaFile, GeneIdNotFoundInVoilaFile):
                        pass
            return median_psi

        @property
        def mu_psi(self):
            """
            Find mu_psi in all het voila files and create a matrix that matches the new unified set of group/experiment
            names.  In the case where the experiments are all the same number, this will fill the empty space in the
            matrix with -1.
            :return: List
            """
            voila_files = ViewConfig().voila_files
            group_names = self.matrix_hdf5.group_names
            experiment_names = self.matrix_hdf5.experiment_names
            exps_len = max(len(e) for e in experiment_names)
            juncs_len = len(self.junctions)
            grps_len = len(group_names)
            mu_psi = np.empty((grps_len, juncs_len, exps_len))
            mu_psi.fill(-1)

            for f in voila_files:
                with ViewHeterogen(f) as m:
                    try:

                        het = m.lsv(self.lsv_id)

                        mus = het.mu_psi
                        mus = mus.transpose((1, 0, 2))

                        for mu, grp in zip(mus, m.group_names):
                            idx = group_names.index(grp)
                            mu_shp = mu.shape
                            mu_psi[idx][0:mu_shp[0], 0:mu_shp[1]] = mu

                    except (LsvIdNotFoundInVoilaFile, GeneIdNotFoundInVoilaFile):
                        pass

            mu_psi = mu_psi.transpose((1, 0, 2))
            return mu_psi.tolist()

        @property
        def mean_psi(self):
            """
             Find mean_psi in all het voila files and create a matrix that matches the new unified set of group/experiment
            names.  In the case where the experiments are all the same number, this will fill the empty space in the
            matrix with -1.
            :return: List
            """
            voila_files = ViewConfig().voila_files
            group_names = self.matrix_hdf5.group_names
            juncs_len = len(self.junctions)
            grps_len = len(group_names)
            mean_psi = np.empty((grps_len, juncs_len, 40))
            mean_psi.fill(-1)

            for f in voila_files:
                with ViewHeterogen(f) as m:
                    try:
                        het = m.lsv(self.lsv_id)

                        means = het.mean_psi
                        means = means.transpose((1, 0, 2))

                        for mn, grp in zip(means, m.group_names):
                            idx = group_names.index(grp)
                            mn_shp = mn.shape
                            mean_psi[idx][0:mn_shp[0], 0:mn_shp[1]] = mn
                    except (LsvIdNotFoundInVoilaFile, GeneIdNotFoundInVoilaFile):
                        pass

            mean_psi = mean_psi.transpose((1, 0, 2))
            return mean_psi.tolist()

        @property
        def junction_stats(self):
            """
            This gets associates stat test names with their values.
            :return: generator key/value
            """
            config = ViewConfig()
            voila_files = config.voila_files
            for f in voila_files:
                with ViewHeterogen(f) as m:
                    het = m.lsv(self.lsv_id)
                    groups = '_'.join(m.group_names)
                    stat_names = m.stat_names
                    try:
                        for name, stat in zip(stat_names, het.junction_stats.T):
                            if len(voila_files) == 1:
                                yield name, stat
                            else:
                                yield groups + ' ' + name, stat
                    except (GeneIdNotFoundInVoilaFile, LsvIdNotFoundInVoilaFile):
                        pass

<<<<<<< HEAD


=======
>>>>>>> b952723a
        def nonchanging(
            self,
            pvalue_threshold: float = 0.05,
            within_group_iqr: float = 0.10,
            between_group_dpsi: float = 0.05
        ):
            """ Boolean of heuristic for nonchanging heterogeneous events

            We define highly-confident non-changing events from MAJIQ Heterogen
            as being (1) above a nominal p-value threshold, (2) within-group
            variance is sufficiently low as measured by IQR, (3) between-group
            dPSI is sufficiently low as measured by difference in medians. We
            accept that between-group dPSI threshold may be redundant in
            combination with the other two thresholds.

            Parameters
            ----------
            pvalue_threshold: float
                Minimum p-value for which an LSV/junction can return true. Uses
                minimum p-value from all tests provided
            within_group_iqr: float
                Maximum IQR within a group for which an LSV/junction can return
                true
            between_group_dpsi: float
                Maximum absolute difference in median values of PSI for which
                an LSV/junction can return true

            Returns
            -------
            Generator yielding group names and boolean array per junction
            """
            config = ViewConfig()
            voila_files = config.voila_files
            for f in voila_files:
                with ViewHeterogen(f) as m:
                    het = m.lsv(self.lsv_id)
                    groups = '_'.join(m.group_names)
                    try:
                        nonchanging = het.nonchanging(
                            pvalue_threshold=pvalue_threshold,
                            within_group_iqr=within_group_iqr,
                            between_group_dpsi=between_group_dpsi
                        )
                        if len(voila_files) == 1:
                            yield "nonchanging", nonchanging
                        else:
                            yield f"{groups} nonchanging", nonchanging
                    except (GeneIdNotFoundInVoilaFile, LsvIdNotFoundInVoilaFile):
                        pass

        @property
        def junction_scores(self):
            """
            This gets associates stat test score names with their values. (if any exist)
            :return: generator key/value
            """
            config = ViewConfig()
            voila_files = config.voila_files
            for f in voila_files:
                with ViewHeterogen(f) as m:
                    groups = '_'.join(m.group_names)
                    score_names = ('tnom_score',)
                    try:
                        try:
                            score_vals = m.get(self.lsv_id, 'tnom_score').T
                        except KeyError:
                            score_names = ()

                        for score_name in score_names:
                            if len(voila_files) == 1:
                                yield score_name, score_vals
                            else:
                                yield groups + ' ' + score_name, score_vals

                    except (GeneIdNotFoundInVoilaFile, LsvIdNotFoundInVoilaFile):
                        pass



    @property
    def stat_names(self):
        """
        Gets list of stat test names.
        :return: List
        """
        names = set()
        voila_files = ViewConfig().voila_files
        for f in voila_files:
            with ViewHeterogen(f) as m:
                for s in m.stat_names:
                    names.add(s)

        return list(sorted(names))

    @property
    def junction_stats_column_names(self):
        """
        Stat column names for tsv output.
        :return: generator
        """
        voila_files = ViewConfig().voila_files

        for f in voila_files:
            with ViewHeterogen(f) as m:
                groups = '_'.join(m.group_names)
                for name in m.stat_names:
                    if len(voila_files) == 1:
                        yield name
                    else:
                        yield groups + ' ' + name

    @property
    def nonchanging_column_names(self):
        """ Column names associated with nonchanging values
        """
        voila_files = ViewConfig().voila_files

        if len(voila_files) == 1:
            yield "nonchanging"
        else:
            for f in voila_files:
                with ViewHeterogen(f) as m:
                    groups = '_'.join(m.group_names)
                    yield f"{groups} nonchanging"


    @property
    def junction_scores_column_names(self):
        """
        Stat column names for tsv output.
        :return: generator
        """
        voila_files = ViewConfig().voila_files

        for f in voila_files:
            with ViewHeterogen(f) as m:
                groups = '_'.join(m.group_names)
                for name in ('tnom_score',):
                    if len(voila_files) == 1:
                        yield name
                    else:
                        yield groups + ' ' + name

    @property
    def experiment_names(self):
        """
        Experiment names for this set of het voila files.
        :return: List
        """
        config = ViewConfig()
        exp_names = {}
        for f in config.voila_files:
            with ViewHeterogen(f) as m:
                for exp, grp in zip(m.experiment_names, m.group_names):
                    exp_names[grp] = exp

        return [exp_names[grp] for grp in self.group_names]

    @property
    def group_names(self):
        """
        Group names for this set of het voila files.
        :return: list
        """
        config = ViewConfig()
        grp_names = []
        for f in config.voila_files:
            with ViewHeterogen(f) as m:
                for grp in m.group_names:
                    if not grp in grp_names:
                        grp_names.append(grp)

        return grp_names

    @property
    def splice_graph_experiment_names(self):
        """
        experiment names for the splice graph drop down.
        :return: List
        """

        config = ViewConfig()
        exp_names = {}
        for f in config.voila_files:
            with ViewHeterogen(f) as m:
                for exp, grp in zip(m.splice_graph_experiment_names, m.group_names):
                    exp_names[grp] = exp

        return [exp_names[grp] for grp in self.group_names]

    @property
    def gene_ids(self):
        """
        Get a set of gene ids from all het voila files.
        :return: generator
        """

        voila_files = ViewConfig().voila_files
        vhs = [ViewHeterogen(f) for f in voila_files]
        yield from set(chain(*(v.gene_ids for v in vhs)))
        for v in vhs:
            v.close()

    @staticmethod
    def pair_merge(pairs):
        if len(pairs) == 1:
            if type(pairs[0]) is set:
                return pairs[0]
            else:
                with ViewHeterogen(pairs[0]) as v:
                    return set(v.lsv_ids())
        else:
            if type(pairs[0]) is set:
                s1 = pairs[0]
            else:
                with ViewHeterogen(pairs[0]) as v:
                    s1 = set(v.lsv_ids())
            if type(pairs[1]) is set:
                s2 = pairs[1]
            else:
                with ViewHeterogen(pairs[1]) as v:
                    s2 = set(v.lsv_ids())
            return s1 | s2


    def lsv_ids(self, gene_ids=None):
        """
        Get a set of lsv ids from all voila files for specified gene ids. If gene ids is None, then get all lsv ids.
        :param gene_ids: list of gene ids
        :return:
        """
        if gene_ids or len(ViewConfig().voila_files) == 1:
            voila_files = ViewConfig().voila_files
            vhs = [ViewHeterogen(f) for f in voila_files]
            yield from set(chain(*(v.lsv_ids(gene_ids) for v in vhs)))
            for v in vhs:
                v.close()
        else:
            vhs = ViewConfig().voila_files
            p = Pool(ViewConfig().nproc)
            while len(vhs) > 1:
                vhs = [vhs[i:i + 2] for i in range(0, len(vhs), 2)]
                vhs = p.map(self.pair_merge, vhs)

            yield from vhs[0]

    def lsv(self, lsv_id):
        """
        Get view heterogens object for this lsv id.
        :param lsv_id: lsv id
        :return: view heterogens object
        """

        return self._ViewHeterogens(self, lsv_id)

class ViewHeterogen(Heterogen, ViewMatrix):
    def __init__(self, voila_file):
        """
        This represents a single het voila file.  ViewHeterogens uses this class to retrieve data from the individual
        files.
        :param voila_file: voila file name
        """
        super().__init__(voila_file)

    class _ViewHeterogen(Heterogen._Heterogen, ViewMatrixType):
        def __init__(self, matrix_hdf5, lsv_id):
            super().__init__(matrix_hdf5, lsv_id)

        @property
        def dpsi(self):
            """
            Calculated the absolute difference in psi for heat map.
            :return: list
            """
            return [abs(reduce(operator.__sub__, (get_expected_psi(b) for b in bs))) for bs in self.mean_psi]

        @property
        def dpsi_signed(self):
            """
            Calculated the difference in psi for heat map. (with negative values possible)
            :return: list
            """
            return [reduce(operator.__sub__, (get_expected_psi(b) for b in bs)) for bs in self.mean_psi]

        @property
        def mean_psi(self):
            return self.get('mean_psi')

        @property
        def mu_psi(self):
            return self.get('mu_psi')

        @property
        def mu_psi_nanmasked(self):
            """ Mask missing/unquantified values in mu_psi with nan
            """
            mu_psi = self.mu_psi  # load mu psi ndarray into memory
            return np.where(mu_psi >= 0, mu_psi, np.nan)  # mask unquantified

        @property
        def junction_stats(self):
            return self.get('junction_stats')

<<<<<<< HEAD
        def changing(
            self,
            pvalue_threshold: float,
            between_group_dpsi: float,
            junc_i: int = None
        ):
            if junc_i is None:
                pvalue_passed = np.nanmax(self.junction_stats, axis=-1) <= pvalue_threshold
            else:
                pvalue_passed = np.nanmax(self.junction_stats[junc_i]) <= pvalue_threshold

            mu_psi = self.mu_psi if junc_i is None else self.mu_psi[junc_i]
            mu_psi = np.where(mu_psi >= 0, mu_psi, np.nan)

            quantiles_psi = np.nanquantile(mu_psi, [0.25, 0.5, 0.75], axis=-1)
            median_psi = quantiles_psi[1]

            if junc_i is None:
                dpsi_passed = np.abs(median_psi[:, 1] - median_psi[:, 0]) >= between_group_dpsi
            else:
                dpsi_passed = np.abs(median_psi[1] - median_psi[0]) >= between_group_dpsi

            return pvalue_passed & dpsi_passed
=======
        def median_psi(self, mu_psi=None):
            """ Get group medians of psi_mean per junction

            Parameters
            ----------
            mu_psi: Optional[np.array(shape=(num_junctions, 2, num_experiments))]
                Values to compute median per group, with unquantified values
                masked as nan. If not specified, use self.mu_psi_nanmasked.

            Returns
            -------
            np.array(shape=(num_junctions, 2))
                Median value of quantified values of PSI per group/junction
            """
            if mu_psi is None:
                mu_psi = self.mu_psi_nanmasked
            return np.nanmedian(mu_psi, axis=-1)

        def iqr_psi(self, mu_psi=None):
            """ Get group IQRs of psi_mean per junction

            Parameters
            ----------
            mu_psi: Optional[np.array(shape=(num_junctions, 2, num_experiments))]
                Values to compute median per group, with unquantified values
                masked as nan. If not specified, use self.mu_psi_nanmasked.

            Returns
            -------
            np.array(shape=(num_junctions, 2))
                IQR of PSI per group/junction
            """
            if mu_psi is None:
                mu_psi = self.mu_psi_nanmasked
            return scipy.stats.iqr(mu_psi, axis=-1, nan_policy="omit")
>>>>>>> b952723a

        def nonchanging(
            self,
            pvalue_threshold: float = 0.05,
            within_group_iqr: float = 0.10,
<<<<<<< HEAD
            between_group_dpsi: float = 0.05,
            junc_i: int = None
=======
            between_group_dpsi: float = 0.05
>>>>>>> b952723a
        ):
            """ Boolean of heuristic for nonchanging heterogeneous events

            We define highly-confident non-changing events from MAJIQ Heterogen
            as being (1) above a nominal p-value threshold, (2) within-group
            variance is sufficiently low as measured by IQR, (3) between-group
            dPSI is sufficiently low as measured by difference in medians. We
            accept that between-group dPSI threshold may be redundant in
            combination with the other two thresholds.

            Parameters
            ----------
            pvalue_threshold: float
                Minimum p-value for which an LSV/junction can return true. Uses
                minimum p-value from all tests provided
            within_group_iqr: float
                Maximum IQR within a group for which an LSV/junction can return
                true
            between_group_dpsi: float
                Maximum absolute difference in median values of PSI for which
                an LSV/junction can return true
<<<<<<< HEAD
            junc_i: int
                Only calculate result for one junction from the LSV at the specified index
                None (default) returns a list of
            """
            # recall junction_stats has shape (njunctions, nstats)
            if junc_i is None:
                pvalue_passed = np.nanmin(self.junction_stats, axis=-1) >= pvalue_threshold
            else:
                pvalue_passed = np.nanmin(self.junction_stats[junc_i]) >= pvalue_threshold

            # recall that mu_psi has shape (njunctions, ngroups, maxsamples)
            mu_psi = self.mu_psi if junc_i is None else self.mu_psi[junc_i]  # load mu psi ndarray into memory
            mu_psi = np.where(mu_psi >= 0, mu_psi, np.nan)  # mask unquantified
            # get quantiles of psi (0.25, 0.5, 0.75) for each junction/group
            # use to compute IQR and median
            quantiles_psi = np.nanquantile(mu_psi, [0.25, 0.5, 0.75], axis=-1)
            iqr_psi = quantiles_psi[2] - quantiles_psi[0]  # (njunctions, ngroups)
            median_psi = quantiles_psi[1]
            # did IQR pass threshold?
            iqr_passed = (iqr_psi <= within_group_iqr).all(axis=-1)  # both groups
            if junc_i is None:
                dpsi_passed = np.abs(median_psi[:, 1] - median_psi[:, 0]) <= between_group_dpsi
            else:
                dpsi_passed = np.abs(median_psi[1] - median_psi[0]) <= between_group_dpsi
            return pvalue_passed & iqr_passed & dpsi_passed  # all have to pass

=======
            """
            # recall junction_stats has shape (njunctions, nstats)
            pvalue_passed = np.nanmin(self.junction_stats, axis=-1) >= pvalue_threshold
            # recall that mu_psi has shape (njunctions, ngroups, maxsamples)
            mu_psi = self.mu_psi_nanmasked
            # get quantiles of psi (0.25, 0.5, 0.75) for each junction/group
            # use to compute IQR and median
            iqr_psi = self.iqr_psi(mu_psi)
            median_psi = self.median_psi(mu_psi)
            # did IQR pass threshold?
            iqr_passed = (iqr_psi <= within_group_iqr).all(axis=-1)  # both groups
            dpsi_passed = np.abs(median_psi[:, 1] - median_psi[:, 0]) <= between_group_dpsi
            return pvalue_passed & iqr_passed & dpsi_passed  # all have to pass


>>>>>>> b952723a
    def lsv(self, lsv_id):
        return self._ViewHeterogen(self, lsv_id)<|MERGE_RESOLUTION|>--- conflicted
+++ resolved
@@ -803,11 +803,8 @@
                     except (GeneIdNotFoundInVoilaFile, LsvIdNotFoundInVoilaFile):
                         pass
 
-<<<<<<< HEAD
-
-
-=======
->>>>>>> b952723a
+
+
         def nonchanging(
             self,
             pvalue_threshold: float = 0.05,
@@ -1111,7 +1108,44 @@
         def junction_stats(self):
             return self.get('junction_stats')
 
-<<<<<<< HEAD
+        def median_psi(self, mu_psi=None):
+            """ Get group medians of psi_mean (per junction if present)
+
+            Parameters
+            ----------
+            mu_psi: Optional[np.array(shape=(..., 2, num_experiments))]
+                Values to compute median per group, with unquantified values
+                masked as nan. If not specified, use self.mu_psi_nanmasked.
+                Preceding axes typically correspond to junctions.
+
+            Returns
+            -------
+            np.array(shape=(..., 2))
+                Median value of quantified values of PSI per group/junction
+            """
+            if mu_psi is None:
+                mu_psi = self.mu_psi_nanmasked
+            return np.nanmedian(mu_psi, axis=-1)
+
+        def iqr_psi(self, mu_psi=None):
+            """ Get group IQRs of psi_mean (per junction if present)
+
+            Parameters
+            ----------
+            mu_psi: Optional[np.array(shape=(..., 2, num_experiments))]
+                Values to compute median per group, with unquantified values
+                masked as nan. If not specified, use self.mu_psi_nanmasked.
+                Preceding axes typically correspond to junctions.
+
+            Returns
+            -------
+            np.array(shape=(..., 2))
+                IQR of PSI per group/junction
+            """
+            if mu_psi is None:
+                mu_psi = self.mu_psi_nanmasked
+            return scipy.stats.iqr(mu_psi, axis=-1, nan_policy="omit")
+
         def changing(
             self,
             pvalue_threshold: float,
@@ -1119,70 +1153,27 @@
             junc_i: int = None
         ):
             if junc_i is None:
-                pvalue_passed = np.nanmax(self.junction_stats, axis=-1) <= pvalue_threshold
-            else:
-                pvalue_passed = np.nanmax(self.junction_stats[junc_i]) <= pvalue_threshold
-
-            mu_psi = self.mu_psi if junc_i is None else self.mu_psi[junc_i]
-            mu_psi = np.where(mu_psi >= 0, mu_psi, np.nan)
-
-            quantiles_psi = np.nanquantile(mu_psi, [0.25, 0.5, 0.75], axis=-1)
-            median_psi = quantiles_psi[1]
-
-            if junc_i is None:
-                dpsi_passed = np.abs(median_psi[:, 1] - median_psi[:, 0]) >= between_group_dpsi
-            else:
-                dpsi_passed = np.abs(median_psi[1] - median_psi[0]) >= between_group_dpsi
-
+                junc_i = slice(None)  # vectorize over all junctions
+
+            # all statistics must be less than p-value threshold
+            pvalue_passed = np.nanmax(self.junction_stats[junc_i], axis=-1) <= pvalue_threshold
+
+            # get masked mean values of psi per group/experiment
+            mu_psi = self.mu_psi_nanmasked[junc_i]
+            # use to compute median psi per group
+            median_psi = self.median_psi(mu_psi)
+            # did difference in medians pass threshold?
+            dpsi_passed = np.abs(median_psi[..., 1] - median_psi[..., 0]) >= between_group_dpsi
+
+            # pvalue and dpsi thresholds must all pass
             return pvalue_passed & dpsi_passed
-=======
-        def median_psi(self, mu_psi=None):
-            """ Get group medians of psi_mean per junction
-
-            Parameters
-            ----------
-            mu_psi: Optional[np.array(shape=(num_junctions, 2, num_experiments))]
-                Values to compute median per group, with unquantified values
-                masked as nan. If not specified, use self.mu_psi_nanmasked.
-
-            Returns
-            -------
-            np.array(shape=(num_junctions, 2))
-                Median value of quantified values of PSI per group/junction
-            """
-            if mu_psi is None:
-                mu_psi = self.mu_psi_nanmasked
-            return np.nanmedian(mu_psi, axis=-1)
-
-        def iqr_psi(self, mu_psi=None):
-            """ Get group IQRs of psi_mean per junction
-
-            Parameters
-            ----------
-            mu_psi: Optional[np.array(shape=(num_junctions, 2, num_experiments))]
-                Values to compute median per group, with unquantified values
-                masked as nan. If not specified, use self.mu_psi_nanmasked.
-
-            Returns
-            -------
-            np.array(shape=(num_junctions, 2))
-                IQR of PSI per group/junction
-            """
-            if mu_psi is None:
-                mu_psi = self.mu_psi_nanmasked
-            return scipy.stats.iqr(mu_psi, axis=-1, nan_policy="omit")
->>>>>>> b952723a
 
         def nonchanging(
             self,
             pvalue_threshold: float = 0.05,
             within_group_iqr: float = 0.10,
-<<<<<<< HEAD
             between_group_dpsi: float = 0.05,
             junc_i: int = None
-=======
-            between_group_dpsi: float = 0.05
->>>>>>> b952723a
         ):
             """ Boolean of heuristic for nonchanging heterogeneous events
 
@@ -1204,49 +1195,28 @@
             between_group_dpsi: float
                 Maximum absolute difference in median values of PSI for which
                 an LSV/junction can return true
-<<<<<<< HEAD
             junc_i: int
                 Only calculate result for one junction from the LSV at the specified index
                 None (default) returns a list of
             """
-            # recall junction_stats has shape (njunctions, nstats)
             if junc_i is None:
-                pvalue_passed = np.nanmin(self.junction_stats, axis=-1) >= pvalue_threshold
-            else:
-                pvalue_passed = np.nanmin(self.junction_stats[junc_i]) >= pvalue_threshold
-
-            # recall that mu_psi has shape (njunctions, ngroups, maxsamples)
-            mu_psi = self.mu_psi if junc_i is None else self.mu_psi[junc_i]  # load mu psi ndarray into memory
-            mu_psi = np.where(mu_psi >= 0, mu_psi, np.nan)  # mask unquantified
-            # get quantiles of psi (0.25, 0.5, 0.75) for each junction/group
-            # use to compute IQR and median
-            quantiles_psi = np.nanquantile(mu_psi, [0.25, 0.5, 0.75], axis=-1)
-            iqr_psi = quantiles_psi[2] - quantiles_psi[0]  # (njunctions, ngroups)
-            median_psi = quantiles_psi[1]
-            # did IQR pass threshold?
-            iqr_passed = (iqr_psi <= within_group_iqr).all(axis=-1)  # both groups
-            if junc_i is None:
-                dpsi_passed = np.abs(median_psi[:, 1] - median_psi[:, 0]) <= between_group_dpsi
-            else:
-                dpsi_passed = np.abs(median_psi[1] - median_psi[0]) <= between_group_dpsi
-            return pvalue_passed & iqr_passed & dpsi_passed  # all have to pass
-
-=======
-            """
-            # recall junction_stats has shape (njunctions, nstats)
-            pvalue_passed = np.nanmin(self.junction_stats, axis=-1) >= pvalue_threshold
-            # recall that mu_psi has shape (njunctions, ngroups, maxsamples)
-            mu_psi = self.mu_psi_nanmasked
-            # get quantiles of psi (0.25, 0.5, 0.75) for each junction/group
+                junc_i = slice(None)  # vectorize over all junctions
+
+            # all statistics must be greater than p-value threshold
+            pvalue_passed = np.nanmin(self.junction_stats[junc_i], axis=-1) >= pvalue_threshold
+            # mean values of PSI per group/experiment for requested junctions
+            # missing quantifications are masked as nan
+            mu_psi = self.mu_psi_nanmasked[junc_i]
             # use to compute IQR and median
             iqr_psi = self.iqr_psi(mu_psi)
             median_psi = self.median_psi(mu_psi)
             # did IQR pass threshold?
             iqr_passed = (iqr_psi <= within_group_iqr).all(axis=-1)  # both groups
-            dpsi_passed = np.abs(median_psi[:, 1] - median_psi[:, 0]) <= between_group_dpsi
-            return pvalue_passed & iqr_passed & dpsi_passed  # all have to pass
-
-
->>>>>>> b952723a
+            # did difference in medians pass threshold?
+            dpsi_passed = np.abs(median_psi[..., 1] - median_psi[..., 0]) <= between_group_dpsi
+
+            # pvalue, iqr, and dpsi thresholds must all pass
+            return pvalue_passed & iqr_passed & dpsi_passed
+
     def lsv(self, lsv_id):
         return self._ViewHeterogen(self, lsv_id)