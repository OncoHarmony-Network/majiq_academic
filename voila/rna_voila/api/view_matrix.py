--- conflicted
+++ resolved
@@ -837,7 +837,7 @@
                                 yield groups + ' ' + name, stat
                     except (GeneIdNotFoundInVoilaFile, LsvIdNotFoundInVoilaFile):
                         pass
-                    
+
         def changing(
             self,
             pvalue_threshold: float = 0.05,
@@ -999,11 +999,7 @@
         else:
             for f in voila_files:
                 with ViewHeterogen(f) as m:
-<<<<<<< HEAD
                     groups = '-'.join(m.group_names)
-                    yield f"{groups} nonchanging"
-=======
-                    groups = '_'.join(m.group_names)
                     yield f"{groups} {prefix}"
 
     @property
@@ -1011,7 +1007,6 @@
         """ Column names associated with changing values
         """
         return self._per_group_column_names('changing')
->>>>>>> f3e7db78
 
     @property
     def nonchanging_column_names(self):
