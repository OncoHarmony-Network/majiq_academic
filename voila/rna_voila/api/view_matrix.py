import operator
from abc import ABC
from functools import reduce
from itertools import chain

import numpy as np
import scipy.stats

from rna_voila.api.matrix_hdf5 import DeltaPsi, Psi, Heterogen, MatrixType
from rna_voila.api.matrix_utils import unpack_means, unpack_bins, generate_excl_incl, generate_means, \
    generate_high_probability_non_changing, generate_variances, generate_standard_deviations
from rna_voila.config import ViewConfig
from rna_voila.exceptions import LsvIdNotFoundInVoilaFile, GeneIdNotFoundInVoilaFile, LsvIdNotFoundInAnyVoilaFile
from rna_voila.vlsv import is_lsv_changing, matrix_area, get_expected_psi
from multiprocessing import Pool
from itertools import combinations

class ViewMatrix(ABC):
    group_names = None
    experiment_names = None
    gene_ids = None

    def lsv_ids(self, gene_ids=None):
        raise NotImplementedError()

    def lsv(self, lsv_id):
        raise NotImplementedError()

    def lsvs(self, gene_id=None):
        """
        Get a generator for all the lsvs.  If gene id is specified, then only return lsv for that gene.
        :param gene_id: gene id
        :return: generator of lsv objects
        """
        if gene_id:
            for lsv_id in self.lsv_ids(gene_ids=[gene_id]):
                yield self.lsv(lsv_id)
        else:
            for lsv_id in self.lsv_ids():
                yield self.lsv(lsv_id)


class ViewMatrixType(MatrixType):
    def __init__(self, matrix_hdf5, lsv_id, fields):
        super().__init__(matrix_hdf5, lsv_id, fields)

    @property
    def means(self):
        raise NotImplementedError()

    @property
    def bins(self):
        """
        Get bins data from rna_voila file.
        :return: list
        """
        return unpack_bins(self.get('bins'))

    @property
    def junction_count(self):
        """
        Get count of all junctions in this lsv.
        :return: integer
        """
        return len(tuple(self.means))


class ViewMulti:
    """
    View for set of Voila  files.  This is used in creation of tsv and html files.
    Base class
    """
    def __init__(self, view_class):
        """
        :param view_class: class for view of single item (ex, ViewPsi, ViewHeterogen)
        """
        self._group_names = None
        self.view_class = view_class

    def __enter__(self):
        return self

    def __exit__(self, exc_type, exc_val, exc_tb):
        pass

    @property
    def experiment_names(self):
        """
        Experiment names for this set of het voila files.
        :return: List
        """
        config = ViewConfig()
        exp_names = {}
        for f in config.voila_files:
            with self.view_class(f) as m:
                for exp, grp in zip(m.experiment_names, m.group_names):
                    exp_names[grp] = exp

        return [exp_names[grp] for grp in self.group_names]

    @property
    def group_names(self):
        """
        Group names for this set of het voila files.
        :return: list
        """
        config = ViewConfig()
        grp_names = []
        for f in config.voila_files:
            with self.view_class(f) as m:
                for grp in m.group_names:
                    if not grp in grp_names:
                        grp_names.append(grp)

        return grp_names

    @property
    def splice_graph_experiment_names(self):
        """
        experiment names for the splice graph drop down.
        :return: List
        """

        config = ViewConfig()
        exp_names = {}
        for f in config.voila_files:
            with self.view_class(f) as m:
                for exp, grp in zip(m.splice_graph_experiment_names, m.group_names):
                    exp_names[grp] = exp

        return [exp_names[grp] for grp in self.group_names]

    @property
    def gene_ids(self):
        """
        Get a set of gene ids from all het voila files.
        :return: generator
        """

        voila_files = ViewConfig().voila_files
        vhs = [self.view_class(f) for f in voila_files]
        yield from set(chain(*(v.gene_ids for v in vhs)))
        for v in vhs:
            v.close()

    def lsv_ids(self, gene_ids=None):
        """
        Get a set of lsv ids from all voila files for specified gene ids. If gene ids is None, then get all lsv ids.
        :param gene_ids: list of gene ids
        :return:
        """

        voila_files = ViewConfig().voila_files
        vhs = [self.view_class(f) for f in voila_files]
        yield from set(chain(*(v.lsv_ids(gene_ids) for v in vhs)))
        for v in vhs:
            v.close()

    def lsv(self, lsv_id):
        raise NotImplementedError()

    def lsvs(self, gene_id=None):
        """
        Get all lsvs for set of het voila files.
        :param gene_id: gene id
        :return:
        """

        if gene_id:
            gene_ids = [gene_id]
        else:
            gene_ids = None

        for lsv_id in self.lsv_ids(gene_ids):
            yield self.lsv(lsv_id)



class _ViewMulti:
    """
    Base class for .lsv() call return of other multi objects
    """
    def __init__(self, matrix_hdf5, lsv_id, view_class):
        """
        :param view_class: class for view of single item (ex, ViewPsi, ViewHeterogen)
        """
        self.matrix_hdf5 = matrix_hdf5
        self.lsv_id = lsv_id
        self.view_class = view_class

    def _get_prop(self, prop, cast=None):
        """
        Look for the first input voila file with the property which exists. This does NOT validate the property
        is the same across all files where lsv id exists.

        cast should be specified when trying to retrieve generator style properties, because the generator
        will be processed inside this function, and attempting to iterate the generator outside of
        will cause an unrelated error because you have exited the "with" block.
        :return: property value
        """
        config = ViewConfig()
        propval = None
        for f in config.voila_files:
            with ViewPsi(f) as m:
                if propval is None:
                    try:

                        propval = getattr(m.lsv(self.lsv_id), prop)
                        if cast:
                            propval = cast(propval)

                    except (GeneIdNotFoundInVoilaFile, LsvIdNotFoundInVoilaFile):
                        pass
                if propval is not None:
                    return propval

    def _get_prop_multi(self, prop):
        """
        Look for some attribute in all input files, and return a group:property dict
        it is assummed that the property itself will be read as a group:property dict
        from each individual file.
        :return: property value
        """
        config = ViewConfig()
        propval = None
        groups_to_props = {}
        for f in config.voila_files:
            with ViewPsi(f) as m:
                try:
                    propval = dict(getattr(m.lsv(self.lsv_id), prop))

                except (GeneIdNotFoundInVoilaFile, LsvIdNotFoundInVoilaFile):
                    pass
                if propval is not None:
                    for key in propval:
                        groups_to_props[key] = propval[key]

        return groups_to_props


    def get_attr(self, attr):
        """
        For attributes that exist is each het file, this will get all values and confirm they're all equal.
        :param attr: attribute found in het voila file.
        :return: attribute value
        """

        voila_files = ViewConfig().voila_files
        s = set()
        for f in voila_files:
            with self.view_class(f) as m:
                try:
                    inner = m.lsv(self.lsv_id)
                    s.add(getattr(inner, attr))
                except (GeneIdNotFoundInVoilaFile, LsvIdNotFoundInVoilaFile):
                    pass
        if len(s) == 0:
            raise LsvIdNotFoundInAnyVoilaFile
        assert len(s) == 1, s
        return s.pop()

    @property
    def reference_exon(self):
        return self.get_attr('reference_exon')

    @property
    def target(self):
        return self.get_attr('target')

    @property
    def source(self):
        return self.get_attr('source')

    @property
    def binary(self):
        return self.get_attr('binary')

    @property
    def complex(self):
        return self.get_attr('complex')

    @property
    def gene_id(self):
        return self.get_attr('gene_id')

    @property
    def a5ss(self):
        return self.get_attr('a5ss')

    @property
    def a3ss(self):
        return self.get_attr('a3ss')

    @property
    def exon_skipping(self):
        return self.get_attr('exon_skipping')

    @property
    def exon_count(self):
        return self.get_attr('exon_count')

    @property
    def lsv_type(self):
        return self.get_attr('lsv_type')

    @property
    def intron_retention(self):
        return self.get_attr('intron_retention')


    @property
    def junctions(self):
        """
        Finds first file with junctions list for this specific lsv id. This does NOT validate the junctions list
        is the same across all files where lsv id exists.
        :return: numpy array
        """
        return self._get_prop('junctions')

class ViewPsis(ViewMulti):

    def __init__(self):
        super().__init__(ViewPsi)

    class _ViewPsis(_ViewMulti):
        def __init__(self, matrix_hdf5, lsv_id):
            super().__init__(matrix_hdf5, lsv_id, ViewPsi)

        @property
        def all_group_means(self):
            """
            Get group means from all files as a dict of group_name:means
            """
            return self._get_prop_multi('group_means')

        @property
        def group_means(self):
            """
            Finds first file with this specific lsv id and gets group means. This does NOT consider any other
            input files upon finding the first one with the lsv id
            """
            return self._get_prop('group_means', dict)

        @property
        def group_bins(self):
            """
            Finds first file with this specific lsv id and gets group means. This does NOT consider any other
            input files upon finding the first one with the lsv id
            """
            return self._get_prop('group_bins', dict)

    def lsv(self, lsv_id):
        """
        Get view heterogens object for this lsv id.
        :param lsv_id: lsv id
        :return: view heterogens object
        """
        return self._ViewPsis(self, lsv_id)





class ViewPsi(Psi, ViewMatrix):
    def __init__(self, voila_file=None):
        """
        This represents a single Psi voila file.  ViewPsis uses this class to retrieve data from the individual
        files.
        :param voila_file: voila file name
        """
        if not voila_file:
            voila_file = ViewConfig().voila_file
        super().__init__(voila_file)

    class _ViewPsi(Psi._Psi, ViewMatrixType):
        @property
        def means(self):
            """
            Get means data from rna_voila file.
            :return: list
            """
            return list(unpack_means(self.get('means')))

        @property
        def group_bins(self):
            """
            Get bins in a dictionary where the key in the name of the group it belongs to.
            :return: generator of key, value
            """
            group_names = self.matrix_hdf5.group_names
            yield group_names[0], self.bins

        @property
        def group_means(self):
            """
            Get means data from rna_voila file.
            :return: generator
            """
            group_names = self.matrix_hdf5.group_names
            yield group_names[0], list(self.means)

        @property
        def variances(self):
            """
            Create variance data of bins data.
            :return: list
            """
            return generate_variances(self.bins)

        @property
        def standard_deviations(self):
            """
            Create variance data of bins data.
            :return: list
            """
            return generate_standard_deviations(self.bins)

    def lsv(self, lsv_id):
        """
        Get lsv object by lsv id.
        :param lsv_id: lsv id
        :return: lsv object
        """
        return self._ViewPsi(self, lsv_id)


class ViewDeltaPsi(DeltaPsi, ViewMatrix):
    def __init__(self, voila_file=None):
        """
        View for delta psi matrix.  This is used in creation of tsv and html files.
        """
        self.config = ViewConfig()
        if voila_file is None:
            super().__init__(self.config.voila_file)
        else:
            super().__init__(voila_file)

    class _ViewDeltaPsi(DeltaPsi._DeltaPsi, ViewMatrixType):
        def __init__(self, matrix_hdf5, lsv_id):
            self.config = matrix_hdf5.config
            super().__init__(matrix_hdf5, lsv_id)

        @property
        def group_bins(self):
            """
            Get dictionary of bins by group name.
            :return: generator of key, value
            """
            group_names = self.matrix_hdf5.group_names
            for group_name, value in zip(group_names, self.get('group_bins')):
                yield group_name, unpack_bins(value)

        @property
        def means(self):
            """
            Create mean data from bins data.
            :return: list
            """
            return generate_means(self.bins)

        @property
        def group_means(self):
            """
            Get dictionary of mean by group name.
            :return: generator of key, value
            """
            group_names = self.matrix_hdf5.group_names
            for group_name, means in zip(group_names, self.get('group_means')):
                yield group_name, means.tolist()

        @property
        def excl_incl(self):
            """
            Using means data, create exclude/include list.
            :return: list
            """
            return generate_excl_incl(self.means)

        def is_lsv_changing(self, threshold):
            """
            Is lsv changing based on threshold supplied by user.
            :param threshold: threshold value, usually 0.2
            :return: boolean
            """
            return is_lsv_changing(self.means, threshold)

        def probability_threshold(self):
            """
            Get probability that the junction in an LSV are changing.

            :return: list of p values
            """
            args = self.matrix_hdf5.args
            probability_threshold = args.probability_threshold
            threshold = args.probability_threshold
            return any(matrix_area(b, threshold=threshold) >= probability_threshold for b in self.bins)

        def changing(self, changing_threshold, probability_changing_threshold, junc_i=None):
            """
            Yet another changing function wrapper, because I can't figure out how the legacy ones were even being used
            This is used for creating the changing column in voila classifier. It functions similar in API to the
            non changing function below

            """
            for _junc_i in range(len(self.bins)) if junc_i is None else [junc_i]:
                junc_bins = self.bins[_junc_i]
                if matrix_area(junc_bins, threshold=changing_threshold) >= probability_changing_threshold:
                    return True

            return False

        def high_probability_non_changing(self, non_changing_threshold=None, junc_i=None):
            """
            Get probability that junctions in an lsv aren't changing.
            :return: list
            """
            if non_changing_threshold is None:
                non_changing_threshold = self.config.non_changing_threshold

            bins = self.bins if junc_i is None else [self.bins[junc_i]]

            result = generate_high_probability_non_changing(self.intron_retention, self.matrix_hdf5.prior,
                                                          non_changing_threshold, bins)

            return result if junc_i is None else result[0]

    def lsv(self, lsv_id):
        """
        Get delta psi object by lsv id.
        :param lsv_id: lsv id
        :return: delta psi object
        """
        return self._ViewDeltaPsi(self, lsv_id)






class ViewHeterogens(ViewMulti):

    def __init__(self):
        super().__init__(ViewHeterogen)

    class _ViewHeterogens(_ViewMulti):
        def __init__(self, matrix_hdf5, lsv_id):
            super().__init__(matrix_hdf5, lsv_id, ViewHeterogen)
            self.matrix_hdf5 = matrix_hdf5
            self.lsv_id = lsv_id

        def get_attr(self, attr):
            """
            For attributes that exist is each het file, this will get all values and confirm they're all equal.
            :param attr: attribute found in het voila file.
            :return: attribute value
            """
            config = ViewConfig()
            if config.strict_indexing:
                s = set()
                for f in config.voila_files:
                    with ViewHeterogen(f) as m:
                        try:
                            het = m.lsv(self.lsv_id)
                            s.add(getattr(het, attr))
                        except (GeneIdNotFoundInVoilaFile, LsvIdNotFoundInVoilaFile):
                            pass
                assert len(s) == 1, s
                return s.pop()
            else:
                for f in config.voila_files:
                    with ViewHeterogen(f) as m:
                        try:
                            het = m.lsv(self.lsv_id)
                            return getattr(het, attr)
                        except (GeneIdNotFoundInVoilaFile, LsvIdNotFoundInVoilaFile):
                            pass

        @property
        def reference_exon(self):
            return self.get_attr('reference_exon')

        @property
        def target(self):
            return self.get_attr('target')

        @property
        def source(self):
            return self.get_attr('source')

        @property
        def binary(self):
            return self.get_attr('binary')

        @property
        def complex(self):
            return self.get_attr('complex')

        @property
        def gene_id(self):
            return self.get_attr('gene_id')

        @property
        def a5ss(self):
            return self.get_attr('a5ss')

        @property
        def a3ss(self):
            return self.get_attr('a3ss')

        @property
        def exon_skipping(self):
            return self.get_attr('exon_skipping')

        @property
        def exon_count(self):
            return self.get_attr('exon_count')

        @property
        def lsv_type(self):
            return self.get_attr('lsv_type')

        @property
        def intron_retention(self):
            return self.get_attr('intron_retention')

        @property
        def group_bins(self):
            """
            Associate means values with it's experiment group name.
            :return: Generator key/value
            """

            mean_psi = self.mean_psi
            mean_psi = np.array(mean_psi)
            mean_psi = mean_psi.transpose((1, 0, 2))
            for group_name, mean in zip(self.matrix_hdf5.group_names, mean_psi):
                yield group_name, mean.tolist()

        def junction_heat_map(self, stat_name, junc_idx):
            voila_files = ViewConfig().voila_files
            hets_grps = self.matrix_hdf5.group_names
            hets_grps_len = len(hets_grps)
            s = np.ndarray((hets_grps_len, hets_grps_len))

            s.fill(-1)

            for f in voila_files:
                with ViewHeterogen(f) as m:

                    het = m.lsv(self.lsv_id)
                    try:

                        stat_idx = het.matrix_hdf5.stat_names
                        stat_idx = list(stat_idx)
                        stat_idx = stat_idx.index(stat_name)

                        stat_value = het.junction_stats
                        stat_value = stat_value.T
                        stat_value = stat_value[stat_idx][junc_idx]

                        dpsi_value = het.dpsi_signed
                        dpsi_value = dpsi_value[junc_idx]

                        grp_names = m.group_names
                        grp_names.sort()

                        x = hets_grps.index(grp_names[0])
                        y = hets_grps.index(grp_names[1])

                        if x - y > 0:
                            s[x][y] = stat_value
                            s[y][x] = dpsi_value
                        else:
                            s[x][y] = dpsi_value
                            s[y][x] = stat_value

                    except (LsvIdNotFoundInVoilaFile, GeneIdNotFoundInVoilaFile):
                        pass

            return s.tolist()

        @property
        def median_psi(self):
            """ Find median_psi per group in all het voila files

            Returns
            -------
            np.array(shape=(num_groups, num_junctions))
                The median PSI per junction for each group. -1 if not quantified
            """
            voila_files = ViewConfig().voila_files
            group_names = self.matrix_hdf5.group_names
            juncs_len = len(self.junctions)
            grps_len = len(group_names)
            # fill result
            median_psi = np.empty((grps_len, juncs_len))
            median_psi.fill(-1)

            for f in voila_files:
                with ViewHeterogen(f) as m:
                    try:
                        het = m.lsv(self.lsv_id)

                        medians = het.median_psi()
                        # get index into medians (second axis) per group
                        for ndx, grp in enumerate(m.group_names):
                            idx = group_names.index(grp)  # index to median_psi
                            median_psi[idx, :] = medians[:, ndx]  # fill median_psi

                    except (LsvIdNotFoundInVoilaFile, GeneIdNotFoundInVoilaFile):
                        pass
            return median_psi

        @property
        def mu_psi(self):
            """
            Find mu_psi in all het voila files and create a matrix that matches the new unified set of group/experiment
            names.  In the case where the experiments are all the same number, this will fill the empty space in the
            matrix with -1.
            :return: List
            """
            voila_files = ViewConfig().voila_files
            group_names = self.matrix_hdf5.group_names
            experiment_names = self.matrix_hdf5.experiment_names
            exps_len = max(len(e) for e in experiment_names)
            juncs_len = len(self.junctions)
            grps_len = len(group_names)
            mu_psi = np.empty((grps_len, juncs_len, exps_len))
            mu_psi.fill(-1)

            for f in voila_files:
                with ViewHeterogen(f) as m:
                    try:

                        het = m.lsv(self.lsv_id)

                        mus = het.mu_psi
                        mus = mus.transpose((1, 0, 2))

                        for mu, grp in zip(mus, m.group_names):
                            idx = group_names.index(grp)
                            mu_shp = mu.shape
                            mu_psi[idx][0:mu_shp[0], 0:mu_shp[1]] = mu

                    except (LsvIdNotFoundInVoilaFile, GeneIdNotFoundInVoilaFile):
                        pass

            mu_psi = mu_psi.transpose((1, 0, 2))
            return mu_psi.tolist()

        @property
        def mean_psi(self):
            """
             Find mean_psi in all het voila files and create a matrix that matches the new unified set of group/experiment
            names.  In the case where the experiments are all the same number, this will fill the empty space in the
            matrix with -1.
            :return: List
            """
            voila_files = ViewConfig().voila_files
            group_names = self.matrix_hdf5.group_names
            juncs_len = len(self.junctions)
            grps_len = len(group_names)
            mean_psi = np.empty((grps_len, juncs_len, 40))
            mean_psi.fill(-1)

            for f in voila_files:
                with ViewHeterogen(f) as m:
                    try:
                        het = m.lsv(self.lsv_id)

                        means = het.mean_psi
                        means = means.transpose((1, 0, 2))

                        for mn, grp in zip(means, m.group_names):
                            idx = group_names.index(grp)
                            mn_shp = mn.shape
                            mean_psi[idx][0:mn_shp[0], 0:mn_shp[1]] = mn
                    except (LsvIdNotFoundInVoilaFile, GeneIdNotFoundInVoilaFile):
                        pass

            mean_psi = mean_psi.transpose((1, 0, 2))
            return mean_psi.tolist()

        @property
        def junction_stats(self):
            """
            This gets associates stat test names with their values.
            :return: generator key/value
            """
            config = ViewConfig()
            voila_files = config.voila_files
            for f in voila_files:
                with ViewHeterogen(f) as m:
                    het = m.lsv(self.lsv_id)
                    groups = '_'.join(m.group_names)
                    stat_names = m.stat_names
                    try:
                        for name, stat in zip(stat_names, het.junction_stats.T):
                            if len(voila_files) == 1:
                                yield name, stat
                            else:
                                yield groups + ' ' + name, stat
                    except (GeneIdNotFoundInVoilaFile, LsvIdNotFoundInVoilaFile):
                        pass



        def nonchanging(
            self,
            pvalue_threshold: float = 0.05,
            within_group_iqr: float = 0.10,
            between_group_dpsi: float = 0.05
        ):
            """ Boolean of heuristic for nonchanging heterogeneous events

            We define highly-confident non-changing events from MAJIQ Heterogen
            as being (1) above a nominal p-value threshold, (2) within-group
            variance is sufficiently low as measured by IQR, (3) between-group
            dPSI is sufficiently low as measured by difference in medians. We
            accept that between-group dPSI threshold may be redundant in
            combination with the other two thresholds.

            Parameters
            ----------
            pvalue_threshold: float
                Minimum p-value for which an LSV/junction can return true. Uses
                minimum p-value from all tests provided
            within_group_iqr: float
                Maximum IQR within a group for which an LSV/junction can return
                true
            between_group_dpsi: float
                Maximum absolute difference in median values of PSI for which
                an LSV/junction can return true

            Returns
            -------
            Generator yielding group names and boolean array per junction
            """
            config = ViewConfig()
            voila_files = config.voila_files
            for f in voila_files:
                with ViewHeterogen(f) as m:
                    het = m.lsv(self.lsv_id)
                    groups = '_'.join(m.group_names)
                    try:
                        nonchanging = het.nonchanging(
                            pvalue_threshold=pvalue_threshold,
                            within_group_iqr=within_group_iqr,
                            between_group_dpsi=between_group_dpsi
                        )
                        if len(voila_files) == 1:
                            yield "nonchanging", nonchanging
                        else:
                            yield f"{groups} nonchanging", nonchanging
                    except (GeneIdNotFoundInVoilaFile, LsvIdNotFoundInVoilaFile):
                        pass

        @property
        def junction_scores(self):
            """
            This gets associates stat test score names with their values. (if any exist)
            :return: generator key/value
            """
            config = ViewConfig()
            voila_files = config.voila_files
            for f in voila_files:
                with ViewHeterogen(f) as m:
                    groups = '_'.join(m.group_names)
                    score_names = ('tnom_score',)
                    try:
                        try:
                            score_vals = m.get(self.lsv_id, 'tnom_score').T
                        except KeyError:
                            score_names = ()

                        for score_name in score_names:
                            if len(voila_files) == 1:
                                yield score_name, score_vals
                            else:
                                yield groups + ' ' + score_name, score_vals

                    except (GeneIdNotFoundInVoilaFile, LsvIdNotFoundInVoilaFile):
                        pass



    @property
    def stat_names(self):
        """
        Gets list of stat test names.
        :return: List
        """
        names = set()
        voila_files = ViewConfig().voila_files
        for f in voila_files:
            with ViewHeterogen(f) as m:
                for s in m.stat_names:
                    names.add(s)

        return list(sorted(names))

    @property
    def junction_stats_column_names(self):
        """
        Stat column names for tsv output.
        :return: generator
        """
        voila_files = ViewConfig().voila_files

        for f in voila_files:
            with ViewHeterogen(f) as m:
                groups = '_'.join(m.group_names)
                for name in m.stat_names:
                    if len(voila_files) == 1:
                        yield name
                    else:
                        yield groups + ' ' + name

    @property
    def nonchanging_column_names(self):
        """ Column names associated with nonchanging values
        """
        voila_files = ViewConfig().voila_files

        if len(voila_files) == 1:
            yield "nonchanging"
        else:
            for f in voila_files:
                with ViewHeterogen(f) as m:
                    groups = '_'.join(m.group_names)
                    yield f"{groups} nonchanging"


    @property
    def junction_scores_column_names(self):
        """
        Stat column names for tsv output.
        :return: generator
        """
        voila_files = ViewConfig().voila_files

        for f in voila_files:
            with ViewHeterogen(f) as m:
                groups = '_'.join(m.group_names)
                for name in ('tnom_score',):
                    if len(voila_files) == 1:
                        yield name
                    else:
                        yield groups + ' ' + name

    @property
    def experiment_names(self):
        """
        Experiment names for this set of het voila files.
        :return: List
        """
        config = ViewConfig()
        exp_names = {}
        for f in config.voila_files:
            with ViewHeterogen(f) as m:
                for exp, grp in zip(m.experiment_names, m.group_names):
                    exp_names[grp] = exp

        return [exp_names[grp] for grp in self.group_names]

    @property
    def group_names(self):
        """
        Group names for this set of het voila files.
        :return: list
        """
        config = ViewConfig()
        grp_names = []
        for f in config.voila_files:
            with ViewHeterogen(f) as m:
                for grp in m.group_names:
                    if not grp in grp_names:
                        grp_names.append(grp)

        return grp_names

    @property
    def splice_graph_experiment_names(self):
        """
        experiment names for the splice graph drop down.
        :return: List
        """

        config = ViewConfig()
        exp_names = {}
        for f in config.voila_files:
            with ViewHeterogen(f) as m:
                for exp, grp in zip(m.splice_graph_experiment_names, m.group_names):
                    exp_names[grp] = exp

        return [exp_names[grp] for grp in self.group_names]

    @property
    def gene_ids(self):
        """
        Get a set of gene ids from all het voila files.
        :return: generator
        """

        voila_files = ViewConfig().voila_files
        vhs = [ViewHeterogen(f) for f in voila_files]
        yield from set(chain(*(v.gene_ids for v in vhs)))
        for v in vhs:
            v.close()

    @staticmethod
    def pair_merge(pairs):
        if len(pairs) == 1:
            if type(pairs[0]) is set:
                return pairs[0]
            else:
                with ViewHeterogen(pairs[0]) as v:
                    return set(v.lsv_ids())
        else:
            if type(pairs[0]) is set:
                s1 = pairs[0]
            else:
                with ViewHeterogen(pairs[0]) as v:
                    s1 = set(v.lsv_ids())
            if type(pairs[1]) is set:
                s2 = pairs[1]
            else:
                with ViewHeterogen(pairs[1]) as v:
                    s2 = set(v.lsv_ids())
            return s1 | s2


    def lsv_ids(self, gene_ids=None):
        """
        Get a set of lsv ids from all voila files for specified gene ids. If gene ids is None, then get all lsv ids.
        :param gene_ids: list of gene ids
        :return:
        """
        if gene_ids or len(ViewConfig().voila_files) == 1:
            voila_files = ViewConfig().voila_files
            vhs = [ViewHeterogen(f) for f in voila_files]
            yield from set(chain(*(v.lsv_ids(gene_ids) for v in vhs)))
            for v in vhs:
                v.close()
        else:
            vhs = ViewConfig().voila_files
            p = Pool(ViewConfig().nproc)
            while len(vhs) > 1:
                vhs = [vhs[i:i + 2] for i in range(0, len(vhs), 2)]
                vhs = p.map(self.pair_merge, vhs)

            yield from vhs[0]

    def lsv(self, lsv_id):
        """
        Get view heterogens object for this lsv id.
        :param lsv_id: lsv id
        :return: view heterogens object
        """

        return self._ViewHeterogens(self, lsv_id)

class ViewHeterogen(Heterogen, ViewMatrix):
    def __init__(self, voila_file):
        """
        This represents a single het voila file.  ViewHeterogens uses this class to retrieve data from the individual
        files.
        :param voila_file: voila file name
        """
        super().__init__(voila_file)

    class _ViewHeterogen(Heterogen._Heterogen, ViewMatrixType):
        def __init__(self, matrix_hdf5, lsv_id):
            super().__init__(matrix_hdf5, lsv_id)

        @property
        def dpsi(self):
            """
            Calculated the absolute difference in psi for heat map.
            :return: list
            """
            return [abs(reduce(operator.__sub__, (get_expected_psi(b) for b in bs))) for bs in self.mean_psi]

        @property
        def dpsi_signed(self):
            """
            Calculated the difference in psi for heat map. (with negative values possible)
            :return: list
            """
            return [reduce(operator.__sub__, (get_expected_psi(b) for b in bs)) for bs in self.mean_psi]

        @property
        def mean_psi(self):
            return self.get('mean_psi')

        @property
        def mu_psi(self):
            return self.get('mu_psi')

        @property
        def mu_psi_nanmasked(self):
            """ Mask missing/unquantified values in mu_psi with nan
            """
            mu_psi = self.mu_psi  # load mu psi ndarray into memory
            return np.where(mu_psi >= 0, mu_psi, np.nan)  # mask unquantified

        @property
        def junction_stats(self):
            return self.get('junction_stats')

<<<<<<< HEAD
        def changing(
            self,
            pvalue_threshold: float,
            between_group_dpsi: float,
            junc_i: int = None
        ):
            if junc_i is None:
                pvalue_passed = np.nanmax(self.junction_stats, axis=-1) <= pvalue_threshold
            else:
                pvalue_passed = np.nanmax(self.junction_stats[junc_i]) <= pvalue_threshold

            mu_psi = self.mu_psi if junc_i is None else self.mu_psi[junc_i]
            mu_psi = np.where(mu_psi >= 0, mu_psi, np.nan)

            quantiles_psi = np.nanquantile(mu_psi, [0.25, 0.5, 0.75], axis=-1)
            median_psi = quantiles_psi[1]

            if junc_i is None:
                dpsi_passed = np.abs(median_psi[:, 1] - median_psi[:, 0]) >= between_group_dpsi
            else:
                dpsi_passed = np.abs(median_psi[1] - median_psi[0]) >= between_group_dpsi

            return pvalue_passed & dpsi_passed
=======
        def median_psi(self, mu_psi=None):
            """ Get group medians of psi_mean per junction

            Parameters
            ----------
            mu_psi: Optional[np.array(shape=(num_junctions, 2, num_experiments))]
                Values to compute median per group, with unquantified values
                masked as nan. If not specified, use self.mu_psi_nanmasked.

            Returns
            -------
            np.array(shape=(num_junctions, 2))
                Median value of quantified values of PSI per group/junction
            """
            if mu_psi is None:
                mu_psi = self.mu_psi_nanmasked
            return np.nanmedian(mu_psi, axis=-1)

        def iqr_psi(self, mu_psi=None):
            """ Get group IQRs of psi_mean per junction

            Parameters
            ----------
            mu_psi: Optional[np.array(shape=(num_junctions, 2, num_experiments))]
                Values to compute median per group, with unquantified values
                masked as nan. If not specified, use self.mu_psi_nanmasked.

            Returns
            -------
            np.array(shape=(num_junctions, 2))
                IQR of PSI per group/junction
            """
            if mu_psi is None:
                mu_psi = self.mu_psi_nanmasked
            return scipy.stats.iqr(mu_psi, axis=-1, nan_policy="omit")
>>>>>>> 309abbb5

        def nonchanging(
            self,
            pvalue_threshold: float = 0.05,
            within_group_iqr: float = 0.10,
            between_group_dpsi: float = 0.05,
            junc_i: int = None
        ):
            """ Boolean of heuristic for nonchanging heterogeneous events

            We define highly-confident non-changing events from MAJIQ Heterogen
            as being (1) above a nominal p-value threshold, (2) within-group
            variance is sufficiently low as measured by IQR, (3) between-group
            dPSI is sufficiently low as measured by difference in medians. We
            accept that between-group dPSI threshold may be redundant in
            combination with the other two thresholds.

            Parameters
            ----------
            pvalue_threshold: float
                Minimum p-value for which an LSV/junction can return true. Uses
                minimum p-value from all tests provided
            within_group_iqr: float
                Maximum IQR within a group for which an LSV/junction can return
                true
            between_group_dpsi: float
                Maximum absolute difference in median values of PSI for which
                an LSV/junction can return true
            junc_i: int
                Only calculate result for one junction from the LSV at the specified index
                None (default) returns a list of
            """
            # recall junction_stats has shape (njunctions, nstats)
            if junc_i is None:
                pvalue_passed = np.nanmin(self.junction_stats, axis=-1) >= pvalue_threshold
            else:
                pvalue_passed = np.nanmin(self.junction_stats[junc_i]) >= pvalue_threshold

            # recall that mu_psi has shape (njunctions, ngroups, maxsamples)
<<<<<<< HEAD
            mu_psi = self.mu_psi if junc_i is None else self.mu_psi[junc_i]  # load mu psi ndarray into memory
            mu_psi = np.where(mu_psi >= 0, mu_psi, np.nan)  # mask unquantified
=======
            mu_psi = self.mu_psi_nanmasked
>>>>>>> 309abbb5
            # get quantiles of psi (0.25, 0.5, 0.75) for each junction/group
            # use to compute IQR and median
            iqr_psi = self.iqr_psi(mu_psi)
            median_psi = self.median_psi(mu_psi)
            # did IQR pass threshold?
            iqr_passed = (iqr_psi <= within_group_iqr).all(axis=-1)  # both groups
            if junc_i is None:
                dpsi_passed = np.abs(median_psi[:, 1] - median_psi[:, 0]) <= between_group_dpsi
            else:
                dpsi_passed = np.abs(median_psi[1] - median_psi[0]) <= between_group_dpsi
            return pvalue_passed & iqr_passed & dpsi_passed  # all have to pass

    def lsv(self, lsv_id):
        return self._ViewHeterogen(self, lsv_id)<|MERGE_RESOLUTION|>--- conflicted
+++ resolved
@@ -803,8 +803,6 @@
                     except (GeneIdNotFoundInVoilaFile, LsvIdNotFoundInVoilaFile):
                         pass
 
-
-
         def nonchanging(
             self,
             pvalue_threshold: float = 0.05,
@@ -1108,7 +1106,6 @@
         def junction_stats(self):
             return self.get('junction_stats')
 
-<<<<<<< HEAD
         def changing(
             self,
             pvalue_threshold: float,
@@ -1132,7 +1129,7 @@
                 dpsi_passed = np.abs(median_psi[1] - median_psi[0]) >= between_group_dpsi
 
             return pvalue_passed & dpsi_passed
-=======
+
         def median_psi(self, mu_psi=None):
             """ Get group medians of psi_mean per junction
 
@@ -1168,7 +1165,6 @@
             if mu_psi is None:
                 mu_psi = self.mu_psi_nanmasked
             return scipy.stats.iqr(mu_psi, axis=-1, nan_policy="omit")
->>>>>>> 309abbb5
 
         def nonchanging(
             self,
@@ -1207,23 +1203,21 @@
             else:
                 pvalue_passed = np.nanmin(self.junction_stats[junc_i]) >= pvalue_threshold
 
-            # recall that mu_psi has shape (njunctions, ngroups, maxsamples)
-<<<<<<< HEAD
-            mu_psi = self.mu_psi if junc_i is None else self.mu_psi[junc_i]  # load mu psi ndarray into memory
-            mu_psi = np.where(mu_psi >= 0, mu_psi, np.nan)  # mask unquantified
-=======
-            mu_psi = self.mu_psi_nanmasked
->>>>>>> 309abbb5
+
+            mu_psi = self.mu_psi_nanmasked if junc_i is None else self.mu_psi_nanmasked[junc_i]
+
             # get quantiles of psi (0.25, 0.5, 0.75) for each junction/group
             # use to compute IQR and median
             iqr_psi = self.iqr_psi(mu_psi)
             median_psi = self.median_psi(mu_psi)
             # did IQR pass threshold?
             iqr_passed = (iqr_psi <= within_group_iqr).all(axis=-1)  # both groups
+
             if junc_i is None:
                 dpsi_passed = np.abs(median_psi[:, 1] - median_psi[:, 0]) <= between_group_dpsi
             else:
                 dpsi_passed = np.abs(median_psi[1] - median_psi[0]) <= between_group_dpsi
+
             return pvalue_passed & iqr_passed & dpsi_passed  # all have to pass
 
     def lsv(self, lsv_id):
