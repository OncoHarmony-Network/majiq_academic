--- conflicted
+++ resolved
@@ -127,15 +127,6 @@
   PRIMARY KEY (id)
 );
 
-<<<<<<< HEAD
-CREATE INDEX `alt_end_p` ON `alt_end` ( `gene_id`, `coordinate` );
-CREATE INDEX `alt_start_p` ON `alt_start` ( `gene_id`, `coordinate` );
-CREATE INDEX `exon_p` ON `exon` ( `gene_id`, `start`, `end` );
-CREATE INDEX `experiment_p` ON `experiment` ( `name` );
-CREATE INDEX `file_version_p` ON `file_version` ( `id` );
-CREATE INDEX `gene_overlap_p` ON `gene_overlap` ( `gene_id_1`, `gene_id_2` );
-CREATE INDEX `gene_p` ON `gene` ( `id` );
-=======
 CREATE INDEX `alt_end_p` ON `alt_end` ( `gene_id` ASC, `coordinate` ASC );
 CREATE INDEX `alt_start_p` ON `alt_start` ( `gene_id` ASC, `coordinate` ASC );
 CREATE INDEX `exon_p` ON `exon` ( `gene_id` ASC, `start` ASC, `end` ASC );
@@ -144,11 +135,10 @@
 CREATE INDEX `file_version_p` ON `file_version` ( `id` ASC );
 CREATE INDEX `gene_overlap_p` ON `gene_overlap` ( `gene_id_1` ASC, `gene_id_2` ASC );
 CREATE INDEX `gene_p` ON `gene` ( `id` ASC );
->>>>>>> 9fe7a6bf
 CREATE INDEX `genome_p` ON `genome` ( `id` );
-CREATE INDEX `intron_retention_p` ON `intron_retention` ( `gene_id`, `start`, `end` );
-CREATE INDEX `intron_retention_reads_p` ON `intron_retention_reads` ( `intron_retention_gene_id`, `intron_retention_start`, `intron_retention_end` , `experiment_name`);
+CREATE INDEX `intron_retention_p` ON `intron_retention` ( `gene_id` ASC, `start` ASC, `end` ASC );
 CREATE INDEX `intron_retention_reads_p2` ON `intron_retention_reads` (`intron_retention_gene_id`);
-CREATE INDEX `junction_p` ON `junction` ( `gene_id`, `start`, `end` );
-CREATE INDEX `junction_reads_p` ON `junction_reads` ( `junction_gene_id`, `junction_start`, `junction_end`, `experiment_name`);
+CREATE INDEX `intron_retention_reads_p` ON `intron_retention_reads` ( `experiment_name` ASC, `intron_retention_gene_id` ASC, `intron_retention_start` ASC, `intron_retention_end` ASC );
+CREATE INDEX `junction_p` ON `junction` ( `gene_id` ASC, `start` ASC, `end` ASC );
+CREATE INDEX `junction_reads_p` ON `junction_reads` ( `experiment_name` ASC, `junction_gene_id` ASC, `junction_start` ASC, `junction_end` ASC );
 CREATE INDEX `junction_reads_p2` ON `junction_reads` ( `junction_gene_id` );
