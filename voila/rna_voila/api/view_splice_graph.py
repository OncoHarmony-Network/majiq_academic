--- conflicted
+++ resolved
@@ -597,10 +597,7 @@
         gene_dict['alt_starts'] = tuple(list(a.values())[0] for a in self.alt_starts(gene_id))
         gene_dict['alt_ends'] = tuple(list(a.values())[0] for a in self.alt_ends(gene_id))
 
-<<<<<<< HEAD
         return gene_dict, exp_names
-=======
-        return gene_dict
 
     def gene_transcript_exons(self, gene_id):
         """
@@ -622,5 +619,4 @@
                 transcripts[row['transcript_id']] = []
                 cur_id = row['transcript_id']
             transcripts[row['transcript_id']].append({'start': row['start'], 'end': row['end'], 'color': 'grey'})
-        return transcripts
->>>>>>> 9fe7a6bf
+        return transcripts