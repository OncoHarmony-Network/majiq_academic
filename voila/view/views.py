from operator import itemgetter
from urllib.parse import urlencode

from flask import jsonify, redirect, url_for, session, render_template, request, abort
from waitress import serve

from voila import constants
from voila.api.view_splice_graph import ViewSpliceGraph
from voila.config import ViewConfig
from voila.exceptions import UnknownAnalysisType
from voila.index import Index
<<<<<<< HEAD
=======
from voila.view import deltapsi, heterogen, psi, splicegraph
from voila.voila_log import voila_log
>>>>>>> f0156232
import os
from flask import Blueprint, Flask
from flask_session import Session
import tempfile, atexit, shutil


if os.name != 'nt':
    import gunicorn.app.base
    from gunicorn.six import iteritems

    class GunicornStandaloneApplication(gunicorn.app.base.BaseApplication):

        def __init__(self, app, options=None):
            self.options = options or {}
            self.application = app
            super(GunicornStandaloneApplication, self).__init__()

        def load_config(self):
            config = dict([(key, value) for key, value in iteritems(self.options)
                           if key in self.cfg.settings and value is not None])
            for key, value in iteritems(config):
                self.cfg.set(key.lower(), value)

        def load(self):
            return self.application

def get_bp(name):

    env_confs = {}
    if os.environ.get('VOILA_EXT_STATIC_FOLDER', None):
        env_confs['static_folder'] = os.environ['VOILA_EXT_STATIC_FOLDER']
    if os.environ.get('VOILA_EXT_STATIC_URL_PATH', None):
        env_confs['static_url_path'] = os.environ['VOILA_EXT_STATIC_URL_PATH']

    app = Flask(name, **env_confs)
    app.secret_key = os.urandom(16)
    app.config['EXT_URL_PREFIX'] = os.environ.get('VOILA_EXT_URL_PREFIX', '')
    app.config['SESSION_TYPE'] = 'filesystem'
    session_dir = tempfile.mkdtemp()
    app.config['SESSION_FILE_DIR'] = session_dir

    # we use blueprint to allow specifying the url_prefix for installation under uncooperative web server admins
    # this does not seem to be supported using the base app routes

    bp = Blueprint('main', name, url_prefix=app.config['EXT_URL_PREFIX'])

    # this runs in shutdown
    def close_running_threads():
        try:
            shutil.rmtree(session_dir)
        except:
            pass

    atexit.register(close_running_threads)
    Session(app)

    return app, bp


from voila.view import deltapsi, heterogen, psi, splicegraph


def run_service():
    port = ViewConfig().port
    host = ViewConfig().host
    run_app = get_app()
    web_server = ViewConfig().web_server

    if ViewConfig().enable_passcode:
        voila_log().info(f'Passcode access: http://{host}:{port}/{ViewConfig().enable_passcode}')

    if web_server == 'waitress':
        serve(run_app, port=port, host=host)
    elif web_server == 'gunicorn':
        if os.name == 'nt':
            raise Exception("Gunicorn is unsupported on windows")
        options = {
            'bind': '%s:%s' % (host, port),
            'workers': ViewConfig().num_web_workers,
            'timeout': 9999999
        }
        GunicornStandaloneApplication(run_app, options).run()
    elif web_server == 'flask':
        run_app.run(host=host, port=port, debug=True)
    else:
        raise Exception("Unsupported web server %s specified" % web_server)


def get_app():
    Index()
    analysis_type = ViewConfig().analysis_type

    if not analysis_type:
        run_app = splicegraph.app

    elif analysis_type == constants.ANALYSIS_PSI:
        run_app = psi.app

    elif analysis_type == constants.ANALYSIS_DELTAPSI:
        run_app = deltapsi.app

    elif analysis_type == constants.ANALYSIS_HETEROGEN:
        run_app = heterogen.app

    else:
        raise UnknownAnalysisType(analysis_type)

    if ViewConfig().enable_passcode:
        @run_app.before_request
        def password_check():
            if request.path == '/' + ViewConfig().enable_passcode:
                # url has correct passcode, set session
                session[ViewConfig().enable_passcode] = True
                return redirect('/')
            elif not ViewConfig().enable_passcode in session:
                # the correct passcode is not in session either, deny access
                return abort(403)


    return run_app






def copy_lsv(lsv_id, view_matrix, voila_file=None):
    with ViewSpliceGraph() as sg, view_matrix(voila_file=voila_file) as m:
        lsv = m.lsv(lsv_id)
        gene_id = lsv.gene_id
        gene = sg.gene(gene_id)
        lsv_junctions = lsv.junctions.tolist()
        lsv_exons = sg.lsv_exons(gene_id, lsv_junctions)

        juncs = list(j for j in sg.junctions(gene_id) if [j['start'], j['end']] in lsv_junctions)
        exons = list(e for e in sg.exons(gene_id) if (e['start'], e['end']) in lsv_exons)

        lsv_type = lsv.lsv_type
        strand, chromosome, name = itemgetter('strand', 'chromosome', 'name')(gene)
        genome = sg.genome

        if request.get_json():
            sample_name = request.get_json().get('group_name', None)
            sample_names = [sample_name]
        else:
            sample_names = m.group_names

        group_bins = dict(lsv.group_bins)
        bins = [group_bins[sample_name] for sample_name in sample_names]

        splice_graphs = []

        for exp_names in m.experiment_names:
            junc_dict = {
                'junctions': [],
                'exons': exons
            }
            for junc in juncs:
                junction_reads = list(sg.junction_reads_exp(junc, exp_names))
                reads = sum(r['reads'] for r in junction_reads)
                junc['reads'] = reads
                junc_dict['junctions'].append(junc)

            splice_graphs.append(junc_dict)

    return jsonify({
        'sample_names': sample_names,
        'genome': genome,
        'lsv_text_version': constants.LSV_TEXT_VERSION,
        'splice_graphs': splice_graphs,
        'lsv': {
            'exons': exons,
            'junctions': juncs,
            'lsv_type': lsv_type,
            'strand': strand,
            'chromosome': chromosome,
            'lsv_id': lsv_id,
            'name': name,
            'bins': bins
        }
    })


def ucsc_href(genome, chromosome, start, end):
    query_string = {
        'db': genome,
        'position': chromosome + ':' + str(start) + '-' + str(end)
    }

    return 'http://genome.ucsc.edu/cgi-bin/hgTracks?' + urlencode(query_string)


def lsv_boundries(lsv_exons):
    lsv_exons = list(e if e[1] != -1 else (e[0], e[0] + 10) for e in lsv_exons)
    lsv_exons = list(e if e[0] != -1 else (e[1] - 10, e[1]) for e in lsv_exons)
    start = max(e for es in lsv_exons for e in es if e != -1)
    end = min(e for es in lsv_exons for e in es if e != -1)
    return start, end


def gene_view(summary_template, gene_id, view_matrix, **kwargs):

    with ViewSpliceGraph() as sg:
        gene = sg.gene(gene_id)

        # For this gene, remove any already selected highlight/weighted lsvs from session.
        highlight = session.get('highlight', {})
        lsv_ids = [h for h in highlight if h.startswith(gene_id)]
        for lsv_id in lsv_ids:
            del highlight[lsv_id]
        session['highlight'] = highlight

        exons = list(sg.exons(gene_id))
        if not exons:
            return redirect(url_for('main.index'))
        start = min(e['start'] for e in exons if e['start'] != -1)
        end = max(e['end'] for e in exons if e['end'] != -1)
        href = ucsc_href(sg.genome, gene['chromosome'], start, end)

        gene.update({
            'start': start,
            'end': end,
            'href': href,
            'overlap': sg.gene_overlap(gene_id)
        })

        kwargs['gene'] = gene

        return render_template(summary_template, **kwargs)


def find_exon_number(exons, ref_exon, strand):
    exons = filter(lambda e: -1 not in [e['start'], e['end']], exons)
    exons = list(exons)

    for idx, exon in enumerate(exons):

        if (exon['start'], exon['end']) == ref_exon:
            if strand == '-':
                return len(exons) - idx
            else:
                return idx + 1
    return 'unk'


if __name__ == '__main__':
    app = get_app()
    app.config.update(
        DEBUG=True,
        TEMPLATES_AUTO_RELOAD=True,
        ENV='development'
    )
    app.run()<|MERGE_RESOLUTION|>--- conflicted
+++ resolved
@@ -9,11 +9,8 @@
 from voila.config import ViewConfig
 from voila.exceptions import UnknownAnalysisType
 from voila.index import Index
-<<<<<<< HEAD
-=======
 from voila.view import deltapsi, heterogen, psi, splicegraph
 from voila.voila_log import voila_log
->>>>>>> f0156232
 import os
 from flask import Blueprint, Flask
 from flask_session import Session
@@ -134,10 +131,6 @@
 
 
     return run_app
-
-
-
-
 
 
 def copy_lsv(lsv_id, view_matrix, voila_file=None):
