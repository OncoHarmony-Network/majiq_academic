--- conflicted
+++ resolved
@@ -25,17 +25,8 @@
         :param mode: generally r or w
         """
         filename = os.path.expanduser(filename)
-<<<<<<< HEAD
-        self.dt = h5py.special_dtype(vlen=np.unicode)
-        try:
-            self.h = h5py.File(filename, mode, libver='latest')
-        except OSError:
-            print(filename)
-            raise
-=======
         self.dt = h5py.special_dtype(vlen=numpy.unicode)
         self.h = h5py.File(filename, mode, libver='latest')
->>>>>>> 88774205
 
     def __enter__(self):
         return self
@@ -62,15 +53,7 @@
         :return: None
         """
         gene_id = lsv_id_to_gene_id(lsv_id)
-<<<<<<< HEAD
-        try:
-            self.add_dataset(self.LSVS, gene_id, lsv_id, key, data=data)
-        except TypeError:
-            print(key)
-            raise
-=======
         self.add_dataset(self.LSVS, gene_id, lsv_id, key, data=data)
->>>>>>> 88774205
 
     def add_multiple(self, lsv_id, **kwargs):
         """
