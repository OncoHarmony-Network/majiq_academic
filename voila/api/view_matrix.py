import math
from abc import ABC, abstractmethod
from itertools import zip_longest

import numpy as np
import scipy.special

from voila import constants
from voila.api.matrix_hdf5 import DeltaPsi, Psi, Heterogen, lsv_id_to_gene_id
from voila.exceptions import NoLsvsFound
from voila.utils.voila_log import voila_log
from voila.vlsv import get_expected_dpsi, is_lsv_changing, matrix_area


def unpack_means(value):
    if np.size(value, 0) == 1:
        value = np.append(value, np.array(1 - value[0]))
    return value


def unpack_bins(value):
    if np.size(value, 0) == 1:
        value = np.append(value, [np.flip(value[-1], 0)], axis=0)
    return value


def passes_probability_threshold(bins, probability_threshold, threshold):
    return any(matrix_area(b, threshold=threshold) >= probability_threshold for b in bins)


class ViewMatrix(ABC):
    args = None
    group_names = None
    experiment_names = None
    gene_ids = None

    class _ViewMatrix:
        @property
        def junctions(self):
            return self.get('junctions')

    @property
    def view_metadata(self):
        group_names = self.group_names
        experiment_names = self.experiment_names
        metadata = {'group_names': group_names}

        if experiment_names.size > 1:
            metadata['experiment_names'] = [np.insert(exps, 0, '{0} Combined'.format(group)) for exps, group in
                                            zip(experiment_names, group_names)]
        else:
            metadata['experiment_names'] = experiment_names

        return metadata

    @abstractmethod
    def lsv_ids(self, gene_ids=None):
        return ()

    @abstractmethod
    def valid_lsvs(self, lsv_ids):
        args = self.args
        for lsv_id in lsv_ids:
            if not args.gene_ids or lsv_id_to_gene_id(lsv_id) in args.gene_ids:
                if not args.lsv_ids or lsv_id in args.lsv_ids:
                    yield lsv_id

    def view_lsv_ids(self):
        args = self.args
        if args.lsv_ids:
            lsv_ids = args.lsv_ids
        elif args.gene_ids:
            lsv_ids = self.lsv_ids(args.gene_ids)
        else:
            lsv_ids = self.lsv_ids()

        yield from self.valid_lsvs(lsv_ids)

    def view_lsv_count(self):
        value = len(tuple(self.view_lsv_ids()))
        voila_log().info('Found {} LSVs'.format(value))
        if not value:
            raise NoLsvsFound()
        return value

    def page_count(self):
        gene_count = len(tuple(self.view_gene_ids()))
        return math.ceil(gene_count / constants.MAX_GENES)

    def paginated_genes(self):
        def grouper(iterable, n, fillvalue=None):
            args = [iter(iterable)] * n
            return zip_longest(*args, fillvalue=fillvalue)

        for page in grouper(self.view_gene_ids(), constants.MAX_GENES):
            yield tuple(p for p in page if p is not None)

    def view_gene_ids(self):
        args = self.args
        if args.gene_ids:
            gene_ids = args.gene_ids
        else:
            gene_ids = self.gene_ids

        for gene_id in gene_ids:
            if any(self.valid_lsvs(self.view_gene_lsvs(gene_id))):
                yield gene_id

    def view_gene_lsvs(self, gene_id):
        yield from self.valid_lsvs(self.lsv_ids([gene_id]))


class ViewPsi(Psi, ViewMatrix):
    def __init__(self, args):
        super().__init__(args.voila_file)
        self.args = args

    class _ViewPsi(Psi._Psi, ViewMatrix._ViewMatrix):
        def get_all(self):
            yield 'lsv_id', self.lsv_id
            yield '_id', self.lsv_id
            yield 'reference_exon', tuple(self.reference_exon)
            yield 'gene_id', self.gene_id
            yield 'is_target', self.is_target

            fields = list(self.fields)

            fields.remove('bins')
            yield 'group_bins', dict(self.group_bins)

            fields.remove('means')
            yield 'group_means_rounded', dict(self.group_means_rounded)

            yield from self.get_many(fields)

        @property
        def means(self):
            yield from unpack_means(self.get('means'))

        @property
        def group_means(self):
            group_names = self.matrix_hdf5.group_names
            yield group_names[0], self.means

        @property
        def group_means_rounded(self):
            for group_name, means in self.group_means:
                yield group_name, np.around(tuple(means), decimals=3)

        @property
        def bins(self):
            return unpack_bins(self.get('bins'))

        @property
        def group_bins(self):
            group_names = self.matrix_hdf5.group_names
            yield group_names[0], self.bins

        @property
        def variances(self):
            def get_expected_psi(bins):
                step = 1.0 / bins.size
                projection_prod = bins * np.arange(step / 2, 1, step)
                return np.sum(projection_prod)

            for b in self.bins:
                epsi = get_expected_psi(b)
                step_bins = 1.0 / b.size
                projection_prod = b * np.arange(step_bins / 2, 1, step_bins) ** 2
                yield np.sum(projection_prod) - epsi ** 2

        @property
        def junction_count(self):
            return len(tuple(self.means))

    def psi(self, lsv_id):
        return self._ViewPsi(self, lsv_id)

    def valid_lsvs(self, lsv_ids):
        yield from super().valid_lsvs(lsv_ids)


class ViewDeltaPsi(DeltaPsi, ViewMatrix):
    def __init__(self, args):
        super().__init__(args.voila_file)
        self.args = args

    class _ViewDeltaPsi(DeltaPsi._DeltaPsi, ViewMatrix._ViewMatrix):
        def __init__(self, matrix_hdf5, lsv_id):
            super().__init__(matrix_hdf5, lsv_id)

        def get_all(self):
            yield 'lsv_id', self.lsv_id
            yield '_id', self.lsv_id
            yield 'reference_exon', self.reference_exon
            yield 'excl_incl', self.excl_incl
            yield 'is_target', self.is_target

            fields = list(self.fields)

            fields.remove('group_bins')
            yield 'group_bins', dict(self.group_bins)

            fields.remove('group_means')
            yield 'group_means_rounded', dict(self.group_means_rounded)

            fields.remove('bins')
            yield 'bins', self.bins
            yield 'means_rounded', self.means_rounded

            yield from self.get_many(fields)

        @property
        def bins(self):
            return unpack_bins(self.get('bins'))

        @property
        def group_bins(self):
            group_names = self.matrix_hdf5.group_names
            group_bins = self.get('group_bins')
            for group_name, value in zip(group_names, group_bins):
                yield group_name, unpack_bins(value)

        @property
        def means(self):
            for b in self.bins:
                yield get_expected_dpsi(b)

        @property
        def means_rounded(self):
            return np.around(tuple(self.means), decimals=3)

        @property
        def group_means(self):
            for value in self.get('group_means'):
                yield unpack_means(value)

        @property
        def group_means_rounded(self):
            group_names = self.matrix_hdf5.group_names
            for group_name, means in zip(group_names, self.group_means):
                yield group_name, np.around(means, decimals=3)

        @property
        def excl_incl(self):
            for mean in self.means:
                if mean < 0:
                    yield [-mean, 0]
                else:
                    yield [0, mean]

        @property
        def junction_count(self):
            return len(tuple(self.means))

<<<<<<< HEAD
        @property
        def intron_retention(self):
            return self.lsv_type[-1] == 'i'

        def high_probability_non_changing(self, non_changing_threshold):
            prior = np.log(self.matrix_hdf5.prior[1 if self.intron_retention else 0])
            for bin in self.bins:
                A = np.log(bin) - prior
                R = np.exp(A - scipy.special.logsumexp(A))
                yield matrix_area(R, non_changing_threshold, non_changing=True)

    def delta_psi(self, lsv_id):
        return self._ViewDeltaPsi(self, lsv_id)


class ViewMatrix:
    def __init__(self, matrix):
        self.matrix = matrix

    def view_lsv_count(self, args):
        value = len(tuple(self.view_lsv_ids(args)))
        voila_log().info('Found {} LSVs'.format(value))
        if not value:
            raise NoLsvsFound()
        return value

    def valid_lsvs(self, args, lsv_ids):
        raise NotImplementedError()

    def view_gene_lsvs(self, args, gene_id):
        yield from self.valid_lsvs(args, self.matrix.lsv_ids([gene_id]))

    def view_lsv_ids(self, args):
        if args.lsv_ids:
            lsv_ids = args.lsv_ids
        elif args.gene_ids:
            lsv_ids = self.matrix.lsv_ids(args.gene_ids)
        else:
            lsv_ids = self.matrix.lsv_ids()

        yield from self.valid_lsvs(args, lsv_ids)

    def view_gene_ids(self, args):
        if args.gene_ids:
            gene_ids = args.gene_ids
        else:
            gene_ids = self.matrix.gene_ids
=======
        def is_lsv_changing(self, threshold):
            return is_lsv_changing(self.means, threshold)
>>>>>>> 49f6a092

        def probability_threshold(self):
            args = self.matrix_hdf5.args
            probability_threshold = args.probability_threshold
            threshold = args.probability_threshold
            return any(matrix_area(b, threshold=threshold) >= probability_threshold for b in self.bins)

        def high_probability_non_changing(self):
            prior = np.log(self.matrix_hdf5.prior[1 if self.intron_retention else 0])
            non_changing_threshold = self.matrix_hdf5.args.non_changing_threshold
            for bin in self.bins:
                A = np.log(bin) - prior
                R = np.exp(A - scipy.special.logsumexp(A))
                yield matrix_area(R, non_changing_threshold, non_changing=True)

<<<<<<< HEAD
        if experiment_names.size > 1:
            metadata['experiment_names'] = [np.insert(exps, 0, '{0} Combined'.format(group)) for exps, group in
                                            zip(experiment_names, group_names)]
=======
    def delta_psi(self, lsv_id):
        return self._ViewDeltaPsi(self, lsv_id)
>>>>>>> 49f6a092

    def valid_lsvs(self, lsv_ids):
        threshold = None
        probability_threshold = None
        args = self.args

        if not args.show_all:
            threshold = args.threshold
            probability_threshold = args.probability_threshold

        for lsv_id in super().valid_lsvs(lsv_ids):
            delta_psi = self.delta_psi(lsv_id)
            if not threshold or delta_psi.is_lsv_changing(threshold):
                if not probability_threshold or delta_psi.probability_threshold():
                    yield lsv_id


class ViewHeterogen(Heterogen, ViewMatrix):
    def valid_lsvs(self, lsv_ids):
        yield from super().valid_lsvs(lsv_ids)

<<<<<<< HEAD
class ViewPsiMatrix(ViewMatrix):
    def valid_lsvs(self, args, lsv_ids):
        threshold = None

        if hasattr(args, 'show_all') and not args.show_all:
            threshold = args.threshold

        for lsv_id in lsv_ids:
            dpsi = self.matrix.psi(lsv_id)
            if not args.lsv_ids or lsv_id in args.lsv_ids:
                if not threshold or is_lsv_changing(dpsi.means, threshold):
                    yield lsv_id
=======
    def __init__(self, args):
        super().__init__(args.voila_file)
        self.args = args

    class _ViewHeterogen(Heterogen._Heterogen, ViewMatrix._ViewMatrix):
        def __init__(self, matrix_hdf5, lsv_id):
            super().__init__(matrix_hdf5, lsv_id)

        @property
        def mean_psi(self):
            return self.get('mean_psi')
>>>>>>> 49f6a092

        @property
        def mu_psi(self):
            return self.get('mu_psi')

<<<<<<< HEAD
class ViewDeltaPsiMatrix(ViewPsiMatrix):
    def valid_lsvs(self, args, lsv_ids):
        threshold = None

        if hasattr(args, 'show_all') and not args.show_all:
            threshold = args.threshold

        for lsv_id in lsv_ids:
            dpsi = self.matrix.delta_psi(lsv_id)
            if not args.lsv_ids or lsv_id in args.lsv_ids:
                if not threshold or is_lsv_changing(dpsi.means, threshold):
                    yield lsv_id
=======
        @property
        def junction_stats(self):
            return self.get('junction_stats')

    def heterogen(self, lsv_id):
        return self._ViewHeterogen(self, lsv_id)

    @property
    def view_metadata(self):
        return {**super().view_metadata, **{
            'stat_names': self.stat_names
        }}
>>>>>>> 49f6a092
<|MERGE_RESOLUTION|>--- conflicted
+++ resolved
@@ -253,58 +253,8 @@
         def junction_count(self):
             return len(tuple(self.means))
 
-<<<<<<< HEAD
-        @property
-        def intron_retention(self):
-            return self.lsv_type[-1] == 'i'
-
-        def high_probability_non_changing(self, non_changing_threshold):
-            prior = np.log(self.matrix_hdf5.prior[1 if self.intron_retention else 0])
-            for bin in self.bins:
-                A = np.log(bin) - prior
-                R = np.exp(A - scipy.special.logsumexp(A))
-                yield matrix_area(R, non_changing_threshold, non_changing=True)
-
-    def delta_psi(self, lsv_id):
-        return self._ViewDeltaPsi(self, lsv_id)
-
-
-class ViewMatrix:
-    def __init__(self, matrix):
-        self.matrix = matrix
-
-    def view_lsv_count(self, args):
-        value = len(tuple(self.view_lsv_ids(args)))
-        voila_log().info('Found {} LSVs'.format(value))
-        if not value:
-            raise NoLsvsFound()
-        return value
-
-    def valid_lsvs(self, args, lsv_ids):
-        raise NotImplementedError()
-
-    def view_gene_lsvs(self, args, gene_id):
-        yield from self.valid_lsvs(args, self.matrix.lsv_ids([gene_id]))
-
-    def view_lsv_ids(self, args):
-        if args.lsv_ids:
-            lsv_ids = args.lsv_ids
-        elif args.gene_ids:
-            lsv_ids = self.matrix.lsv_ids(args.gene_ids)
-        else:
-            lsv_ids = self.matrix.lsv_ids()
-
-        yield from self.valid_lsvs(args, lsv_ids)
-
-    def view_gene_ids(self, args):
-        if args.gene_ids:
-            gene_ids = args.gene_ids
-        else:
-            gene_ids = self.matrix.gene_ids
-=======
         def is_lsv_changing(self, threshold):
             return is_lsv_changing(self.means, threshold)
->>>>>>> 49f6a092
 
         def probability_threshold(self):
             args = self.matrix_hdf5.args
@@ -320,14 +270,8 @@
                 R = np.exp(A - scipy.special.logsumexp(A))
                 yield matrix_area(R, non_changing_threshold, non_changing=True)
 
-<<<<<<< HEAD
-        if experiment_names.size > 1:
-            metadata['experiment_names'] = [np.insert(exps, 0, '{0} Combined'.format(group)) for exps, group in
-                                            zip(experiment_names, group_names)]
-=======
     def delta_psi(self, lsv_id):
         return self._ViewDeltaPsi(self, lsv_id)
->>>>>>> 49f6a092
 
     def valid_lsvs(self, lsv_ids):
         threshold = None
@@ -349,20 +293,6 @@
     def valid_lsvs(self, lsv_ids):
         yield from super().valid_lsvs(lsv_ids)
 
-<<<<<<< HEAD
-class ViewPsiMatrix(ViewMatrix):
-    def valid_lsvs(self, args, lsv_ids):
-        threshold = None
-
-        if hasattr(args, 'show_all') and not args.show_all:
-            threshold = args.threshold
-
-        for lsv_id in lsv_ids:
-            dpsi = self.matrix.psi(lsv_id)
-            if not args.lsv_ids or lsv_id in args.lsv_ids:
-                if not threshold or is_lsv_changing(dpsi.means, threshold):
-                    yield lsv_id
-=======
     def __init__(self, args):
         super().__init__(args.voila_file)
         self.args = args
@@ -374,26 +304,11 @@
         @property
         def mean_psi(self):
             return self.get('mean_psi')
->>>>>>> 49f6a092
 
         @property
         def mu_psi(self):
             return self.get('mu_psi')
 
-<<<<<<< HEAD
-class ViewDeltaPsiMatrix(ViewPsiMatrix):
-    def valid_lsvs(self, args, lsv_ids):
-        threshold = None
-
-        if hasattr(args, 'show_all') and not args.show_all:
-            threshold = args.threshold
-
-        for lsv_id in lsv_ids:
-            dpsi = self.matrix.delta_psi(lsv_id)
-            if not args.lsv_ids or lsv_id in args.lsv_ids:
-                if not threshold or is_lsv_changing(dpsi.means, threshold):
-                    yield lsv_id
-=======
         @property
         def junction_stats(self):
             return self.get('junction_stats')
@@ -405,5 +320,4 @@
     def view_metadata(self):
         return {**super().view_metadata, **{
             'stat_names': self.stat_names
-        }}
->>>>>>> 49f6a092
+        }}