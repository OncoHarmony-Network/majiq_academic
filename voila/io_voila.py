<<<<<<< HEAD
import csv
import os
from collections import defaultdict

=======
import os
from collections import defaultdict
from multiprocessing import Manager, Process, Pool
from multiprocessing.queues import JoinableQueue

import h5py
>>>>>>> cf43eedd
import numpy as np

import vlsv
from voila import constants
from voila.hdf5 import HDF5, BinsDataSet, Psi1DataSet, Psi2DataSet
from voila.utils import utils_voila
<<<<<<< HEAD
=======
from voila.vlsv import VoilaLsv
>>>>>>> cf43eedd

__author__ = 'abarrera'
import cPickle as pkl


class VoilaInput(HDF5):
    """Standard input interface by experiment used by Voila"""

    def __init__(self, lsvs=(), metainfo=None):
        super(VoilaInput, self).__init__()
        self.lsvs = lsvs
        self.metainfo = metainfo

    def get_lsvs(self):
        return self.lsvs

    def add_lsv(self, l):
        self.lsvs.append(l)

    def get_metainfo(self):
        """Retrieve experiment metainfo (primarily samples information, expandable)"""
        return self.metainfo

    def samples_metainfo(self):
        """Sample information generator, one by one."""
        for sample_info in self.metainfo:
            yield sample_info

    def to_hdf5(self, h):
        # bins dataset
        bins_length = sum([len(lsv.bins) for lsv in self.lsvs])
        BinsDataSet(h, bins_length)

        # psi1 dataset
        psi1_length = sum([len(lsv.psi1) for lsv in self.lsvs])
        Psi1DataSet(h, psi1_length)

        # psi2 dataset
        psi2_length = sum([len(lsv.psi2) for lsv in self.lsvs])
        Psi2DataSet(h, psi2_length)

        # metainfo
        metainfo_grp = h.create_group('metainfo')
        for array_index, array in enumerate(self.metainfo):
            array_grp = metainfo_grp.create_group(str(array_index))
            for dict_index, meta_dict in enumerate(array):
                dict_grp = array_grp.create_group(str(dict_index))
                for key in meta_dict:
                    dict_grp.attrs[key] = meta_dict[key]

        super(VoilaInput, self).to_hdf5(h)

    def from_hdf5(self, h):
        metainfo_grp = h['metainfo']

        self.metainfo = [[None for _ in metainfo_grp[x]] for x in metainfo_grp]
        for array_index in metainfo_grp:
            for dict_index in metainfo_grp[array_index]:
                mi_dict = {}
                mi_attrs = metainfo_grp[array_index][dict_index].attrs
                for key in mi_attrs:
                    mi_dict[key] = mi_attrs[key]

                self.metainfo[int(array_index)][int(dict_index)] = mi_dict

        return super(VoilaInput, self).from_hdf5(h)

    def exclude(self):
        return ['metainfo']

    def cls_list(self):
        return {'lsvs': {'class': VoilaLsv, 'args': ((), None)}}


def voila_input_from_hdf5(hdf5_filename, logger):
    """
    Create VoilaInput object from HDF5 file.  This will process each of the VoilaLsvs in their own thread useing the
    Producer Consumer design pattern.
    :param hdf5_filename: HDF5 filename string
    :param logger: instance of logger
    :return: VoilaInput object
    """

    def worker():
        with h5py.File(hdf5_filename, 'r', swmr=True) as h:
            while True:
                index = queue.get()
                manager_dict[index] = VoilaLsv((), None).from_hdf5(h['lsvs'][index])
                queue.task_done()

    def producer():
        with h5py.File(hdf5_filename, 'r', swmr=True) as h:
            for x in h['lsvs']:
                queue.put(x)

    def metainfo():
        with h5py.File(hdf5_filename, 'r', swmr=True) as h:
            metainfo_grp = h['metainfo']

            mi_list = [[None for _ in metainfo_grp[x]] for x in metainfo_grp]
            for array_index in metainfo_grp:
                for dict_index in metainfo_grp[array_index]:
                    mi_dict = {}
                    mi_attrs = metainfo_grp[array_index][dict_index].attrs
                    for key in mi_attrs:
                        mi_dict[key] = mi_attrs[key]

                    mi_list[int(array_index)][int(dict_index)] = mi_dict

            manager_dict['metainfo'] = mi_list

    logger.info('Loading {0}.'.format(hdf5_filename))

    queue = JoinableQueue()
    manager_dict = Manager().dict()

    metainfo_proc = Process(target=metainfo)
    metainfo_proc.daemon = True
    metainfo_proc.start()

    producer_proc = Process(target=producer)
    producer_proc.daemon = True
    producer_proc.start()

    pool = Pool(None, worker)

    metainfo_proc.join()
    producer_proc.join()
    queue.join()

    pool.close()
    queue.close()

    voila_input = VoilaInput()

    voila_input.metainfo = manager_dict['metainfo']
    del manager_dict['metainfo']

    lsvs = [None] * len(manager_dict)
    for key in manager_dict.keys():
        lsvs[int(key)] = manager_dict[key]
    voila_input.lsvs = lsvs

    return voila_input


def dump_voila_input(voila_input, target, logger=None, protocol=-1):
    import os
    base_path, name = os.path.split(target)
    if not os.path.exists(base_path):
        os.makedirs(base_path)
    try:
        pkl.dump(voila_input, target, protocol)
    except pkl.PickleError, e:
        if logger:
            logger.error("Dumping file %s in %s:\n\t%s." % (voila_input, target, e.message), exc_info=1)


def load_voila_input(voila_input_file, logger=None):
    try:
        with open(voila_input_file, 'rb') as vif:
            voila_input = pkl.load(vif)
            return voila_input
    except pkl.PickleError, e:
        if logger:
            logger.error("Loading the file %s:\n\t%s." % (voila_input_file, e.message), exc_info=1)


def load_dpairs(pairwise_dir, majiq_output, logger):
    """
    Load pairwise files from MAJIQ analysis.

    :param str pairwise_dir: directory containing pairwise comparisons produced by MAJIQ.
    :param majiq_output: parsed data from old_majiq.
    :param logger: logger instance.
    :return: list of deltapsi lsvs
    :return: name of condition 1
    :return: name of condition 2
    """
    meta_exps = majiq_output['meta_exps']
    lmajiq_pairs = [[None for i in range(len(meta_exps[1]))] for j in range(len(meta_exps[0]))]

    lsv_names = majiq_output['genes_dict'].keys()

    group1_name = meta_exps[0][0]['group']
    group2_name = meta_exps[1][0]['group']

    for idx1 in range(len(meta_exps[0])):
        for idx2 in range(len(meta_exps[1])):
            pairwise_file = "%s/%s_%d_%s_%d.deltapsi.pickle" % (
                pairwise_dir, group1_name, idx1 + 1, group2_name, idx2 + 1)
            try:
                lmajiq_pairs[idx1][idx2] = utils_voila.get_lsv_delta_exp_data(pairwise_file,
                                                                              show_all=True,
                                                                              gene_name_list=lsv_names,
                                                                              logger=logger)
            except IOError:
                pass
    return lmajiq_pairs, group1_name, group2_name


<<<<<<< HEAD
def write_tab_output(input_parsed):
=======
def write_tab_output(output_dir, output_html, majiq_output, type_summary, logger=None, pairwise_dir=False,
                     threshold=0.2):
>>>>>>> cf43eedd
    """
    Create tab-delimited output file summarizing all the LSVs detected and quantified with MAJIQ.

    :param output_dir: output directory for the file.
    :param output_html: name for the output html file used to create a *.txt version.
    :param majiq_output: parsed data from old_majiq.
    :param type_summary: type of analysis performed.
    :param logger: logger instance.
    :param pairwise_dir: whether pairwise comparisons are included or not.
    :param threshold: minimum change considered as significant (in deltapsi analysis).
    :return: nothing.
    """
    if input_parsed.type_summary == constants.COND_TABLE:
        cond_table_tab_output(input_parsed)
    else:
        tab_output(input_parsed)


def cond_table_tab_output(input_parsed):
    majiq_output = input_parsed.majiq_output
    lsvs = majiq_output['lsvs']
    sample_names = majiq_output['sample_names']

    input_parsed.logger.info('Creating cond-table TSV...')

    tsv_file = os.path.join(input_parsed.output_dir, input_parsed.output_html.split('.html')[0] + '.tsv')
    input_parsed.logger.info(tsv_file)

    with open(tsv_file, 'w') as csvfile:
        fieldnames = ['Gene', 'LSV ID', '#Disagreeing', '#Changing samples', 'Junction'] + sample_names
        writer = csv.DictWriter(csvfile, fieldnames=fieldnames, delimiter='\t')

        writer.writeheader()

        for lsv in lsvs:
            row = {
                'Gene': lsvs[lsv]['gene'],
                'LSV ID': lsv,
                '#Disagreeing': lsvs[lsv]['ndisagree'],
                '#Changing samples': lsvs[lsv]['nchangs'],
                'Junction': lsvs[lsv]['njunc']
            }

            for index, sample_name in enumerate(sample_names):
                sample = round(lsvs[lsv]['expecs'][index], 3)
                if sample > -1:
                    row[sample_name] = sample

            writer.writerow(row)


def tab_output(input_parsed):
    output_dir = input_parsed.output_dir
    output_html = input_parsed.output_html
    logger = input_parsed.logger
    pairwise_dir = input_parsed.pairwise_dir
    majiq_output = input_parsed.majiq_output
    threshold = input_parsed.threshold
    type_summary = input_parsed.type_summary

    ofile_str = "%s%s.%s" % (output_dir, output_html.rsplit('.html', 1)[0], constants.EXTENSION)
    tlb_categx = {'A5SS': 'prime5', 'A3SS': 'prime3', 'Num. Junctions': 'njuncs', 'Num. Exons': 'nexons', 'ES': 'ES'}

    logger.info("Creating Tab-delimited output file in %s..." % ofile_str)

    if pairwise_dir:
        # In deltapsi, add columns with pairwise comparisons between group members
        logger.info("Load pairwise comparison files from %s..." % pairwise_dir)
        lmajiq_pairs, group1_name, group2_name = load_dpairs(pairwise_dir, majiq_output, logger=logger)

    with open(ofile_str, 'w+') as ofile:
        headers = ['#Gene Name',
                   'Gene ID',
                   'LSV ID',
                   'E(PSI) per LSV junction',
                   'Var(E(PSI)) per LSV junction',
                   'LSV Type',
                   'A5SS',
                   'A3SS',
                   'ES',
                   'Num. Junctions',
                   'Num. Exons',
                   'De Novo Junctions?',
                   'chr',
                   'strand',
                   'Junctions coords',
                   'Exons coords',
                   'Exons Alternative Start',
                   'Exons Alternative End',
                   'IR coords']
        if 'voila_links' in majiq_output.keys():
            headers.append('Voila link')

        if 'delta' in type_summary:
            headers[3] = 'E(dPSI) per LSV junction'
            headers[4] = 'P(|E(dPSI)|>=%.2f) per LSV junction' % threshold
            psi_headers = ['%s E(PSI)' % majiq_output['meta_exps'][0][0]['group'],
                           '%s E(PSI)' % majiq_output['meta_exps'][1][0]['group']]
            headers = headers[:5] + psi_headers + headers[5:]

            if pairwise_dir:
                for idx1 in xrange(len(lmajiq_pairs)):
                    for idx2 in xrange(len(lmajiq_pairs[0])):
                        headers.append("%s_%d_%s_%d" % (group1_name, idx1 + 1, group2_name, idx2 + 1))

                exp_names_map = ['#Group names and file names mapping']
                for iexp in xrange(len(lmajiq_pairs)):
                    exp_names_map.append(
                        "#%s_%d=%s" % (group1_name, iexp + 1, lmajiq_pairs[0][0]['meta_exps'][0][iexp]['experiment']))
                for iexp in xrange(len(lmajiq_pairs[0])):
                    exp_names_map.append(
                        "#%s_%d=%s" % (group2_name, iexp + 1, lmajiq_pairs[0][0]['meta_exps'][1][iexp]['experiment']))
                ofile.write('\n'.join(exp_names_map))
                ofile.write('\n')
                ofile.write('#\n')

        # ofile.write("#Tab-delimited file\n#\n")
        ofile.write(constants.DELIMITER.join(headers))
        ofile.write('\n')

        for gene in majiq_output['genes_dict']:
            for llsv_dict in majiq_output['genes_dict'][gene]:
                llsv = llsv_dict
                if type(llsv_dict) == dict:
                    llsv = llsv_dict['lsv']
                lline = []
                lline.extend([llsv.lsv_graphic.get_name(), gene, llsv.get_id()])
                lexpected = []
                lconfidence = []
                lexpecs_psi1 = []
                lexpecs_psi2 = []
                for i, bins in enumerate(llsv.get_bins()):
                    if 'delta' in type_summary:
                        lexpected.append(str(-llsv.get_excl_incl()[i][0] + llsv.get_excl_incl()[i][1]))
                        # lconfidence.append(str(utils_voila.get_prob_delta_psi_greater_v(bins, float(lexpected[-1]), threshold)))
                        lconfidence.append(str(vlsv.matrix_area(np.array(bins), threshold, collapsed_mat=True).sum()))
                        lexpecs_psi1.append('%.3f' % vlsv.get_expected_psi(np.array(llsv.psi1[i])))
                        lexpecs_psi2.append('%.3f' % vlsv.get_expected_psi(np.array(llsv.psi2[i])))
                    else:
                        lexpected.append(repr(llsv.get_means()[i]))
                        lconfidence.append(repr(llsv.get_variances()[i]))

                lline.append(';'.join(lexpected))
                lline.append(';'.join(lconfidence))
                if 'delta' in type_summary:
                    lline.append(';'.join(lexpecs_psi1))
                    lline.append(';'.join(lexpecs_psi2))

                lline.append(llsv.get_type())
                lline.append(repr(llsv.get_categories()[tlb_categx['A5SS']]))
                lline.append(repr(llsv.get_categories()[tlb_categx['A3SS']]))
                lline.append(repr(llsv.get_categories()[tlb_categx['ES']]))
                lline.append(repr(llsv.get_categories()[tlb_categx['Num. Junctions']]))
                lline.append(repr(llsv.get_categories()[tlb_categx['Num. Exons']]))
                lline.append(str(int(np.any([junc.get_type() == 1 for junc in llsv.lsv_graphic.get_junctions()]))))

                lline.append(llsv.lsv_graphic.get_chrom())
                lline.append(llsv.lsv_graphic.get_strand())

                lline.append(';'.join(
                    ['-'.join(str(c) for c in junc.get_coords()) for junc in llsv.lsv_graphic.get_junctions()]))
                lline.append(
                    ';'.join(['-'.join(str(c) for c in exon.get_coords()) for exon in llsv.lsv_graphic.get_exons()]))

                try:
                    lline.append(';'.join(
                        ['|'.join([str(c) for c in exon.get_alt_starts()]) for exon in llsv.lsv_graphic.get_exons()]))
                    lline.append(';'.join(
                        ['|'.join([str(c) for c in exon.get_alt_ends()]) for exon in llsv.lsv_graphic.get_exons()]))
                except TypeError:
                    pass

                lline.append(
                    ';'.join([repr(exon.coords) for exon in llsv.lsv_graphic.get_exons() if exon.intron_retention]))

                if pairwise_dir:
                    llpairwise = []
                    for idx1 in range(len(lmajiq_pairs)):
                        for idx2 in range(len(lmajiq_pairs[0])):
                            lpairwise = []
                            if gene in lmajiq_pairs[idx1][idx2]['genes_dict']:
                                for llsv_tmp in lmajiq_pairs[idx1][idx2]['genes_dict'][gene]:
                                    if llsv_tmp[0].get_id() == llsv.get_id():
                                        lsv_pair = llsv_tmp[0]
                                        break
                                else:
                                    logger.warning("LSV %s present in deltagroup but missing in %s." %
                                                   (llsv.get_id(), "%s_%d_%s_%d" % (group1_name, idx1 + 1,
                                                                                    group2_name, idx2 + 1)))
                                    lpairwise.append('N/A')
                                    continue
                                for iway in range(len(llsv.get_bins())):
                                    lpairwise.append(str(sum(lsv_pair.get_excl_incl()[iway])))
                            else:
                                lpairwise.append('N/A')
                            llpairwise.append(';'.join(lpairwise))
                    lline.extend(llpairwise)
                if 'voila_links' in majiq_output.keys():
                    summary_path = majiq_output['voila_links'][llsv.get_gene_name()]
                    if not os.path.isabs(summary_path):
                        summary_path = "%s/%s/%s" % (os.getcwd(), output_dir, summary_path)
                    lline.append(constants.URL_COMPOSITE % (summary_path, llsv.get_gene_name()))
                ofile.write(constants.DELIMITER.join(lline))
                ofile.write('\n')

    logger.info("Delimited output file successfully created in: %s" % ofile_str)


def load_dpsi_tab(tab_files_list, sample_names, thres_change=None, filter_genes=None, filter_lsvs=None,
                  pairwise_dir=None, outdir=None):
    """Load LSV delta psi information from tab-delimited file."""
    lsvs_dict = defaultdict(lambda: defaultdict(lambda: None))
    if pairwise_dir is None:
        pairwise_dir = os.getcwd()

    root_path = None
    path_prefix = '/'.join(['..'] * len(outdir.strip('./').split('/'))) + '/'
    if len(outdir.strip('./')) == 0:
        path_prefix = './'
    # 2-step process:
    #   1. create a data structure finding the most changing junction,
    #   2. select the expected psi from the most changing junction more frequent in the set
    for idx, tab_file in enumerate(tab_files_list):
        with open(tab_file, 'r') as tabf:
            for line in tabf:
                if line.startswith("#"):
                    continue

                fields = line.split()

                if root_path is None:
                    pr, linkk = os.path.split(fields[-1])
                    linkk = linkk.split('#')[0]
                    while not os.path.exists(pairwise_dir + '/' + linkk) and len(pr) > 0:
                        pr, aux = os.path.split(pr)
                        linkk = aux + '/' + linkk

                    if len(pr) == 0:
                        raise Exception('Couldn\'t determine links to delta psi summaries')
                    root_path = pr

                if filter_genes:
                    if fields[0] not in filter_genes and fields[1] not in filter_genes: continue

                if filter_lsvs:
                    if fields[2].upper() not in filter_lsvs: continue

                expecs = [float(aa) for aa in fields[3].split(";")]

                if lsvs_dict[fields[2]]['expecs'] is None:
                    lsvs_dict[fields[2]]['expecs'] = [[]] * len(sample_names)
                    lsvs_dict[fields[2]]['expecs_marks'] = [None] * len(sample_names)
                    lsvs_dict[fields[2]]['links'] = [None] * len(sample_names)
                    lsvs_dict[fields[2]]['njunc'] = [-1] * len(sample_names)
<<<<<<< HEAD

=======
>>>>>>> cf43eedd
                idx_max = np.argmax([abs(ee) for ee in expecs])

                lsvs_dict[fields[2]]['expecs'][idx] = expecs
                lsvs_dict[fields[2]]['njunc'][idx] = idx_max
                lsvs_dict[fields[2]]['links'][idx] = path_prefix + pairwise_dir + fields[-1].split(root_path)[1]
                lsvs_dict[fields[2]]['gene'] = fields[0]

    for lsv_idx in lsvs_dict.keys():
        if np.max([abs(bb) for ff in lsvs_dict[lsv_idx]['expecs'] for bb in ff]) < thres_change:
            del lsvs_dict[lsv_idx]  # Remove LSVs not passing the changing threshold
            continue

        idx_most_freq = np.argmax(np.bincount(np.array(lsvs_dict[lsv_idx]['njunc'])[
                                                  (np.array(lsvs_dict[lsv_idx]['njunc']) > -1) & np.array(
                                                      [np.any(np.array([abs(fff) for fff in expec]) > thres_change) for
                                                       expec in lsvs_dict[lsv_idx]['expecs']])]))
        # Update the number of changing
        # lsvs_dict[lsv_idx]['nchangs'] = np.sum([1 for ff in lsvs_dict[lsv_idx]['expecs'] if np.any(np.array([abs(fff) for fff in ff]) > thres_change)])

        lsvs_dict[lsv_idx]['expecs_marks'] = ~np.array(
            idx_most_freq == lsvs_dict[lsv_idx]['njunc'])  # Mark adjusted most changing junction
        for idx_exp, expec in enumerate(lsvs_dict[lsv_idx]['expecs']):
            if len(expec) > 0:
                lsvs_dict[lsv_idx]['expecs'][idx_exp] = expec[idx_most_freq]
            else:
                lsvs_dict[lsv_idx]['expecs'][idx_exp] = -1
        lsvs_dict[lsv_idx]['nchangs'] = np.count_nonzero(
            [abs(ee) > thres_change for ee in lsvs_dict[lsv_idx]['expecs'] if ee > -1])
        lsvs_dict[lsv_idx]['njunc'] = idx_most_freq
        exist_expecs = np.array(lsvs_dict[lsv_idx]['expecs'])[(np.array(lsvs_dict[lsv_idx]['expecs']) > -1) & (
            np.array([abs(xx) for xx in lsvs_dict[lsv_idx]['expecs']]) > thres_change)]
        lsvs_dict[lsv_idx]['ndisagree'] = len(exist_expecs) - max(
            (np.count_nonzero(exist_expecs > 0), np.count_nonzero(exist_expecs <= 0)))

    return lsvs_dict


def create_gff3_txt_files(input_parsed, out_gff3=False):
    """
    Create GFF3 files for each LSV.
    :param output_dir: output directory for the file.
    :param majiq_output: parsed data from old_majiq.
    :param logger: logger instance.
    :param out_gff3:
    :return: nothing.
    """
    logger = input_parsed.logger
    majiq_output = input_parsed.majiq_output
    output_dir = input_parsed.output_dir

    if input_parsed.type_summary == constants.COND_TABLE:
        logger.info('Skipping generating gff3 format.')
        return

    logger.info("Saving LSVs files in gff3 format ...")
    if 'genes_dict' not in majiq_output or len(majiq_output['genes_dict']) < 1:
        logger.warning("No gene information provided. Genes files are needed to calculate the gff3 files.")
        return

    header = "##gff-version 3"

    odir = output_dir + "/static/doc/lsvs"
    utils_voila.create_if_not_exists(odir)
    for gkey, gvalue in majiq_output['genes_dict'].iteritems():
        for lsv_dict in gvalue:
            lsv = lsv_dict
            if type(lsv_dict) == dict:
                lsv = lsv_dict['lsv']
            lsv_file_basename = "%s/%s" % (odir, lsv.get_id())

            try:
                lsv_gff3_str = lsv.get_gff3(logger=logger)
                utils_voila.gff2gtf(lsv_gff3_str.split('\n'), "%s.gtf" % lsv_file_basename)
                if out_gff3:
                    gff_file = "%s.gff3" % (lsv_file_basename)
                    with open(gff_file, 'w') as ofile:
                        ofile.write(header + "\n")
                        ofile.write(lsv_gff3_str + "\n")
            except UnboundLocalError, e:
                logger.warning("problem generating GTF file for %s" % lsv.get_id())
                logger.error(e.message)
    logger.info("GTF files for LSVs saved in %s" % odir)
    if out_gff3:
        logger.info("GFF3 files for LSVs saved in %s" % odir)<|MERGE_RESOLUTION|>--- conflicted
+++ resolved
@@ -1,26 +1,19 @@
-<<<<<<< HEAD
 import csv
 import os
 from collections import defaultdict
 
-=======
-import os
 from collections import defaultdict
 from multiprocessing import Manager, Process, Pool
 from multiprocessing.queues import JoinableQueue
 
 import h5py
->>>>>>> cf43eedd
 import numpy as np
 
 import vlsv
 from voila import constants
 from voila.hdf5 import HDF5, BinsDataSet, Psi1DataSet, Psi2DataSet
 from voila.utils import utils_voila
-<<<<<<< HEAD
-=======
 from voila.vlsv import VoilaLsv
->>>>>>> cf43eedd
 
 __author__ = 'abarrera'
 import cPickle as pkl
@@ -222,12 +215,7 @@
     return lmajiq_pairs, group1_name, group2_name
 
 
-<<<<<<< HEAD
 def write_tab_output(input_parsed):
-=======
-def write_tab_output(output_dir, output_html, majiq_output, type_summary, logger=None, pairwise_dir=False,
-                     threshold=0.2):
->>>>>>> cf43eedd
     """
     Create tab-delimited output file summarizing all the LSVs detected and quantified with MAJIQ.
 
@@ -482,10 +470,7 @@
                     lsvs_dict[fields[2]]['expecs_marks'] = [None] * len(sample_names)
                     lsvs_dict[fields[2]]['links'] = [None] * len(sample_names)
                     lsvs_dict[fields[2]]['njunc'] = [-1] * len(sample_names)
-<<<<<<< HEAD
-
-=======
->>>>>>> cf43eedd
+
                 idx_max = np.argmax([abs(ee) for ee in expecs])
 
                 lsvs_dict[fields[2]]['expecs'][idx] = expecs
