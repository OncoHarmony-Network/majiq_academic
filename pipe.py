--- conflicted
+++ resolved
@@ -97,39 +97,6 @@
 
     return l_vals
 
-<<<<<<< HEAD
-#def calcpsi(matched_lsv, info, num_exp, conf, fitfunc, logger):
-def calcpsi(fname, conf, logger):
-    #try:
-        matched_lsv, info, num_exp, fitfunc = __load_execution_chunk(fname)
-        #The center of the previous BINS. This is used to calculate the mean value of each bin.
-        lsv_samples = np.zeros(shape=(len(info), num_exp), dtype=np.dtype('object'))
-        logger.info("Bootstrapping for all samples...")
-        for lidx, lsv_all in enumerate(matched_lsv):
-            for eidx, lsv in enumerate(lsv_all):
-                m_lsv, var_lsv, s_lsv = majiq_sample.sample_from_junctions(junction_list=lsv,
-                                                                           m=conf['m'],
-                                                                           k=conf['k'],
-                                                                           discardzeros=conf['discardzeros'],
-                                                                           trimborder=conf['trimborder'],
-                                                                           fitted_one_over_r=fitfunc[eidx],
-                                                                           debug=conf['debug'])
-
-                lsv_samples[lidx, eidx] = s_lsv
-
-        nbins = conf['nbins']
-        logger.info("Calculating psis...")
-
-        post_psi = []
-        new_info = []
-        for lidx, lsv_info in enumerate(info):
-            num_ways = len(lsv_samples[lidx, 0])
-            if lidx % 50 == 0:
-                print "Event %d ..." % lidx
-                sys.stdout.flush()
-
-            alpha_prior, beta_prior = __get_prior_params(lsv_info, num_ways)
-=======
 
 def calcpsi(fname, conf, logger):
     # try:
@@ -161,7 +128,6 @@
             sys.stdout.flush()
 
         alpha_prior, beta_prior = __get_prior_params(lsv_info, num_ways)
->>>>>>> 4bbd8d50
 
         psi = lsv_samples[lidx, :]
         post_psi.append([])
