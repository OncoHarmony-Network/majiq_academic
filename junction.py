--- conflicted
+++ resolved
@@ -24,18 +24,11 @@
         self.acceptor = acceptor
         self.gene = gene
         self.txN = 1
-        self.readN           = np.zeros((globals.num_experiments),dtype=np.int)
-<<<<<<< HEAD
-        self.gccontent_x_pos = scipy.sparse.lil_matrix((globals.num_experiments,(readLength-16)+1),dtype=np.float)
-        self.coverage        = scipy.sparse.lil_matrix((globals.num_experiments,(readLength-16)+1),dtype=np.int)
-        self.gc_index        = scipy.sparse.lil_matrix((globals.num_experiments,(readLength-16)+1),dtype=np.int)
-        self.gc_factor       = scipy.sparse.lil_matrix((globals.num_experiments,(readLength-16)+1),dtype=np.float)
-=======
+        self.readN           = np.zeros((my_globals.num_experiments),dtype=np.int)
         self.gccontent_x_pos = scipy.sparse.lil_matrix((my_globals.num_experiments,(readLength-16)+1),dtype=np.float)
         self.coverage        = scipy.sparse.lil_matrix((my_globals.num_experiments,(readLength-16)+1),dtype=np.int)
         self.gc_index        = scipy.sparse.lil_matrix((my_globals.num_experiments,(readLength-16)+1),dtype=np.int)
         self.gc_factor       = scipy.sparse.lil_matrix((my_globals.num_experiments,(readLength-16)+1),dtype=np.float)
->>>>>>> e17946ec
  
 
     def __hash__(self):
