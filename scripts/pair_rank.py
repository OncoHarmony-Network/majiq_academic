"""

Rank MAJIQ, MISO or MATS events to test delta PSI reproducibility


"""
import argparse
import pickle

from pylab import *


def print_matrix(matrix):
    "Print MAJIQ delta PSI matrix in screen"
    for i in range(matrix.shape[0]):
        for j in range(matrix.shape[1]):
            print "%.4f"%matrix[i][j],
        print

    print
    print


def collapse_matrix(matrix):
    "Collapse the diagonals probabilities in 1-D and return them"
    collapse = []
    #FOR TEST matrix = array([[0, 1, 2, 3, 4, 500], [0, 1, 2, 3, 4, 5], [0, 1, 2, 3, 4, 5], [100, 1, 2, 3, 4, 5], ])

    matrix_corner = matrix.shape[0]+1
    for i in xrange(-matrix_corner, matrix_corner):
        collapse.append(diagonal(matrix, offset=i).sum())   

    return array(collapse)

def mean_matrix(matrix):
    "Get the best point mean"
    #collapse in 1 dimension
    collapse = collapse_matrix(matrix)
    delta_values = linspace(-1, 1, num=len(collapse))
    print delta_values+collapse
    print collapse
    plot(collapse)
    show()
    #UNFINISHED
    
def _find_delta_border(V, numbins):
    "Finds the border index to which a V corresponds in its delta_space given the number of bins the matrix will have"
    delta_space = list(linspace(-1, 1, num=numbins+1))
    delta_space.pop(0) #first border to the left is -1, and we are not interested in it
    #get the index position that corresponds to the V threshold
    for i, value in enumerate(delta_space):
        if value > V:
            return i  
    #if nothing hit, V = 1
    return numbins

def matrix_area(matrix, V=0.2, absolute=True):
    """Returns the probability of an event to be above a certain threshold. The absolute flag describes if the value is absolute"""
    collapse = collapse_matrix(matrix)
    #get the delta psi histogram borders based on the size of 'collapse'
    border = _find_delta_border(V, collapse.shape[0])
    #grab the values inside the area of interest
    area = []
    if V < 0: 
        area.append(collapse[0:border+1])
        if absolute: #if absolute V, pick the other side of the array
            area.append(collapse[-border-1:])
    else:
        area.append(collapse[border:])
        if absolute: #if absolute V, pick the other side of the array
            area.append(collapse[0:len(collapse)-border])

    return sum(area)

def v_sum(matrix):
    """
    Calculate sum_v v*P(Delta PSI > V)
    """
    absolute = True
    ret = 0.
    for v in arange(0, 1, 0.1):
        ret += matrix_area(matrix, V=v, absolute=absolute)*v

    return ret

def rank_majiq(bins_list, names, V=0.2, absolute=True, dofilter=True, E=False, ranknochange=False):
    MINTHRESHOLD = 0.2 # minimum threshold in order to consider a prob. significant enough to be included in the ranking
    rank = []
    # lsv_types_dict = {
    #     's|1e1.1|1e2.1':'SE',
    #     't|1e1.1|1e2.1':'SE',
    #     # 's|1e1.1|1e1.2':'A3SS',
    #     # 't|1e1.1|2e1.1':'A3SS',
    #     # 't|1e1.1|1e1.2':'A5SS',
    #     # 's|1e1.1|2e1.1':'A5SS'
    # }

    # names = pickle.load(open(names))
    print len(names), len(bins_list)
    for i, lsv_bins in enumerate(bins_list):
        # if names[i][2] not in lsv_types_dict.keys():
        #     continue
        if len(lsv_bins)>2:
            continue
        # for dmatrix in lsv_bins:
        dmatrix = lsv_bins[0]
        if E:
            v_prob = v_sum(dmatrix)
            rank.append([names[i], round(v_prob, 2)])
        else:
            area = matrix_area(dmatrix, V, absolute)
            if ranknochange: #P(Delta PSI < V) = 1 - P(Delta PSI > V)
                area = 1 - area

            if area > MINTHRESHOLD or not dofilter:
                rank.append([names[i], area])
<<<<<<< HEAD
    
    rank.sort(key=lambda x: -x[1])
=======

    rank.sort(key=lambda x: x[1], reverse=True)
>>>>>>> 781d0599
    return rank


def miso_reader(path, dofilter=True):
    ret = []
    for line in open(path):
        sline = line.split('\t')
        if sline[0] != "event_name":
            #event_name  sample1_posterior_mean  sample1_ci_low  sample1_ci_high sample2_posterior_mean  
            #sample2_ci_low  sample2_ci_high diff    bayes_factor    isoforms    sample1_counts  
            #sample1_assigned_counts sample2_counts  sample2_assigned_counts chrom   strand  mRNA_starts mRNA_ends
            transcripts = sline[9].split(",")
            delta_psi = sline[7].split(",")
            bayes_factor = sline[8]
            print bayes_factor
            print delta_psi
            if len(transcripts) == 2: #only interested in 2 transcripts events for now
                if dofilter: # below 2 means no change according to tables
                    exons1 = transcripts[0].split('_')
                    exons2 = transcripts[1].split('_')                
                    trans_name = exons1[0].split('.')[0].strip("'")
                    ret.append([trans_name, float(delta_psi[0]), float(bayes_factor)])
    return ret


def rank_miso(path, dofilter=True, ranknochange=False):
    rank = miso_reader(path, dofilter)
    if ranknochange: 
        rank.sort(key=lambda x: abs(x[1])) #sort first by smallest delta PSI, then by bayes factor
    else:
        rank.sort(key=lambda x: abs(x[1]), reverse=True) #sort first by biggest delta PSI, then by inverse bayes factor
    return rank


def rank_mats(path, dofilter=True, ranknochange=False):
    """
    ID      GeneID      geneSymbol  chr strand  exonStart_0base exonEnd upstreamES  upstreamEE  downstreamES    downstreamEE    ID  IC_SAMPLE_1 SC_SAMPLE_1 IC_SAMPLE_2 SC_SAMPLE_2 IncFormLen  SkipFormLen PValue  FDR IncLevel1   IncLevel2   IncLevelDifference
    10357   "AK076509"  NA  chr16   +   23109119    23109259    23108718    23108851    23109984    23110153    10357   2471,4440,3021,3043,4596    6,35,10,8,11    321,601,628,702,730,572 7,17,17,13,15,22    187 61  0.0 0.0 0.993,0.976,0.99,0.992,0.993    0.937,0.92,0.923,0.946,0.941,0.895  0.062
    10650   "BC013699"  NA  chr11   +   83364794    83364836    83350978    83351171    83365646    83365793    10650   157,260,162,157,196 14,29,18,14,22  6,4,12,
    """
    rank = []
    for line in open(path):
        sline = line.split()
        if sline[0] != "ID":
            geneID = sline[1]
            pvalue = float(sline[-4])
            #fdr = float(sline[-3])
            delta_psi =  float(sline[-1])
            if pvalue < 0.05 or not dofilter:
                rank.append([geneID, delta_psi, pvalue])

    if ranknochange:
        rank.sort(key=lambda x: (abs(x[1]), x[2])) #biggest delta PSI first, small p-value
    else:
        rank.sort(key=lambda x: (-abs(x[1]), x[2])) #biggest delta PSI first, small p-value

    return rank


def _save_or_show(plotpath, name):
    if plotpath:
        figure(figsize=[50, 10])
        savefig("%s_%s.png"%(plotpath, name), width=200, height=200, dpi=100)
        clf()
    else:
        show()  

def _is_in_chunk(event1, chunk):
    for event2 in chunk: 
        if event1[0] == event2[0]: #event[0] is the name of the event
            return 1   

    return 0

def main():
    parser = argparse.ArgumentParser(description="")
    parser.add_argument('pair', nargs='+', help='')
    parser.add_argument('--output', required=True, help='Output file path')
    parser.add_argument('--miso', default=False, action = 'store_true', help='Analyze MISO input')
    parser.add_argument('--mats', default=False, action= 'store_true', help='Analyze MATS input')
    parser.add_argument('--max',  default=1000, type = int, help="Max number of events to analyze")
    parser.add_argument('--V', default=0.2, type = float, help="Steps of best events to take")
    parser.add_argument('--E', default=False, action="store_true", help="For MAJIQ, calculate sum_v P(deltaPSI > V)")
    parser.add_argument('--proximity', default=0, type = int, help="How close the 2 events have to be in the ranking in order to ")
    parser.add_argument('--evnames', default=None, nargs="*", help="Event names for both pairs in MAJIQ")
    parser.add_argument('--noabsolute', dest="absolute", default=True, action="store_false", help="Determine if V is absolute")
    parser.add_argument('--nofilter', dest="filter", default=True, action="store_false", help="Skip filtering by BF, p-value, etc")
    parser.add_argument('--fullrank', default=False, action='store_true', help="Benchmark searching for events in full ranking on rank2")
    parser.add_argument('--fdr', default=None, help="In addition to the rank, calculate the False Discovery Rate. Only works with --fullrank")
    parser.add_argument('--ranknochange', default=False, action='store_true', help="Calculate P(deltaPSI < V) instead of P(deltaPSI > V) to rank first the ones with low delta PSI")
    args = parser.parse_args()

    print args

    print "Calculating ranks..."
    if args.miso:
        rank1 = array(rank_miso(args.pair[0], args.filter, args.ranknochange))
        rank2 = array(rank_miso(args.pair[1], args.filter, args.ranknochange))
    elif args.mats:
        rank1 = array(rank_mats(args.pair[0], args.filter, args.ranknochange))
        rank2 = array(rank_mats(args.pair[1], args.filter, args.ranknochange))
    else:
        # NEW
        majiq1 = pickle.load(open(args.pair[0], 'r'))
        majiq2 = pickle.load(open(args.pair[1], 'r'))
        rank1 = rank_majiq(majiq1[0], majiq1[1], args.V, args.absolute, args.filter, args.E, args.ranknochange)
        rank2 = rank_majiq(majiq2[0], majiq2[1], args.V, args.absolute, args.filter, args.E, args.ranknochange)



    app = []
    for xidx, xx in enumerate(rank1):
        print xx[0][1], xx[1]
        app.append(xx[0][1])
    ot = open('./rank.pkl','w+')
    pickle.dump(app,ot)
    ot.close()


    print "Num events", len(rank1), len(rank2)
    print "Calculating the ratios..."
    #calculate the ratios
    ratios = []

    max_events = min(args.max +1, min(len(rank1), len(rank2)))

    fdr = []
    if args.proximity or args.fullrank:
        #Using proximity or full rank window
        if args.proximity: print "Using proximity window of %s..."%args.proximity
        else: print "Using full rank2 for all events %s..."%args.max
        found = 0
        fdr = [0] #zero to avoid using "first" flag for first element
        v_values = []
        for i in xrange(max_events):
            if args.proximity:
                min_chunk = max(0, i-args.proximity/2)
                max_chunk = min_chunk+args.proximity

            elif args.fullrank: #check in the whole set instead of subsets
                min_chunk = 0
                max_chunk = max_events

            if i % 20 == 0:
                print "Event rank1 n=%s. Window rank2: %s-%s"%(i, min_chunk, max_chunk)  
            
            #check if event1 is inside the window of rank2
            found += _is_in_chunk(rank1[i], list(rank2[min_chunk:max_chunk]))
            if args.fdr:
                v_values.append(rank1[i][1])
                fdr.append(fdr[-1]+v_values[-1])

            ratios.append(float(found))

        fdr.pop(0) #remove now useless first item
        #normalize ratios
        ratios = array(ratios)
        ratios /= ratios.shape[0]
        if args.fdr: #normalize fdr if we are calculating it
            fdr = array(fdr)
            fdr /= fdr.shape[0]

    else: #"equalrank" chunks of same n size in both ranks
        for i in xrange(max_events):
            chunk1 = list(rank1[0:i]) 
            chunk2 = list(rank2[0:i])
            #check if event1 is into chunk2
            found = 0
            for event1 in chunk1:
                found += _is_in_chunk(event1, chunk2)
                        
            ratios.append(float(found) / args.max)
            if i % 20 == 0:
                print "%s..."%i,
                sys.stdout.flush()

        ratios = array(ratios)
    
    print "RESULT:", ratios[0:10], "...", ratios[-10:], "length", ratios.shape
    print "Saving... in %s" % args.output

    import os

    if not os.path.exists(args.output):
        os.makedirs(args.output)

    pickle.dump(ratios, open(args.output+"/ratios.pickle", 'w'))

    if args.fdr:
        #print "FDR:", fdr[0:10], "...", fdr[-10:], "length", fdr.shape
        pickle.dump(fdr, open("%s.pickle"%args.fdr, 'w'))
        # pickle.dump(v_values, open("%s_v.pickle"%args.fdr, 'w'))

    print "Done!"

if __name__ == '__main__':
    main()<|MERGE_RESOLUTION|>--- conflicted
+++ resolved
@@ -114,13 +114,7 @@
 
             if area > MINTHRESHOLD or not dofilter:
                 rank.append([names[i], area])
-<<<<<<< HEAD
-    
-    rank.sort(key=lambda x: -x[1])
-=======
-
     rank.sort(key=lambda x: x[1], reverse=True)
->>>>>>> 781d0599
     return rank
 
 
@@ -231,13 +225,13 @@
 
 
 
-    app = []
-    for xidx, xx in enumerate(rank1):
-        print xx[0][1], xx[1]
-        app.append(xx[0][1])
-    ot = open('./rank.pkl','w+')
-    pickle.dump(app,ot)
-    ot.close()
+        app = []
+        for xidx, xx in enumerate(rank1):
+            print xx[0][1], xx[1]
+            app.append(xx[0][1])
+        ot = open('./rank.pkl','w+')
+        pickle.dump(app,ot)
+        ot.close()
 
 
     print "Num events", len(rank1), len(rank2)
