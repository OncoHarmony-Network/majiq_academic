--- conflicted
+++ resolved
@@ -288,7 +288,6 @@
             if args.proximity: print "Using proximity window of %s..."%args.proximity
             else: print "Using full rank2 for all events %s..."%args.max
             found = 0
-<<<<<<< HEAD
             fdr = [0] #zero to avoid using "first" flag for first element
             v_values = []
             for i in xrange(max_events):
@@ -347,32 +346,6 @@
             #print "FDR:", fdr[0:10], "...", fdr[-10:], "length", fdr.shape
             pickle.dump(fdr, open("%s.%s.pickle" % (args.fdr, method_name), 'w'))
             # pickle.dump(v_values, open("%s_v.pickle"%args.fdr, 'w'))
-=======
-            for event1 in chunk1:
-                found += _is_in_chunk(event1, chunk2)
-                        
-            ratios.append(float(found) / args.max)
-            if i % 20 == 0:
-                print "%s..."%i,
-                sys.stdout.flush()
-
-        ratios = array(ratios)
-    
-    print "RESULT:", ratios[0:10], "...", ratios[-10:], "length", ratios.shape
-    print "Saving... in %s" % args.output
-
-    import os
-
-    if not os.path.exists(args.output):
-        os.makedirs(args.output)
-
-    pickle.dump(ratios, open(args.output+"/ratios.pickle", 'w'))
-
-    if args.fdr:
-        #print "FDR:", fdr[0:10], "...", fdr[-10:], "length", fdr.shape
-        pickle.dump(fdr, open("%s.pickle"%args.fdr, 'w'))
-#        pickle.dump(v_values, open("%s_v.pickle"%args.fdr, 'w'))
->>>>>>> f67a2cd3
 
     print "Done!"
 
