import sys
import os
import pickle
import argparse
from random import choice

<<<<<<< HEAD
=======
#import matplotlib
#matplotlib = reload(matplotlib)
#matplotlib.use('GTKAgg')

>>>>>>> 0df5968d
from scipy.io import loadmat
from pylab import *
import numpy as np
from matplotlib import rcParams
from scipy.stats import pearsonr
from numpy.random import dirichlet
from numpy.ma import masked_less

from polyfit_ectf import norm_junctions
"""
We want to estimate the variability in sample1 and compare it, per junction with the empirical variability of sample2. The methods we want to compare are:

- Poisson (straw man) mean = variance
- Toronto bootstrapping
- Our improved bootstrapping using the fitted function and the NB

We want to plot the variance of method A vs method B in a scatter plot.

Same scatterplot for the winning method and the different normalizations.

"""
<<<<<<< HEAD
DEBUG = False
TESTBREAK = 800
LIM = 10
=======
DEBUG = True
TESTBREAK = 100
LIM = 100
>>>>>>> 0df5968d
EPSILON = 1./sys.maxint
BORDER = 5 #definition of what a border is

def _save_or_show(plotpath, plotname=None):
    """Generic function that either shows in a popup or saves the figure, depending if the plotpath flag"""
    if plotpath:
        savefig("%s%s.png"%(plotpath, plotname.replace(" ", "_")), bbox_inches='tight', width=1000, height=2000, dpi=300) #WNo spaces allowed, underscores!
        clf()
    else:
        show()


def calc_nonzeromeanvar(junctions):
    nonzeromean = []
    nonzerovar = []
    for junction in junctions:
        nonzerojunction = junction[junction<=0] #discard also -1 and -2, just in case
        if len(nonzerojunction) > 0:
            nonzeromean.append(mean(nonzerojunction))
            nonzerovar.append(var(nonzerojunction))
        else:
            nonzeromean.append(0)
            nonzerovar.append(0)

    return array(nonzeromean), array(nonzerovar)

def calc_weights(junction):
    #Not used yet. The weight_factors array is wrong
    weight_factors =  array([0.0, 0.67221794713393235, 0.822110928783363, 1.0, 0.96555466736662077, 0.97034079788351413, 0.95888448040949026, 0.93916171702266071, 
                    0.9586120159245054, 0.98886869384130682, 0.97031850460351132, 0.97919730108521363, 0.98845338964933505, 0.97762016912650862, 
                    0.96000443463677787, 0.97795543996841916, 0.98483897464546255, 0.98430701054559211, 0.97621404631851538, 0.97557091482162561, 
                    0.99783624218670419, 0.99420256804654417, 0.99996092005852, 1.0, 0.98891003681022327, 0.98408910298925234, 0.98588911669260937, 
                    0.98944197552348001, 0.98861266787997559, 0.98334059809099128, 0.98616818121835459, 0.98356568445706294, 1.0, 1.0, 
                    0.99415876734414588, 1.0, 0.99732413178991319, 0.98571657557568526, 0.98637294512249951, 0.98846297241187242, 1.0, 
                    0.98857076368303576, 1.0, 0.98474007029306976, 0.98212050612598556, 0.99227062085183826, 0.98716235724225032, 0.98604617629365343,
                    0.96908030440229109, 0.97105918006649872, 0.97297718733803484, 0.98431591864639367, 0.98227616224387038, 0.9961571944449884, 
                    0.97565056267585271, 0.96725772937340826, 0.95469906291036666, 0.94761567083759468, 0.96284719373281014, 1.0, 0])

    #TODO correction for the borders
    return weight_factors/len(weight_factors)


def _trimborders(junction):
    "Discard the borders of the junctions unless they have reads"
    #discard left side
    new_junction = []
    for i in range(0, BORDER):
        if junction[i] > 0:
            new_junction.append(junction[i])

    new_junction.extend(junction[BORDER:-BORDER]) #add the middle positions
    #discard right side
    for i in range(len(junction)-1, len(junction)-BORDER-1, -1):
        if junction[i] > 0:
            new_junction.append(junction[i])

    return array(new_junction)

def sample_from_junctions(junctions, m, k, discardzeros=False, nb=False, trimborder=False, parameters=None):
    dispersion = 0.1
    if parameters:
        print "Loading parameters from %s..."%parameters
        #poly_func = pickle.load(open('%sfitfunc.pickle'%args.par1))
        fitted_r = pickle.load(open('%snb_r.pickle'%parameters))
        fitted_p = pickle.load(open('%snb_p.pickle'%parameters))
        fitted_index = pickle.load(open('%snb_index.pickle'%parameters))
        fitted_func = pickle.load(open('%sfitfunc.pickle'%parameters))
        a, b = fitted_func.c

    sampled_mean = []
    sampled_var = []
    for i, junction in enumerate(junctions):
        junction = junction[junction > -EPSILON]  #discard the -1 (or lower) positions regardless of the dzero treatment
        if trimborder: 
            junction = _trimborders(junction) #trim the zeroes from the borders regardless of the discardzeros flag
        if discardzeros:
            junction = junction[junction!=0] #a junction array without the zeroes

        nb_samples = []
        if i % 100 == 0:
            print "junction %s"%i
            if DEBUG and i == TESTBREAK: break

        if len(junction) == 0:
            sampled_mean.append(0)
            sampled_var.append(0)
        else:
            if nb:
                emp_mean = mean(junction)
                #recalculating
                if (a*emp_mean)**2 > (emp_mean+dispersion*emp_mean**2):
                    r_nb = emp_mean**2 / ((a*emp_mean+b)**2 - emp_mean)
                else:
                    r_nb = 1/dispersion

                p_nb = r_nb / (r_nb+emp_mean)

            samples = []
            #sample m times
            for iternumber in xrange(m):
                junction_samples = []
                if nb:
                    junction_samples.extend(negative_binomial(r_nb, p_nb, k))
                else:
                    #for the regular sampling with replacement
                    #weights = calc_weights(junction)
                    #junction_samples = multinomial(k, weights, junction) #This function is very slow                    
                    for numsamples in xrange(k):
                        junction_samples.append(choice(junction))
                      
                samples.extend(junction_samples)

            #calculate the mean and the variance for simple sampling
            sampled_mean.append(mean(samples))
            sampled_var.append(var(samples))

    return array(sampled_mean), array(sampled_var)

def plot_pearsoncorr(var1, var2, my_title, my_xlabel, my_ylabel, plotpath=None, max_value=None):
    if DEBUG:
        var1 = var1[:TESTBREAK]
        var2 = var2[:TESTBREAK]

    var1 = array(var1)
    var2 = array(var2)
    xlabel(my_xlabel)
    ylabel(my_ylabel)

    if not max_value:
        max_value = max(max(var1), max(var2))

    xlim(0, max_value)
    ylim(0, max_value)
    
    #plot([0, max_value], [0, max_value])
    pear, pvalue = pearsonr(var1, var2)
    r_squared = pear**2
    a, b = polyfit(var1, var2, 1)
    fit_func = poly1d([a, b])
    plot(var1, fit_func(var1), '-r')
    #percentage_under = sum(var1 < var2)/float(len(var1)) 
    text(abs(max_value)*0.1, max_value-abs(max_value)*0.2, r'$R^2$: %.2f (p-value: %.2E)'%(r_squared, pvalue), fontsize=18, bbox={'facecolor':'yellow', 'alpha':0.3, 'pad':10})
    title(my_title)
    print r"%s R^2: %.2f (p-value: %.2E)"%(my_title, r_squared, pvalue)
    plot(var1, var2, '.')
    if plotpath:
        _save_or_show(plotpath, my_title)


def calc_psi(*events):
    alpha = 0.5 
    numsamples = 200
    event_matrix = array(events).reshape(-1, len(events))
    psi_matrix = []
    for event in event_matrix:
<<<<<<< HEAD
        event_psi_samples = dirichlet(alpha+event, numsamples)
        #discretize the samples 
        print event_psi_samples
=======
        event_psi_samples = array(dirichlet(alpha+event, numsamples)).transpose() #sample several PSI values, transpose the matrix for discretization later
        dicrete_psis = []
        for sample_num in xrange(len(events)):
            counts, limits = histogram(event_psi_samples[sample_num], bins=100)
            dicrete_psis.append([counts/float(sum(counts)), limits])
>>>>>>> 0df5968d

        psi_matrix.append(dicrete_psis)

    return array(psi_matrix)


def sample_psi(psi_scores):
    """Input is all junctions PSI distributions for 1 replica"""
    samples = []
    for pval, limits in psi_scores:
        event_samples = []
        sample_pos = multinomial(100, pval)
        for p in sample_pos:
            event_samples.append(limits[p])

        samples.append(mean(event_samples))

    return array(samples)


def discardhigh(junctions1, junctions1_gc, junctions2, junctions2_gc, maxnonzero):
    numnonzeros1 = (junctions1 > 0).sum(axis=1)   
    pass_threshold = (numnonzeros1 < maxnonzero)
    junctions1 = junctions1[pass_threshold]
    junctions1_gc = junctions1_gc[pass_threshold]
    junctions2 = junctions2[pass_threshold]
    junctions2_gc = junctions2_gc[pass_threshold]
    #after and *not* before filtering the first replica, we calculate the second threshold
    numnonzeros2 = (junctions2 > 0).sum(axis=1)     
    pass_threshold = (numnonzeros2 < maxnonzero)
    return junctions1[pass_threshold], junctions1_gc[pass_threshold], junctions2[pass_threshold], junctions2_gc[pass_threshold] 


def discardlow(junctions1, junctions1_gc, junctions2, junctions2_gc, minnonzero):
    numnonzeros1 = (junctions1 > 0).sum(axis=1) 
    print numnonzeros1, minnonzero
    pass_threshold = (numnonzeros1 > minnonzero)
    junctions1 = junctions1[pass_threshold]
    junctions1_gc = junctions1_gc[pass_threshold]
    junctions2 = junctions2[pass_threshold]
    junctions2_gc = junctions2_gc[pass_threshold]
    print junctions1.shape, junctions2.shape
    #after and *not* before filtering the first replica, we calculate the second threshold
    numnonzeros2 = (junctions2 > 0).sum(axis=1)     
    pass_threshold = (numnonzeros2 > minnonzero)
    return junctions1[pass_threshold], junctions1_gc[pass_threshold], junctions2[pass_threshold], junctions2_gc[pass_threshold] 

def main():
<<<<<<< HEAD
    import matplotlib
    matplotlib = reload(matplotlib)
    matplotlib.use('GTKAgg')

=======
    """
    Script for initial testing of the MAJIQ algorithms for sampling and initial PSI values generator. 

    TODO: Many functions from this script will be extracted for general usage in the pipeline. 
    """
>>>>>>> 0df5968d
    parser = argparse.ArgumentParser()
    parser.add_argument('matpath', help='Path with matfile with replica1 and replica2')    
    parser.add_argument('par1', help='Path for parameters of replica1')
    parser.add_argument('par2', help='Path for parameters of replica2')
    parser.add_argument('--sample', default=False, action='store_true', help='Use the negative binomial to sample')    
    parser.add_argument('--nb', default=False, action='store_true', help='Use the negative binomial to sample')
    parser.add_argument('--discardzeros', default=False, action='store_true', help='Discard the zeros from the junctions when computing means and variances')
    parser.add_argument('--k', default=50, type=int, help='Number of positions to sample per iteration')
    parser.add_argument('--m', default=100, type=int, help='Number of samples') 
    parser.add_argument('--plotpath', default=None, help='Path to save the plot to, if not provided will show on a matplotlib popup window') 
    parser.add_argument('--junctype', default='rand10k', help='The type of junction to analyze. (Inc, Exc or rand10k for now)')
    parser.add_argument('--norm', default=False, action='store_true', help='Normalize by GC and weight factors')
    parser.add_argument('--poisson', default=False, action='store_true', help='Compare using the poisson distribution (Means=Variance)')   
<<<<<<< HEAD
    parser.add_argument('--trimborder', default=False, action='store_true', help='Trim the borders when sampling (keeping the ones with reads)')
    parser.add_argument('--minnonzero', default=0, type=int, help='Minimum number of positive positions to consider the junction')   
    parser.add_argument('--maxnonzero', default=0, type=int, help='Maximum number of positive positions to consider the junction') 
    parser.add_argument('--meanlim', default=25, type=int, help='Plot limit for the mean plotting (for comparison purposes)')
    parser.add_argument('--varlim', default=1500, type=int, help='Plot limit for the var plotting (for comparison purposes)')
=======
    parser.add_argument('--trimborder', default=False, action='store_true', help='Trim the borders when sampling (keeping the ones with reads)')   
    parser.add_argument('--output', default=None, help='Path to save the PSI predictions to. If empty, no calculation will be made.')
>>>>>>> 0df5968d
    args = parser.parse_args()

    my_mat = loadmat(args.matpath)
    name1, name2 = os.path.basename(args.matpath).split('.')[0].split("_") #Get the experiment names from the mat file
    main_title = "%s VS %s\n"%(name1, name2) #main title of the plot generation

    replica1 = my_mat[name1][args.junctype][0, 0][0, 0]['cov']
    replica2 = my_mat[name2][args.junctype][0, 0][0, 0]['cov']
    replica1_gc = my_mat[name1][args.junctype][0, 0][0, 0]['gc_val']
    replica2_gc = my_mat[name2][args.junctype][0, 0][0, 0]['gc_val']


    if args.maxnonzero:
        print "Before Maxnonzero %s. replica1: %s replica2: %s"%(args.maxnonzero, replica1.shape, replica2.shape)
        replica1, replica1_gc, replica2, replica2_gc = discardhigh(replica1, replica1_gc, replica2, replica2_gc, args.maxnonzero)
        print "After Maxnonzero %s. replica1: %s replica2: %s"%(args.maxnonzero, replica1.shape, replica2.shape)      

    if args.minnonzero:
        print "Before Minnonzero %s. replica1: %s replica2: %s"%(args.minnonzero, replica1.shape, replica2.shape)
        replica1, replica1_gc, replica2, replica2_gc = discardlow(replica1, replica1_gc, replica2, replica2_gc, args.minnonzero)
        print "After Minnonzero %s. replica1: %s replica2: %s"%(args.minnonzero, replica1.shape, replica2.shape)      


    replica1 = masked_less(replica1, 0) 
    replica2 = masked_less(replica2, 0)


    if args.norm:
        replica1 = norm_junctions(replica1, gc_factors=replica1_gc, gcnorm=True)
        replica2 = norm_junctions(replica2, gc_factors=replica2_gc, gcnorm=True)

    if args.sample:
        main_title += " Sampling with repetition"
        my_mean1, my_var1 = sample_from_junctions(replica1, args.m, args.k, discardzeros=args.discardzeros, nb=args.nb, trimborder=args.trimborder, parameters=args.par1)
        my_mean2, my_var2 = sample_from_junctions(replica2, args.m, args.k, discardzeros=args.discardzeros, nb=args.nb, trimborder=args.trimborder, parameters=args.par2)

        if args.poisson:
            my_var1 = my_mean1
            print "Made Variance of %s equal to Mean"%name1
            main_title += " (Poisson)"
        elif args.nb:
            main_title += " (Negative Binomial)"
        else:
            main_title += " (Naive Boostrapping)"

        main_title += '\n'

    else:
        main_title += " Empirical\n"
        replica1 = masked_less(replica1, 0) 
        replica2 = masked_less(replica2, 0) 
        if args.discardzeros:
            my_mean1, my_var1 = calc_nonzeromeanvar(replica1)
            my_mean2, my_var2 = calc_nonzeromeanvar(replica2)
        else:
            my_mean1 = replica1.mean(axis=1)
            my_var1 = replica1.var(axis=1)
            my_mean2 = replica2.mean(axis=1)
            my_var2 = replica2.var(axis=1) 

    rcParams.update({'font.size': 18})

    if args.discardzeros:
        main_title += " Discarding 0s"    



    fig = figure(figsize=[12, 20])

    suptitle(main_title, fontsize=24)
    subplot(2,1,1)
    plot_pearsoncorr(my_mean1, my_mean2, "Means", name1, name2, max_value=args.meanlim)
    subplot(2,1,2)
    plot_pearsoncorr(my_var1, my_var2, "Variances", name1, name2,  max_value=args.varlim)
    _save_or_show(args.plotpath, "")
    #calculate PSI

    if args.output:
        print "Calculating PSI between %s and %s..."%(name1, name2)
        psi_scores = calc_psi(my_mean1, my_mean2) #psi_scores X= Y=Replica 
        pickle.dump(psi_scores, open("%s/%s_vs_%s_psivalues.pickle"%(args.output, name1, name2), 'w'))
        print "...saved.\nCalculating Delta PSI..."
        delta_psi = abs(sample_psi(psi_scores[: ,0]) - sample_psi(psi_scores[:, 1]))
        pickle.dump(delta_psi, open("%s/%s_vs_%s_deltapsi.pickle"%(args.output, name1, name2), 'w'))
        print "Saved! Done."

if __name__ == '__main__':
    main()
<|MERGE_RESOLUTION|>--- conflicted
+++ resolved
@@ -4,13 +4,10 @@
 import argparse
 from random import choice
 
-<<<<<<< HEAD
-=======
 #import matplotlib
 #matplotlib = reload(matplotlib)
 #matplotlib.use('GTKAgg')
 
->>>>>>> 0df5968d
 from scipy.io import loadmat
 from pylab import *
 import numpy as np
@@ -32,15 +29,9 @@
 Same scatterplot for the winning method and the different normalizations.
 
 """
-<<<<<<< HEAD
-DEBUG = False
-TESTBREAK = 800
-LIM = 10
-=======
 DEBUG = True
 TESTBREAK = 100
 LIM = 100
->>>>>>> 0df5968d
 EPSILON = 1./sys.maxint
 BORDER = 5 #definition of what a border is
 
@@ -196,17 +187,11 @@
     event_matrix = array(events).reshape(-1, len(events))
     psi_matrix = []
     for event in event_matrix:
-<<<<<<< HEAD
-        event_psi_samples = dirichlet(alpha+event, numsamples)
-        #discretize the samples 
-        print event_psi_samples
-=======
         event_psi_samples = array(dirichlet(alpha+event, numsamples)).transpose() #sample several PSI values, transpose the matrix for discretization later
         dicrete_psis = []
         for sample_num in xrange(len(events)):
             counts, limits = histogram(event_psi_samples[sample_num], bins=100)
             dicrete_psis.append([counts/float(sum(counts)), limits])
->>>>>>> 0df5968d
 
         psi_matrix.append(dicrete_psis)
 
@@ -255,18 +240,11 @@
     return junctions1[pass_threshold], junctions1_gc[pass_threshold], junctions2[pass_threshold], junctions2_gc[pass_threshold] 
 
 def main():
-<<<<<<< HEAD
-    import matplotlib
-    matplotlib = reload(matplotlib)
-    matplotlib.use('GTKAgg')
-
-=======
     """
     Script for initial testing of the MAJIQ algorithms for sampling and initial PSI values generator. 
 
     TODO: Many functions from this script will be extracted for general usage in the pipeline. 
     """
->>>>>>> 0df5968d
     parser = argparse.ArgumentParser()
     parser.add_argument('matpath', help='Path with matfile with replica1 and replica2')    
     parser.add_argument('par1', help='Path for parameters of replica1')
@@ -280,16 +258,11 @@
     parser.add_argument('--junctype', default='rand10k', help='The type of junction to analyze. (Inc, Exc or rand10k for now)')
     parser.add_argument('--norm', default=False, action='store_true', help='Normalize by GC and weight factors')
     parser.add_argument('--poisson', default=False, action='store_true', help='Compare using the poisson distribution (Means=Variance)')   
-<<<<<<< HEAD
     parser.add_argument('--trimborder', default=False, action='store_true', help='Trim the borders when sampling (keeping the ones with reads)')
     parser.add_argument('--minnonzero', default=0, type=int, help='Minimum number of positive positions to consider the junction')   
     parser.add_argument('--maxnonzero', default=0, type=int, help='Maximum number of positive positions to consider the junction') 
     parser.add_argument('--meanlim', default=25, type=int, help='Plot limit for the mean plotting (for comparison purposes)')
     parser.add_argument('--varlim', default=1500, type=int, help='Plot limit for the var plotting (for comparison purposes)')
-=======
-    parser.add_argument('--trimborder', default=False, action='store_true', help='Trim the borders when sampling (keeping the ones with reads)')   
-    parser.add_argument('--output', default=None, help='Path to save the PSI predictions to. If empty, no calculation will be made.')
->>>>>>> 0df5968d
     args = parser.parse_args()
 
     my_mat = loadmat(args.matpath)
