--- conflicted
+++ resolved
@@ -289,20 +289,11 @@
 #    print const1[0].shape
 #    print const2[0].shape
 
-    gc1 = None
-    gc2 = None
-
     fit_func1 = polyfitnb.fit_nb(const1[0], "%s_nbfit" % args.output, args.plotpath, nbdisp=args.dispersion, logger=None, discardb=True, bval=True)
     fit_func2 = polyfitnb.fit_nb(const2[0], "%s_nbfit" % args.output, args.plotpath, nbdisp=args.dispersion, logger=None, discardb=True, bval=True)
 
     if fromlsv:
-<<<<<<< HEAD
-        replica1, replica2, gc1, gc2 = check_junctions_in_replicates(lsv_junc1, lsv_junc2, discard_empty_junctions=True)
-        replica1, replica2 = check_junctions_in_replicates(lsv_junc1, lsv_junc2, discard_empty_junctions=True)
-        replica1, replica2 = check_junctions_in_replicates(lsv_junc1, lsv_junc2, discard_empty_junctions=True)
-=======
         replica1, replica2, gc1, gc2 = junction_sample.check_junctions_in_replicates(lsv_junc1, lsv_junc2, discard_empty_junctions=True)
->>>>>>> 83e99d63
     else:
         replica1, replica2 = discard_empty_junctions(const1, const2)
 
