--- conflicted
+++ resolved
@@ -750,11 +750,7 @@
 if __name__ == '__main__':
 
     dire = sys.argv[1]
-<<<<<<< HEAD
-    #onlyfiles = [f for f in listdir(dire) if isfile(join(dire, f)) and f.endswith('majiq')]
-=======
     #onlyfiles = [f for f in listdir(dire) if isfile(join(dire, f)) and f.endswith('old_majiq')]
->>>>>>> cf43eedd
     #groups = ['Adr', 'Aor', 'BFat', 'Bstm', 'Cer', 'Hrt', 'Hyp', 'Kid', 'Liv', 'Lun', 'Mus', 'WFat']
     groups = ['BALB_cJ',
                  'NOD_ShiLtJ',
@@ -771,11 +767,7 @@
                  '129S1_SvImJ',
                  'A_J',
                  'C57BL_6NJ']
-<<<<<<< HEAD
-    # onlyfiles = ['Adr_CT22.mm10.sorted.majiq', 'Aor_CT22.mm10.sorted.majiq']
-=======
     # onlyfiles = ['Adr_CT22.mm10.sorted.old_majiq', 'Aor_CT22.mm10.sorted.old_majiq']
->>>>>>> cf43eedd
 
     global ir_plots
     ir_plots = True
